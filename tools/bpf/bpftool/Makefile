# SPDX-License-Identifier: (GPL-2.0-only OR BSD-2-Clause)
include ../../scripts/Makefile.include

ifeq ($(srctree),)
srctree := $(patsubst %/,%,$(dir $(CURDIR)))
srctree := $(patsubst %/,%,$(dir $(srctree)))
srctree := $(patsubst %/,%,$(dir $(srctree)))
endif

ifeq ($(V),1)
  Q =
else
  Q = @
endif

BPF_DIR = $(srctree)/tools/lib/bpf

ifneq ($(OUTPUT),)
  _OUTPUT := $(OUTPUT)
else
  _OUTPUT := $(CURDIR)
endif
BOOTSTRAP_OUTPUT := $(_OUTPUT)/bootstrap/

LIBBPF_OUTPUT := $(_OUTPUT)/libbpf/
LIBBPF_DESTDIR := $(LIBBPF_OUTPUT)
LIBBPF_INCLUDE := $(LIBBPF_DESTDIR)/include
LIBBPF_HDRS_DIR := $(LIBBPF_INCLUDE)/bpf
LIBBPF := $(LIBBPF_OUTPUT)libbpf.a

LIBBPF_BOOTSTRAP_OUTPUT := $(BOOTSTRAP_OUTPUT)libbpf/
LIBBPF_BOOTSTRAP_DESTDIR := $(LIBBPF_BOOTSTRAP_OUTPUT)
LIBBPF_BOOTSTRAP_INCLUDE := $(LIBBPF_BOOTSTRAP_DESTDIR)/include
LIBBPF_BOOTSTRAP_HDRS_DIR := $(LIBBPF_BOOTSTRAP_INCLUDE)/bpf
LIBBPF_BOOTSTRAP := $(LIBBPF_BOOTSTRAP_OUTPUT)libbpf.a

# We need to copy hashmap.h and nlattr.h which is not otherwise exported by
# libbpf, but still required by bpftool.
LIBBPF_INTERNAL_HDRS := $(addprefix $(LIBBPF_HDRS_DIR)/,hashmap.h nlattr.h)
LIBBPF_BOOTSTRAP_INTERNAL_HDRS := $(addprefix $(LIBBPF_BOOTSTRAP_HDRS_DIR)/,hashmap.h)

ifeq ($(BPFTOOL_VERSION),)
BPFTOOL_VERSION := $(shell make -rR --no-print-directory -sC ../../.. kernelversion)
endif

$(LIBBPF_OUTPUT) $(BOOTSTRAP_OUTPUT) $(LIBBPF_BOOTSTRAP_OUTPUT) $(LIBBPF_HDRS_DIR) $(LIBBPF_BOOTSTRAP_HDRS_DIR):
	$(QUIET_MKDIR)mkdir -p $@

$(LIBBPF): $(wildcard $(BPF_DIR)/*.[ch] $(BPF_DIR)/Makefile) | $(LIBBPF_OUTPUT)
	$(Q)$(MAKE) -C $(BPF_DIR) OUTPUT=$(LIBBPF_OUTPUT) \
		DESTDIR=$(LIBBPF_DESTDIR) prefix= $(LIBBPF) install_headers

$(LIBBPF_INTERNAL_HDRS): $(LIBBPF_HDRS_DIR)/%.h: $(BPF_DIR)/%.h | $(LIBBPF_HDRS_DIR)
	$(call QUIET_INSTALL, $@)
	$(Q)install -m 644 -t $(LIBBPF_HDRS_DIR) $<

$(LIBBPF_BOOTSTRAP): $(wildcard $(BPF_DIR)/*.[ch] $(BPF_DIR)/Makefile) | $(LIBBPF_BOOTSTRAP_OUTPUT)
	$(Q)$(MAKE) -C $(BPF_DIR) OUTPUT=$(LIBBPF_BOOTSTRAP_OUTPUT) \
		DESTDIR=$(LIBBPF_BOOTSTRAP_DESTDIR) prefix= \
<<<<<<< HEAD
		ARCH= CC=$(HOSTCC) LD=$(HOSTLD) $@ install_headers
=======
		ARCH= CROSS_COMPILE= CC=$(HOSTCC) LD=$(HOSTLD) $@ install_headers
>>>>>>> 754e0b0e

$(LIBBPF_BOOTSTRAP_INTERNAL_HDRS): $(LIBBPF_BOOTSTRAP_HDRS_DIR)/%.h: $(BPF_DIR)/%.h | $(LIBBPF_BOOTSTRAP_HDRS_DIR)
	$(call QUIET_INSTALL, $@)
	$(Q)install -m 644 -t $(LIBBPF_BOOTSTRAP_HDRS_DIR) $<

$(LIBBPF)-clean: FORCE | $(LIBBPF_OUTPUT)
	$(call QUIET_CLEAN, libbpf)
	$(Q)$(MAKE) -C $(BPF_DIR) OUTPUT=$(LIBBPF_OUTPUT) clean >/dev/null

$(LIBBPF_BOOTSTRAP)-clean: FORCE | $(LIBBPF_BOOTSTRAP_OUTPUT)
	$(call QUIET_CLEAN, libbpf-bootstrap)
	$(Q)$(MAKE) -C $(BPF_DIR) OUTPUT=$(LIBBPF_BOOTSTRAP_OUTPUT) clean >/dev/null

prefix ?= /usr/local
bash_compdir ?= /usr/share/bash-completion/completions

CFLAGS += -O2
CFLAGS += -W -Wall -Wextra -Wno-unused-parameter -Wno-missing-field-initializers
CFLAGS += $(filter-out -Wswitch-enum -Wnested-externs,$(EXTRA_WARNINGS))
CFLAGS += -DPACKAGE='"bpftool"' -D__EXPORTED_HEADERS__ \
	-I$(if $(OUTPUT),$(OUTPUT),.) \
	-I$(LIBBPF_INCLUDE) \
	-I$(srctree)/kernel/bpf/ \
	-I$(srctree)/tools/include \
	-I$(srctree)/tools/include/uapi
CFLAGS += -DBPFTOOL_VERSION='"$(BPFTOOL_VERSION)"'
ifneq ($(EXTRA_CFLAGS),)
CFLAGS += $(EXTRA_CFLAGS)
endif
ifneq ($(EXTRA_LDFLAGS),)
LDFLAGS += $(EXTRA_LDFLAGS)
endif

INSTALL ?= install
RM ?= rm -f

FEATURE_USER = .bpftool
FEATURE_TESTS = libbfd disassembler-four-args reallocarray zlib libcap \
	clang-bpf-co-re
FEATURE_DISPLAY = libbfd disassembler-four-args zlib libcap \
	clang-bpf-co-re

check_feat := 1
NON_CHECK_FEAT_TARGETS := clean uninstall doc doc-clean doc-install doc-uninstall
ifdef MAKECMDGOALS
ifeq ($(filter-out $(NON_CHECK_FEAT_TARGETS),$(MAKECMDGOALS)),)
  check_feat := 0
endif
endif

ifeq ($(check_feat),1)
ifeq ($(FEATURES_DUMP),)
include $(srctree)/tools/build/Makefile.feature
else
include $(FEATURES_DUMP)
endif
endif

ifeq ($(feature-disassembler-four-args), 1)
CFLAGS += -DDISASM_FOUR_ARGS_SIGNATURE
endif

ifeq ($(feature-reallocarray), 0)
CFLAGS += -DCOMPAT_NEED_REALLOCARRAY
endif

LIBS = $(LIBBPF) -lelf -lz
LIBS_BOOTSTRAP = $(LIBBPF_BOOTSTRAP) -lelf -lz
ifeq ($(feature-libcap), 1)
CFLAGS += -DUSE_LIBCAP
LIBS += -lcap
endif

include $(wildcard $(OUTPUT)*.d)

all: $(OUTPUT)bpftool

BFD_SRCS = jit_disasm.c

SRCS = $(filter-out $(BFD_SRCS),$(wildcard *.c))

ifeq ($(feature-libbfd),1)
  LIBS += -lbfd -ldl -lopcodes
else ifeq ($(feature-libbfd-liberty),1)
  LIBS += -lbfd -ldl -lopcodes -liberty
else ifeq ($(feature-libbfd-liberty-z),1)
  LIBS += -lbfd -ldl -lopcodes -liberty -lz
endif

ifneq ($(filter -lbfd,$(LIBS)),)
CFLAGS += -DHAVE_LIBBFD_SUPPORT
SRCS += $(BFD_SRCS)
endif

HOST_CFLAGS = $(subst -I$(LIBBPF_INCLUDE),-I$(LIBBPF_BOOTSTRAP_INCLUDE),\
		$(subst $(CLANG_CROSS_FLAGS),,$(CFLAGS)))

BPFTOOL_BOOTSTRAP := $(BOOTSTRAP_OUTPUT)bpftool

BOOTSTRAP_OBJS = $(addprefix $(BOOTSTRAP_OUTPUT),main.o common.o json_writer.o gen.o btf.o xlated_dumper.o btf_dumper.o disasm.o)
$(BOOTSTRAP_OBJS): $(LIBBPF_BOOTSTRAP)

OBJS = $(patsubst %.c,$(OUTPUT)%.o,$(SRCS)) $(OUTPUT)disasm.o
$(OBJS): $(LIBBPF) $(LIBBPF_INTERNAL_HDRS)

VMLINUX_BTF_PATHS ?= $(if $(O),$(O)/vmlinux)				\
		     $(if $(KBUILD_OUTPUT),$(KBUILD_OUTPUT)/vmlinux)	\
		     ../../../vmlinux					\
		     /sys/kernel/btf/vmlinux				\
		     /boot/vmlinux-$(shell uname -r)
VMLINUX_BTF ?= $(abspath $(firstword $(wildcard $(VMLINUX_BTF_PATHS))))

bootstrap: $(BPFTOOL_BOOTSTRAP)

ifneq ($(VMLINUX_BTF)$(VMLINUX_H),)
ifeq ($(feature-clang-bpf-co-re),1)

BUILD_BPF_SKELS := 1

$(OUTPUT)vmlinux.h: $(VMLINUX_BTF) $(BPFTOOL_BOOTSTRAP)
ifeq ($(VMLINUX_H),)
	$(QUIET_GEN)$(BPFTOOL_BOOTSTRAP) btf dump file $< format c > $@
else
	$(Q)cp "$(VMLINUX_H)" $@
endif

$(OUTPUT)%.bpf.o: skeleton/%.bpf.c $(OUTPUT)vmlinux.h $(LIBBPF_BOOTSTRAP)
	$(QUIET_CLANG)$(CLANG) \
		-I$(if $(OUTPUT),$(OUTPUT),.) \
		-I$(srctree)/tools/include/uapi/ \
		-I$(LIBBPF_BOOTSTRAP_INCLUDE) \
<<<<<<< HEAD
		-g -O2 -Wall -target bpf -c $< -o $@ && $(LLVM_STRIP) -g $@
=======
		-g -O2 -Wall -target bpf -c $< -o $@
	$(Q)$(LLVM_STRIP) -g $@
>>>>>>> 754e0b0e

$(OUTPUT)%.skel.h: $(OUTPUT)%.bpf.o $(BPFTOOL_BOOTSTRAP)
	$(QUIET_GEN)$(BPFTOOL_BOOTSTRAP) gen skeleton $< > $@

$(OUTPUT)prog.o: $(OUTPUT)profiler.skel.h

$(OUTPUT)pids.o: $(OUTPUT)pid_iter.skel.h

endif
endif

CFLAGS += $(if $(BUILD_BPF_SKELS),,-DBPFTOOL_WITHOUT_SKELETONS)

$(BOOTSTRAP_OUTPUT)disasm.o: $(srctree)/kernel/bpf/disasm.c
	$(QUIET_CC)$(HOSTCC) $(HOST_CFLAGS) -c -MMD $< -o $@

$(OUTPUT)disasm.o: $(srctree)/kernel/bpf/disasm.c
	$(QUIET_CC)$(CC) $(CFLAGS) -c -MMD $< -o $@

$(OUTPUT)feature.o:
ifneq ($(feature-zlib), 1)
	$(error "No zlib found")
endif

$(BPFTOOL_BOOTSTRAP): $(BOOTSTRAP_OBJS) $(LIBBPF_BOOTSTRAP)
	$(QUIET_LINK)$(HOSTCC) $(HOST_CFLAGS) $(LDFLAGS) $(BOOTSTRAP_OBJS) $(LIBS_BOOTSTRAP) -o $@

$(OUTPUT)bpftool: $(OBJS) $(LIBBPF)
	$(QUIET_LINK)$(CC) $(CFLAGS) $(LDFLAGS) $(OBJS) $(LIBS) -o $@

$(BOOTSTRAP_OUTPUT)%.o: %.c $(LIBBPF_BOOTSTRAP_INTERNAL_HDRS) | $(BOOTSTRAP_OUTPUT)
<<<<<<< HEAD
	$(QUIET_CC)$(HOSTCC) \
		$(subst -I$(LIBBPF_INCLUDE),-I$(LIBBPF_BOOTSTRAP_INCLUDE),$(CFLAGS)) \
		-c -MMD -o $@ $<
=======
	$(QUIET_CC)$(HOSTCC) $(HOST_CFLAGS) -c -MMD $< -o $@
>>>>>>> 754e0b0e

$(OUTPUT)%.o: %.c
	$(QUIET_CC)$(CC) $(CFLAGS) -c -MMD $< -o $@

feature-detect-clean:
	$(call QUIET_CLEAN, feature-detect)
	$(Q)$(MAKE) -C $(srctree)/tools/build/feature/ clean >/dev/null

clean: $(LIBBPF)-clean $(LIBBPF_BOOTSTRAP)-clean feature-detect-clean
	$(call QUIET_CLEAN, bpftool)
	$(Q)$(RM) -- $(OUTPUT)bpftool $(OUTPUT)*.o $(OUTPUT)*.d
	$(Q)$(RM) -- $(OUTPUT)*.skel.h $(OUTPUT)vmlinux.h
	$(Q)$(RM) -r -- $(LIBBPF_OUTPUT) $(BOOTSTRAP_OUTPUT)
	$(call QUIET_CLEAN, core-gen)
	$(Q)$(RM) -- $(OUTPUT)FEATURE-DUMP.bpftool
	$(Q)$(RM) -r -- $(OUTPUT)feature/

install-bin: $(OUTPUT)bpftool
	$(call QUIET_INSTALL, bpftool)
	$(Q)$(INSTALL) -m 0755 -d $(DESTDIR)$(prefix)/sbin
	$(Q)$(INSTALL) $(OUTPUT)bpftool $(DESTDIR)$(prefix)/sbin/bpftool

install: install-bin
	$(Q)$(INSTALL) -m 0755 -d $(DESTDIR)$(bash_compdir)
	$(Q)$(INSTALL) -m 0644 bash-completion/bpftool $(DESTDIR)$(bash_compdir)

uninstall:
	$(call QUIET_UNINST, bpftool)
	$(Q)$(RM) -- $(DESTDIR)$(prefix)/sbin/bpftool
	$(Q)$(RM) -- $(DESTDIR)$(bash_compdir)/bpftool

doc:
	$(call descend,Documentation)

doc-clean:
	$(call descend,Documentation,clean)

doc-install:
	$(call descend,Documentation,install)

doc-uninstall:
	$(call descend,Documentation,uninstall)

FORCE:

.SECONDARY:
.PHONY: all FORCE bootstrap clean install-bin install uninstall
.PHONY: doc doc-clean doc-install doc-uninstall
.DEFAULT_GOAL := all<|MERGE_RESOLUTION|>--- conflicted
+++ resolved
@@ -57,11 +57,7 @@
 $(LIBBPF_BOOTSTRAP): $(wildcard $(BPF_DIR)/*.[ch] $(BPF_DIR)/Makefile) | $(LIBBPF_BOOTSTRAP_OUTPUT)
 	$(Q)$(MAKE) -C $(BPF_DIR) OUTPUT=$(LIBBPF_BOOTSTRAP_OUTPUT) \
 		DESTDIR=$(LIBBPF_BOOTSTRAP_DESTDIR) prefix= \
-<<<<<<< HEAD
-		ARCH= CC=$(HOSTCC) LD=$(HOSTLD) $@ install_headers
-=======
 		ARCH= CROSS_COMPILE= CC=$(HOSTCC) LD=$(HOSTLD) $@ install_headers
->>>>>>> 754e0b0e
 
 $(LIBBPF_BOOTSTRAP_INTERNAL_HDRS): $(LIBBPF_BOOTSTRAP_HDRS_DIR)/%.h: $(BPF_DIR)/%.h | $(LIBBPF_BOOTSTRAP_HDRS_DIR)
 	$(call QUIET_INSTALL, $@)
@@ -193,12 +189,8 @@
 		-I$(if $(OUTPUT),$(OUTPUT),.) \
 		-I$(srctree)/tools/include/uapi/ \
 		-I$(LIBBPF_BOOTSTRAP_INCLUDE) \
-<<<<<<< HEAD
-		-g -O2 -Wall -target bpf -c $< -o $@ && $(LLVM_STRIP) -g $@
-=======
 		-g -O2 -Wall -target bpf -c $< -o $@
 	$(Q)$(LLVM_STRIP) -g $@
->>>>>>> 754e0b0e
 
 $(OUTPUT)%.skel.h: $(OUTPUT)%.bpf.o $(BPFTOOL_BOOTSTRAP)
 	$(QUIET_GEN)$(BPFTOOL_BOOTSTRAP) gen skeleton $< > $@
@@ -230,13 +222,7 @@
 	$(QUIET_LINK)$(CC) $(CFLAGS) $(LDFLAGS) $(OBJS) $(LIBS) -o $@
 
 $(BOOTSTRAP_OUTPUT)%.o: %.c $(LIBBPF_BOOTSTRAP_INTERNAL_HDRS) | $(BOOTSTRAP_OUTPUT)
-<<<<<<< HEAD
-	$(QUIET_CC)$(HOSTCC) \
-		$(subst -I$(LIBBPF_INCLUDE),-I$(LIBBPF_BOOTSTRAP_INCLUDE),$(CFLAGS)) \
-		-c -MMD -o $@ $<
-=======
 	$(QUIET_CC)$(HOSTCC) $(HOST_CFLAGS) -c -MMD $< -o $@
->>>>>>> 754e0b0e
 
 $(OUTPUT)%.o: %.c
 	$(QUIET_CC)$(CC) $(CFLAGS) -c -MMD $< -o $@
