--- conflicted
+++ resolved
@@ -149,10 +149,7 @@
 		| ND_INTEL_SMART_ALARM_VALID
 		| ND_INTEL_SMART_USED_VALID
 		| ND_INTEL_SMART_SHUTDOWN_VALID
-<<<<<<< HEAD
-=======
 		| ND_INTEL_SMART_SHUTDOWN_COUNT_VALID
->>>>>>> 0fd79184
 		| ND_INTEL_SMART_MTEMP_VALID
 		| ND_INTEL_SMART_CTEMP_VALID,
 	.health = ND_INTEL_SMART_NON_CRITICAL_HEALTH,
@@ -165,13 +162,8 @@
 	.ait_status = 1,
 	.life_used = 5,
 	.shutdown_state = 0,
-<<<<<<< HEAD
-	.vendor_size = 0,
-	.shutdown_count = 100,
-=======
 	.shutdown_count = 42,
 	.vendor_size = 0,
->>>>>>> 0fd79184
 };
 
 struct nfit_test_fw {
