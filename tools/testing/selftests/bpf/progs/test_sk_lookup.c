// SPDX-License-Identifier: GPL-2.0 OR BSD-3-Clause
// Copyright (c) 2020 Cloudflare

#include <errno.h>
#include <stdbool.h>
#include <stddef.h>
#include <linux/bpf.h>
#include <linux/in.h>
#include <sys/socket.h>

#include <bpf/bpf_endian.h>
#include <bpf/bpf_helpers.h>

#define IP4(a, b, c, d)					\
	bpf_htonl((((__u32)(a) & 0xffU) << 24) |	\
		  (((__u32)(b) & 0xffU) << 16) |	\
		  (((__u32)(c) & 0xffU) <<  8) |	\
		  (((__u32)(d) & 0xffU) <<  0))
#define IP6(aaaa, bbbb, cccc, dddd)			\
	{ bpf_htonl(aaaa), bpf_htonl(bbbb), bpf_htonl(cccc), bpf_htonl(dddd) }

/* Macros for least-significant byte and word accesses. */
#if __BYTE_ORDER__ == __ORDER_LITTLE_ENDIAN__
#define LSE_INDEX(index, size) (index)
#else
#define LSE_INDEX(index, size) ((size) - (index) - 1)
#endif
#define LSB(value, index)				\
	(((__u8 *)&(value))[LSE_INDEX((index), sizeof(value))])
#define LSW(value, index)				\
	(((__u16 *)&(value))[LSE_INDEX((index), sizeof(value) / 2)])

#define MAX_SOCKS 32

struct {
	__uint(type, BPF_MAP_TYPE_SOCKMAP);
	__uint(max_entries, MAX_SOCKS);
	__type(key, __u32);
	__type(value, __u64);
} redir_map SEC(".maps");

struct {
	__uint(type, BPF_MAP_TYPE_ARRAY);
	__uint(max_entries, 2);
	__type(key, int);
	__type(value, int);
} run_map SEC(".maps");

enum {
	PROG1 = 0,
	PROG2,
};

enum {
	SERVER_A = 0,
	SERVER_B,
};

/* Addressable key/value constants for convenience */
static const int KEY_PROG1 = PROG1;
static const int KEY_PROG2 = PROG2;
static const int PROG_DONE = 1;

static const __u32 KEY_SERVER_A = SERVER_A;
static const __u32 KEY_SERVER_B = SERVER_B;

static const __u16 SRC_PORT = bpf_htons(8008);
static const __u32 SRC_IP4 = IP4(127, 0, 0, 2);
static const __u32 SRC_IP6[] = IP6(0xfd000000, 0x0, 0x0, 0x00000002);

static const __u16 DST_PORT = 7007; /* Host byte order */
static const __u32 DST_IP4 = IP4(127, 0, 0, 1);
static const __u32 DST_IP6[] = IP6(0xfd000000, 0x0, 0x0, 0x00000001);

SEC("sk_lookup")
int lookup_pass(struct bpf_sk_lookup *ctx)
{
	return SK_PASS;
}

SEC("sk_lookup")
int lookup_drop(struct bpf_sk_lookup *ctx)
{
	return SK_DROP;
}

<<<<<<< HEAD
=======
SEC("sk_lookup")
int check_ifindex(struct bpf_sk_lookup *ctx)
{
	if (ctx->ingress_ifindex == 1)
		return SK_DROP;
	return SK_PASS;
}

>>>>>>> 754e0b0e
SEC("sk_reuseport")
int reuseport_pass(struct sk_reuseport_md *ctx)
{
	return SK_PASS;
}

SEC("sk_reuseport")
int reuseport_drop(struct sk_reuseport_md *ctx)
{
	return SK_DROP;
}

/* Redirect packets destined for port DST_PORT to socket at redir_map[0]. */
SEC("sk_lookup")
int redir_port(struct bpf_sk_lookup *ctx)
{
	struct bpf_sock *sk;
	int err;

	if (ctx->local_port != DST_PORT)
		return SK_PASS;

	sk = bpf_map_lookup_elem(&redir_map, &KEY_SERVER_A);
	if (!sk)
		return SK_PASS;

	err = bpf_sk_assign(ctx, sk, 0);
	bpf_sk_release(sk);
	return err ? SK_DROP : SK_PASS;
}

/* Redirect packets destined for DST_IP4 address to socket at redir_map[0]. */
SEC("sk_lookup")
int redir_ip4(struct bpf_sk_lookup *ctx)
{
	struct bpf_sock *sk;
	int err;

	if (ctx->family != AF_INET)
		return SK_PASS;
	if (ctx->local_port != DST_PORT)
		return SK_PASS;
	if (ctx->local_ip4 != DST_IP4)
		return SK_PASS;

	sk = bpf_map_lookup_elem(&redir_map, &KEY_SERVER_A);
	if (!sk)
		return SK_PASS;

	err = bpf_sk_assign(ctx, sk, 0);
	bpf_sk_release(sk);
	return err ? SK_DROP : SK_PASS;
}

/* Redirect packets destined for DST_IP6 address to socket at redir_map[0]. */
SEC("sk_lookup")
int redir_ip6(struct bpf_sk_lookup *ctx)
{
	struct bpf_sock *sk;
	int err;

	if (ctx->family != AF_INET6)
		return SK_PASS;
	if (ctx->local_port != DST_PORT)
		return SK_PASS;
	if (ctx->local_ip6[0] != DST_IP6[0] ||
	    ctx->local_ip6[1] != DST_IP6[1] ||
	    ctx->local_ip6[2] != DST_IP6[2] ||
	    ctx->local_ip6[3] != DST_IP6[3])
		return SK_PASS;

	sk = bpf_map_lookup_elem(&redir_map, &KEY_SERVER_A);
	if (!sk)
		return SK_PASS;

	err = bpf_sk_assign(ctx, sk, 0);
	bpf_sk_release(sk);
	return err ? SK_DROP : SK_PASS;
}

SEC("sk_lookup")
int select_sock_a(struct bpf_sk_lookup *ctx)
{
	struct bpf_sock *sk;
	int err;

	sk = bpf_map_lookup_elem(&redir_map, &KEY_SERVER_A);
	if (!sk)
		return SK_PASS;

	err = bpf_sk_assign(ctx, sk, 0);
	bpf_sk_release(sk);
	return err ? SK_DROP : SK_PASS;
}

SEC("sk_lookup")
int select_sock_a_no_reuseport(struct bpf_sk_lookup *ctx)
{
	struct bpf_sock *sk;
	int err;

	sk = bpf_map_lookup_elem(&redir_map, &KEY_SERVER_A);
	if (!sk)
		return SK_DROP;

	err = bpf_sk_assign(ctx, sk, BPF_SK_LOOKUP_F_NO_REUSEPORT);
	bpf_sk_release(sk);
	return err ? SK_DROP : SK_PASS;
}

SEC("sk_reuseport")
int select_sock_b(struct sk_reuseport_md *ctx)
{
	__u32 key = KEY_SERVER_B;
	int err;

	err = bpf_sk_select_reuseport(ctx, &redir_map, &key, 0);
	return err ? SK_DROP : SK_PASS;
}

/* Check that bpf_sk_assign() returns -EEXIST if socket already selected. */
SEC("sk_lookup")
int sk_assign_eexist(struct bpf_sk_lookup *ctx)
{
	struct bpf_sock *sk;
	int err, ret;

	ret = SK_DROP;
	sk = bpf_map_lookup_elem(&redir_map, &KEY_SERVER_B);
	if (!sk)
		goto out;
	err = bpf_sk_assign(ctx, sk, 0);
	if (err)
		goto out;
	bpf_sk_release(sk);

	sk = bpf_map_lookup_elem(&redir_map, &KEY_SERVER_A);
	if (!sk)
		goto out;
	err = bpf_sk_assign(ctx, sk, 0);
	if (err != -EEXIST) {
		bpf_printk("sk_assign returned %d, expected %d\n",
			   err, -EEXIST);
		goto out;
	}

	ret = SK_PASS; /* Success, redirect to KEY_SERVER_B */
out:
	if (sk)
		bpf_sk_release(sk);
	return ret;
}

/* Check that bpf_sk_assign(BPF_SK_LOOKUP_F_REPLACE) can override selection. */
SEC("sk_lookup")
int sk_assign_replace_flag(struct bpf_sk_lookup *ctx)
{
	struct bpf_sock *sk;
	int err, ret;

	ret = SK_DROP;
	sk = bpf_map_lookup_elem(&redir_map, &KEY_SERVER_A);
	if (!sk)
		goto out;
	err = bpf_sk_assign(ctx, sk, 0);
	if (err)
		goto out;
	bpf_sk_release(sk);

	sk = bpf_map_lookup_elem(&redir_map, &KEY_SERVER_B);
	if (!sk)
		goto out;
	err = bpf_sk_assign(ctx, sk, BPF_SK_LOOKUP_F_REPLACE);
	if (err) {
		bpf_printk("sk_assign returned %d, expected 0\n", err);
		goto out;
	}

	ret = SK_PASS; /* Success, redirect to KEY_SERVER_B */
out:
	if (sk)
		bpf_sk_release(sk);
	return ret;
}

/* Check that bpf_sk_assign(sk=NULL) is accepted. */
SEC("sk_lookup")
int sk_assign_null(struct bpf_sk_lookup *ctx)
{
	struct bpf_sock *sk = NULL;
	int err, ret;

	ret = SK_DROP;

	err = bpf_sk_assign(ctx, NULL, 0);
	if (err) {
		bpf_printk("sk_assign returned %d, expected 0\n", err);
		goto out;
	}

	sk = bpf_map_lookup_elem(&redir_map, &KEY_SERVER_B);
	if (!sk)
		goto out;
	err = bpf_sk_assign(ctx, sk, BPF_SK_LOOKUP_F_REPLACE);
	if (err) {
		bpf_printk("sk_assign returned %d, expected 0\n", err);
		goto out;
	}

	if (ctx->sk != sk)
		goto out;
	err = bpf_sk_assign(ctx, NULL, 0);
	if (err != -EEXIST)
		goto out;
	err = bpf_sk_assign(ctx, NULL, BPF_SK_LOOKUP_F_REPLACE);
	if (err)
		goto out;
	err = bpf_sk_assign(ctx, sk, BPF_SK_LOOKUP_F_REPLACE);
	if (err)
		goto out;

	ret = SK_PASS; /* Success, redirect to KEY_SERVER_B */
out:
	if (sk)
		bpf_sk_release(sk);
	return ret;
}

/* Check that selected sk is accessible through context. */
SEC("sk_lookup")
int access_ctx_sk(struct bpf_sk_lookup *ctx)
{
	struct bpf_sock *sk1 = NULL, *sk2 = NULL;
	int err, ret;

	ret = SK_DROP;

	/* Try accessing unassigned (NULL) ctx->sk field */
	if (ctx->sk && ctx->sk->family != AF_INET)
		goto out;

	/* Assign a value to ctx->sk */
	sk1 = bpf_map_lookup_elem(&redir_map, &KEY_SERVER_A);
	if (!sk1)
		goto out;
	err = bpf_sk_assign(ctx, sk1, 0);
	if (err)
		goto out;
	if (ctx->sk != sk1)
		goto out;

	/* Access ctx->sk fields */
	if (ctx->sk->family != AF_INET ||
	    ctx->sk->type != SOCK_STREAM ||
	    ctx->sk->state != BPF_TCP_LISTEN)
		goto out;

	/* Reset selection */
	err = bpf_sk_assign(ctx, NULL, BPF_SK_LOOKUP_F_REPLACE);
	if (err)
		goto out;
	if (ctx->sk)
		goto out;

	/* Assign another socket */
	sk2 = bpf_map_lookup_elem(&redir_map, &KEY_SERVER_B);
	if (!sk2)
		goto out;
	err = bpf_sk_assign(ctx, sk2, BPF_SK_LOOKUP_F_REPLACE);
	if (err)
		goto out;
	if (ctx->sk != sk2)
		goto out;

	/* Access reassigned ctx->sk fields */
	if (ctx->sk->family != AF_INET ||
	    ctx->sk->type != SOCK_STREAM ||
	    ctx->sk->state != BPF_TCP_LISTEN)
		goto out;

	ret = SK_PASS; /* Success, redirect to KEY_SERVER_B */
out:
	if (sk1)
		bpf_sk_release(sk1);
	if (sk2)
		bpf_sk_release(sk2);
	return ret;
}

/* Check narrow loads from ctx fields that support them.
 *
 * Narrow loads of size >= target field size from a non-zero offset
 * are not covered because they give bogus results, that is the
 * verifier ignores the offset.
 */
SEC("sk_lookup")
int ctx_narrow_access(struct bpf_sk_lookup *ctx)
{
	struct bpf_sock *sk;
	int err, family;
	bool v4;

	v4 = (ctx->family == AF_INET);

	/* Narrow loads from family field */
	if (LSB(ctx->family, 0) != (v4 ? AF_INET : AF_INET6) ||
	    LSB(ctx->family, 1) != 0 || LSB(ctx->family, 2) != 0 || LSB(ctx->family, 3) != 0)
		return SK_DROP;
	if (LSW(ctx->family, 0) != (v4 ? AF_INET : AF_INET6))
		return SK_DROP;

	/* Narrow loads from protocol field */
	if (LSB(ctx->protocol, 0) != IPPROTO_TCP ||
	    LSB(ctx->protocol, 1) != 0 || LSB(ctx->protocol, 2) != 0 || LSB(ctx->protocol, 3) != 0)
		return SK_DROP;
	if (LSW(ctx->protocol, 0) != IPPROTO_TCP)
		return SK_DROP;

	/* Narrow loads from remote_port field. Expect SRC_PORT. */
	if (LSB(ctx->remote_port, 0) != ((SRC_PORT >> 0) & 0xff) ||
	    LSB(ctx->remote_port, 1) != ((SRC_PORT >> 8) & 0xff) ||
	    LSB(ctx->remote_port, 2) != 0 || LSB(ctx->remote_port, 3) != 0)
		return SK_DROP;
	if (LSW(ctx->remote_port, 0) != SRC_PORT)
		return SK_DROP;

	/* Narrow loads from local_port field. Expect DST_PORT. */
	if (LSB(ctx->local_port, 0) != ((DST_PORT >> 0) & 0xff) ||
	    LSB(ctx->local_port, 1) != ((DST_PORT >> 8) & 0xff) ||
	    LSB(ctx->local_port, 2) != 0 || LSB(ctx->local_port, 3) != 0)
		return SK_DROP;
	if (LSW(ctx->local_port, 0) != DST_PORT)
		return SK_DROP;

	/* Narrow loads from IPv4 fields */
	if (v4) {
		/* Expect SRC_IP4 in remote_ip4 */
		if (LSB(ctx->remote_ip4, 0) != ((SRC_IP4 >> 0) & 0xff) ||
		    LSB(ctx->remote_ip4, 1) != ((SRC_IP4 >> 8) & 0xff) ||
		    LSB(ctx->remote_ip4, 2) != ((SRC_IP4 >> 16) & 0xff) ||
		    LSB(ctx->remote_ip4, 3) != ((SRC_IP4 >> 24) & 0xff))
			return SK_DROP;
		if (LSW(ctx->remote_ip4, 0) != ((SRC_IP4 >> 0) & 0xffff) ||
		    LSW(ctx->remote_ip4, 1) != ((SRC_IP4 >> 16) & 0xffff))
			return SK_DROP;

		/* Expect DST_IP4 in local_ip4 */
		if (LSB(ctx->local_ip4, 0) != ((DST_IP4 >> 0) & 0xff) ||
		    LSB(ctx->local_ip4, 1) != ((DST_IP4 >> 8) & 0xff) ||
		    LSB(ctx->local_ip4, 2) != ((DST_IP4 >> 16) & 0xff) ||
		    LSB(ctx->local_ip4, 3) != ((DST_IP4 >> 24) & 0xff))
			return SK_DROP;
		if (LSW(ctx->local_ip4, 0) != ((DST_IP4 >> 0) & 0xffff) ||
		    LSW(ctx->local_ip4, 1) != ((DST_IP4 >> 16) & 0xffff))
			return SK_DROP;
	} else {
		/* Expect 0.0.0.0 IPs when family != AF_INET */
		if (LSB(ctx->remote_ip4, 0) != 0 || LSB(ctx->remote_ip4, 1) != 0 ||
		    LSB(ctx->remote_ip4, 2) != 0 || LSB(ctx->remote_ip4, 3) != 0)
			return SK_DROP;
		if (LSW(ctx->remote_ip4, 0) != 0 || LSW(ctx->remote_ip4, 1) != 0)
			return SK_DROP;

		if (LSB(ctx->local_ip4, 0) != 0 || LSB(ctx->local_ip4, 1) != 0 ||
		    LSB(ctx->local_ip4, 2) != 0 || LSB(ctx->local_ip4, 3) != 0)
			return SK_DROP;
		if (LSW(ctx->local_ip4, 0) != 0 || LSW(ctx->local_ip4, 1) != 0)
			return SK_DROP;
	}

	/* Narrow loads from IPv6 fields */
	if (!v4) {
		/* Expect SRC_IP6 in remote_ip6 */
		if (LSB(ctx->remote_ip6[0], 0) != ((SRC_IP6[0] >> 0) & 0xff) ||
		    LSB(ctx->remote_ip6[0], 1) != ((SRC_IP6[0] >> 8) & 0xff) ||
		    LSB(ctx->remote_ip6[0], 2) != ((SRC_IP6[0] >> 16) & 0xff) ||
		    LSB(ctx->remote_ip6[0], 3) != ((SRC_IP6[0] >> 24) & 0xff) ||
		    LSB(ctx->remote_ip6[1], 0) != ((SRC_IP6[1] >> 0) & 0xff) ||
		    LSB(ctx->remote_ip6[1], 1) != ((SRC_IP6[1] >> 8) & 0xff) ||
		    LSB(ctx->remote_ip6[1], 2) != ((SRC_IP6[1] >> 16) & 0xff) ||
		    LSB(ctx->remote_ip6[1], 3) != ((SRC_IP6[1] >> 24) & 0xff) ||
		    LSB(ctx->remote_ip6[2], 0) != ((SRC_IP6[2] >> 0) & 0xff) ||
		    LSB(ctx->remote_ip6[2], 1) != ((SRC_IP6[2] >> 8) & 0xff) ||
		    LSB(ctx->remote_ip6[2], 2) != ((SRC_IP6[2] >> 16) & 0xff) ||
		    LSB(ctx->remote_ip6[2], 3) != ((SRC_IP6[2] >> 24) & 0xff) ||
		    LSB(ctx->remote_ip6[3], 0) != ((SRC_IP6[3] >> 0) & 0xff) ||
		    LSB(ctx->remote_ip6[3], 1) != ((SRC_IP6[3] >> 8) & 0xff) ||
		    LSB(ctx->remote_ip6[3], 2) != ((SRC_IP6[3] >> 16) & 0xff) ||
		    LSB(ctx->remote_ip6[3], 3) != ((SRC_IP6[3] >> 24) & 0xff))
			return SK_DROP;
		if (LSW(ctx->remote_ip6[0], 0) != ((SRC_IP6[0] >> 0) & 0xffff) ||
		    LSW(ctx->remote_ip6[0], 1) != ((SRC_IP6[0] >> 16) & 0xffff) ||
		    LSW(ctx->remote_ip6[1], 0) != ((SRC_IP6[1] >> 0) & 0xffff) ||
		    LSW(ctx->remote_ip6[1], 1) != ((SRC_IP6[1] >> 16) & 0xffff) ||
		    LSW(ctx->remote_ip6[2], 0) != ((SRC_IP6[2] >> 0) & 0xffff) ||
		    LSW(ctx->remote_ip6[2], 1) != ((SRC_IP6[2] >> 16) & 0xffff) ||
		    LSW(ctx->remote_ip6[3], 0) != ((SRC_IP6[3] >> 0) & 0xffff) ||
		    LSW(ctx->remote_ip6[3], 1) != ((SRC_IP6[3] >> 16) & 0xffff))
			return SK_DROP;
		/* Expect DST_IP6 in local_ip6 */
		if (LSB(ctx->local_ip6[0], 0) != ((DST_IP6[0] >> 0) & 0xff) ||
		    LSB(ctx->local_ip6[0], 1) != ((DST_IP6[0] >> 8) & 0xff) ||
		    LSB(ctx->local_ip6[0], 2) != ((DST_IP6[0] >> 16) & 0xff) ||
		    LSB(ctx->local_ip6[0], 3) != ((DST_IP6[0] >> 24) & 0xff) ||
		    LSB(ctx->local_ip6[1], 0) != ((DST_IP6[1] >> 0) & 0xff) ||
		    LSB(ctx->local_ip6[1], 1) != ((DST_IP6[1] >> 8) & 0xff) ||
		    LSB(ctx->local_ip6[1], 2) != ((DST_IP6[1] >> 16) & 0xff) ||
		    LSB(ctx->local_ip6[1], 3) != ((DST_IP6[1] >> 24) & 0xff) ||
		    LSB(ctx->local_ip6[2], 0) != ((DST_IP6[2] >> 0) & 0xff) ||
		    LSB(ctx->local_ip6[2], 1) != ((DST_IP6[2] >> 8) & 0xff) ||
		    LSB(ctx->local_ip6[2], 2) != ((DST_IP6[2] >> 16) & 0xff) ||
		    LSB(ctx->local_ip6[2], 3) != ((DST_IP6[2] >> 24) & 0xff) ||
		    LSB(ctx->local_ip6[3], 0) != ((DST_IP6[3] >> 0) & 0xff) ||
		    LSB(ctx->local_ip6[3], 1) != ((DST_IP6[3] >> 8) & 0xff) ||
		    LSB(ctx->local_ip6[3], 2) != ((DST_IP6[3] >> 16) & 0xff) ||
		    LSB(ctx->local_ip6[3], 3) != ((DST_IP6[3] >> 24) & 0xff))
			return SK_DROP;
		if (LSW(ctx->local_ip6[0], 0) != ((DST_IP6[0] >> 0) & 0xffff) ||
		    LSW(ctx->local_ip6[0], 1) != ((DST_IP6[0] >> 16) & 0xffff) ||
		    LSW(ctx->local_ip6[1], 0) != ((DST_IP6[1] >> 0) & 0xffff) ||
		    LSW(ctx->local_ip6[1], 1) != ((DST_IP6[1] >> 16) & 0xffff) ||
		    LSW(ctx->local_ip6[2], 0) != ((DST_IP6[2] >> 0) & 0xffff) ||
		    LSW(ctx->local_ip6[2], 1) != ((DST_IP6[2] >> 16) & 0xffff) ||
		    LSW(ctx->local_ip6[3], 0) != ((DST_IP6[3] >> 0) & 0xffff) ||
		    LSW(ctx->local_ip6[3], 1) != ((DST_IP6[3] >> 16) & 0xffff))
			return SK_DROP;
	} else {
		/* Expect :: IPs when family != AF_INET6 */
		if (LSB(ctx->remote_ip6[0], 0) != 0 || LSB(ctx->remote_ip6[0], 1) != 0 ||
		    LSB(ctx->remote_ip6[0], 2) != 0 || LSB(ctx->remote_ip6[0], 3) != 0 ||
		    LSB(ctx->remote_ip6[1], 0) != 0 || LSB(ctx->remote_ip6[1], 1) != 0 ||
		    LSB(ctx->remote_ip6[1], 2) != 0 || LSB(ctx->remote_ip6[1], 3) != 0 ||
		    LSB(ctx->remote_ip6[2], 0) != 0 || LSB(ctx->remote_ip6[2], 1) != 0 ||
		    LSB(ctx->remote_ip6[2], 2) != 0 || LSB(ctx->remote_ip6[2], 3) != 0 ||
		    LSB(ctx->remote_ip6[3], 0) != 0 || LSB(ctx->remote_ip6[3], 1) != 0 ||
		    LSB(ctx->remote_ip6[3], 2) != 0 || LSB(ctx->remote_ip6[3], 3) != 0)
			return SK_DROP;
		if (LSW(ctx->remote_ip6[0], 0) != 0 || LSW(ctx->remote_ip6[0], 1) != 0 ||
		    LSW(ctx->remote_ip6[1], 0) != 0 || LSW(ctx->remote_ip6[1], 1) != 0 ||
		    LSW(ctx->remote_ip6[2], 0) != 0 || LSW(ctx->remote_ip6[2], 1) != 0 ||
		    LSW(ctx->remote_ip6[3], 0) != 0 || LSW(ctx->remote_ip6[3], 1) != 0)
			return SK_DROP;

		if (LSB(ctx->local_ip6[0], 0) != 0 || LSB(ctx->local_ip6[0], 1) != 0 ||
		    LSB(ctx->local_ip6[0], 2) != 0 || LSB(ctx->local_ip6[0], 3) != 0 ||
		    LSB(ctx->local_ip6[1], 0) != 0 || LSB(ctx->local_ip6[1], 1) != 0 ||
		    LSB(ctx->local_ip6[1], 2) != 0 || LSB(ctx->local_ip6[1], 3) != 0 ||
		    LSB(ctx->local_ip6[2], 0) != 0 || LSB(ctx->local_ip6[2], 1) != 0 ||
		    LSB(ctx->local_ip6[2], 2) != 0 || LSB(ctx->local_ip6[2], 3) != 0 ||
		    LSB(ctx->local_ip6[3], 0) != 0 || LSB(ctx->local_ip6[3], 1) != 0 ||
		    LSB(ctx->local_ip6[3], 2) != 0 || LSB(ctx->local_ip6[3], 3) != 0)
			return SK_DROP;
		if (LSW(ctx->remote_ip6[0], 0) != 0 || LSW(ctx->remote_ip6[0], 1) != 0 ||
		    LSW(ctx->remote_ip6[1], 0) != 0 || LSW(ctx->remote_ip6[1], 1) != 0 ||
		    LSW(ctx->remote_ip6[2], 0) != 0 || LSW(ctx->remote_ip6[2], 1) != 0 ||
		    LSW(ctx->remote_ip6[3], 0) != 0 || LSW(ctx->remote_ip6[3], 1) != 0)
			return SK_DROP;
	}

	/* Success, redirect to KEY_SERVER_B */
	sk = bpf_map_lookup_elem(&redir_map, &KEY_SERVER_B);
	if (sk) {
		bpf_sk_assign(ctx, sk, 0);
		bpf_sk_release(sk);
	}
	return SK_PASS;
}

/* Check that sk_assign rejects SERVER_A socket with -ESOCKNOSUPPORT */
SEC("sk_lookup")
int sk_assign_esocknosupport(struct bpf_sk_lookup *ctx)
{
	struct bpf_sock *sk;
	int err, ret;

	ret = SK_DROP;
	sk = bpf_map_lookup_elem(&redir_map, &KEY_SERVER_A);
	if (!sk)
		goto out;

	err = bpf_sk_assign(ctx, sk, 0);
	if (err != -ESOCKTNOSUPPORT) {
		bpf_printk("sk_assign returned %d, expected %d\n",
			   err, -ESOCKTNOSUPPORT);
		goto out;
	}

	ret = SK_PASS; /* Success, pass to regular lookup */
out:
	if (sk)
		bpf_sk_release(sk);
	return ret;
}

SEC("sk_lookup")
int multi_prog_pass1(struct bpf_sk_lookup *ctx)
{
	bpf_map_update_elem(&run_map, &KEY_PROG1, &PROG_DONE, BPF_ANY);
	return SK_PASS;
}

SEC("sk_lookup")
int multi_prog_pass2(struct bpf_sk_lookup *ctx)
{
	bpf_map_update_elem(&run_map, &KEY_PROG2, &PROG_DONE, BPF_ANY);
	return SK_PASS;
}

SEC("sk_lookup")
int multi_prog_drop1(struct bpf_sk_lookup *ctx)
{
	bpf_map_update_elem(&run_map, &KEY_PROG1, &PROG_DONE, BPF_ANY);
	return SK_DROP;
}

SEC("sk_lookup")
int multi_prog_drop2(struct bpf_sk_lookup *ctx)
{
	bpf_map_update_elem(&run_map, &KEY_PROG2, &PROG_DONE, BPF_ANY);
	return SK_DROP;
}

static __always_inline int select_server_a(struct bpf_sk_lookup *ctx)
{
	struct bpf_sock *sk;
	int err;

	sk = bpf_map_lookup_elem(&redir_map, &KEY_SERVER_A);
	if (!sk)
		return SK_DROP;

	err = bpf_sk_assign(ctx, sk, 0);
	bpf_sk_release(sk);
	if (err)
		return SK_DROP;

	return SK_PASS;
}

SEC("sk_lookup")
int multi_prog_redir1(struct bpf_sk_lookup *ctx)
{
	int ret;

	ret = select_server_a(ctx);
	bpf_map_update_elem(&run_map, &KEY_PROG1, &PROG_DONE, BPF_ANY);
	return SK_PASS;
}

SEC("sk_lookup")
int multi_prog_redir2(struct bpf_sk_lookup *ctx)
{
	int ret;

	ret = select_server_a(ctx);
	bpf_map_update_elem(&run_map, &KEY_PROG2, &PROG_DONE, BPF_ANY);
	return SK_PASS;
}

char _license[] SEC("license") = "Dual BSD/GPL";<|MERGE_RESOLUTION|>--- conflicted
+++ resolved
@@ -84,8 +84,6 @@
 	return SK_DROP;
 }
 
-<<<<<<< HEAD
-=======
 SEC("sk_lookup")
 int check_ifindex(struct bpf_sk_lookup *ctx)
 {
@@ -94,7 +92,6 @@
 	return SK_PASS;
 }
 
->>>>>>> 754e0b0e
 SEC("sk_reuseport")
 int reuseport_pass(struct sk_reuseport_md *ctx)
 {
