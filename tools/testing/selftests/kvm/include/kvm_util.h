--- conflicted
+++ resolved
@@ -83,11 +83,7 @@
 void vm_vcpu_add(struct kvm_vm *vm, uint32_t vcpuid, int pgd_memslot,
 		 int gdt_memslot);
 vm_vaddr_t vm_vaddr_alloc(struct kvm_vm *vm, size_t sz, vm_vaddr_t vaddr_min,
-<<<<<<< HEAD
-	uint32_t data_memslot, uint32_t pgd_memslot);
-=======
 			  uint32_t data_memslot, uint32_t pgd_memslot);
->>>>>>> 0fd79184
 void virt_map(struct kvm_vm *vm, uint64_t vaddr, uint64_t paddr,
 	      size_t size, uint32_t pgd_memslot);
 void *addr_gpa2hva(struct kvm_vm *vm, vm_paddr_t gpa);
@@ -112,43 +108,17 @@
 void vcpu_events_get(struct kvm_vm *vm, uint32_t vcpuid,
 		     struct kvm_vcpu_events *events);
 void vcpu_events_set(struct kvm_vm *vm, uint32_t vcpuid,
-<<<<<<< HEAD
-			  struct kvm_vcpu_events *events);
-uint64_t vcpu_get_msr(struct kvm_vm *vm, uint32_t vcpuid, uint64_t msr_index);
-void vcpu_set_msr(struct kvm_vm *vm, uint32_t vcpuid, uint64_t msr_index,
-	uint64_t msr_value);
-=======
 		     struct kvm_vcpu_events *events);
->>>>>>> 0fd79184
 
 const char *exit_reason_str(unsigned int exit_reason);
 
 void virt_pgd_alloc(struct kvm_vm *vm, uint32_t pgd_memslot);
 void virt_pg_map(struct kvm_vm *vm, uint64_t vaddr, uint64_t paddr,
-<<<<<<< HEAD
-	uint32_t pgd_memslot);
-vm_paddr_t vm_phy_page_alloc(struct kvm_vm *vm,
-	vm_paddr_t paddr_min, uint32_t memslot);
-
-struct kvm_cpuid2 *kvm_get_supported_cpuid(void);
-void vcpu_set_cpuid(
-	struct kvm_vm *vm, uint32_t vcpuid, struct kvm_cpuid2 *cpuid);
-
-struct kvm_cpuid_entry2 *
-kvm_get_supported_cpuid_index(uint32_t function, uint32_t index);
-
-static inline struct kvm_cpuid_entry2 *
-kvm_get_supported_cpuid_entry(uint32_t function)
-{
-	return kvm_get_supported_cpuid_index(function, 0);
-}
-=======
 		 uint32_t pgd_memslot);
 vm_paddr_t vm_phy_page_alloc(struct kvm_vm *vm, vm_paddr_t paddr_min,
 			     uint32_t memslot);
 vm_paddr_t vm_phy_pages_alloc(struct kvm_vm *vm, size_t num,
 			      vm_paddr_t paddr_min, uint32_t memslot);
->>>>>>> 0fd79184
 
 struct kvm_vm *vm_create_default(uint32_t vcpuid, uint64_t extra_mem_size,
 				 void *guest_code);
@@ -163,46 +133,6 @@
 
 int vm_create_device(struct kvm_vm *vm, struct kvm_create_device *cd);
 
-<<<<<<< HEAD
-#define GUEST_PORT_SYNC         0x1000
-#define GUEST_PORT_ABORT        0x1001
-#define GUEST_PORT_DONE         0x1002
-
-static inline void __exit_to_l0(uint16_t port, uint64_t arg0, uint64_t arg1)
-{
-	__asm__ __volatile__("in %[port], %%al"
-			     :
-			     : [port]"d"(port), "D"(arg0), "S"(arg1)
-			     : "rax");
-}
-
-/*
- * Allows to pass three arguments to the host: port is 16bit wide,
- * arg0 & arg1 are 64bit wide
- */
-#define GUEST_SYNC_ARGS(_port, _arg0, _arg1) \
-	__exit_to_l0(_port, (uint64_t) (_arg0), (uint64_t) (_arg1))
-
-#define GUEST_ASSERT(_condition) do {				\
-		if (!(_condition))				\
-			GUEST_SYNC_ARGS(GUEST_PORT_ABORT,	\
-					"Failed guest assert: "	\
-					#_condition, __LINE__);	\
-	} while (0)
-
-#define GUEST_SYNC(stage)  GUEST_SYNC_ARGS(GUEST_PORT_SYNC, "hello", stage)
-
-#define GUEST_DONE()  GUEST_SYNC_ARGS(GUEST_PORT_DONE, 0, 0)
-
-struct guest_args {
-	uint64_t arg0;
-	uint64_t arg1;
-	uint16_t port;
-} __attribute__ ((packed));
-
-void guest_args_read(struct kvm_vm *vm, uint32_t vcpu_id,
-		     struct guest_args *args);
-=======
 #define sync_global_to_guest(vm, g) ({				\
 	typeof(g) *_p = addr_gva2hva(vm, (vm_vaddr_t)&(g));	\
 	memcpy(_p, &(g), sizeof(g));				\
@@ -247,6 +177,5 @@
 			"Failed guest assert: "		\
 			#_condition, __LINE__);		\
 } while (0)
->>>>>>> 0fd79184
 
 #endif /* SELFTEST_KVM_UTIL_H */