--- conflicted
+++ resolved
@@ -1874,12 +1874,7 @@
 		NULL
 	};
 	const char *const lock_subcommands[] = { "record", "report", "script",
-<<<<<<< HEAD
-						 "info", "contention",
-						 "contention", NULL };
-=======
 						 "info", "contention", NULL };
->>>>>>> 9fecab24
 	const char *lock_usage[] = {
 		NULL,
 		NULL
