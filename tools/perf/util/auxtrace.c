// SPDX-License-Identifier: GPL-2.0-only
/*
 * auxtrace.c: AUX area trace support
 * Copyright (c) 2013-2015, Intel Corporation.
 */

#include <inttypes.h>
#include <sys/types.h>
#include <sys/mman.h>
#include <stdbool.h>
#include <string.h>
#include <limits.h>
#include <errno.h>

#include <linux/kernel.h>
#include <linux/perf_event.h>
#include <linux/types.h>
#include <linux/bitops.h>
#include <linux/log2.h>
#include <linux/string.h>
#include <linux/time64.h>

#include <sys/param.h>
#include <stdlib.h>
#include <stdio.h>
#include <linux/list.h>
#include <linux/zalloc.h>

#include "evlist.h"
#include "dso.h"
#include "map.h"
#include "pmu.h"
#include "evsel.h"
<<<<<<< HEAD
=======
#include "evsel_config.h"
>>>>>>> 348b80b2
#include "symbol.h"
#include "util/synthetic-events.h"
#include "thread_map.h"
#include "asm/bug.h"
#include "auxtrace.h"

#include <linux/hash.h>

#include "event.h"
#include "record.h"
#include "session.h"
#include "debug.h"
#include <subcmd/parse-options.h>

#include "cs-etm.h"
#include "intel-pt.h"
#include "intel-bts.h"
#include "arm-spe.h"
#include "s390-cpumsf.h"
#include "util/mmap.h"

#include <linux/ctype.h>
#include <linux/kernel.h>
#include "symbol/kallsyms.h"
#include <internal/lib.h>
<<<<<<< HEAD
=======

static struct perf_pmu *perf_evsel__find_pmu(struct evsel *evsel)
{
	struct perf_pmu *pmu = NULL;

	while ((pmu = perf_pmu__scan(pmu)) != NULL) {
		if (pmu->type == evsel->core.attr.type)
			break;
	}

	return pmu;
}

static bool perf_evsel__is_aux_event(struct evsel *evsel)
{
	struct perf_pmu *pmu = perf_evsel__find_pmu(evsel);

	return pmu && pmu->auxtrace;
}

/*
 * Make a group from 'leader' to 'last', requiring that the events were not
 * already grouped to a different leader.
 */
static int perf_evlist__regroup(struct evlist *evlist,
				struct evsel *leader,
				struct evsel *last)
{
	struct evsel *evsel;
	bool grp;

	if (!perf_evsel__is_group_leader(leader))
		return -EINVAL;

	grp = false;
	evlist__for_each_entry(evlist, evsel) {
		if (grp) {
			if (!(evsel->leader == leader ||
			     (evsel->leader == evsel &&
			      evsel->core.nr_members <= 1)))
				return -EINVAL;
		} else if (evsel == leader) {
			grp = true;
		}
		if (evsel == last)
			break;
	}

	grp = false;
	evlist__for_each_entry(evlist, evsel) {
		if (grp) {
			if (evsel->leader != leader) {
				evsel->leader = leader;
				if (leader->core.nr_members < 1)
					leader->core.nr_members = 1;
				leader->core.nr_members += 1;
			}
		} else if (evsel == leader) {
			grp = true;
		}
		if (evsel == last)
			break;
	}

	return 0;
}
>>>>>>> 348b80b2

static bool auxtrace__dont_decode(struct perf_session *session)
{
	return !session->itrace_synth_opts ||
	       session->itrace_synth_opts->dont_decode;
}

int auxtrace_mmap__mmap(struct auxtrace_mmap *mm,
			struct auxtrace_mmap_params *mp,
			void *userpg, int fd)
{
	struct perf_event_mmap_page *pc = userpg;

	WARN_ONCE(mm->base, "Uninitialized auxtrace_mmap\n");

	mm->userpg = userpg;
	mm->mask = mp->mask;
	mm->len = mp->len;
	mm->prev = 0;
	mm->idx = mp->idx;
	mm->tid = mp->tid;
	mm->cpu = mp->cpu;

	if (!mp->len) {
		mm->base = NULL;
		return 0;
	}

#if BITS_PER_LONG != 64 && !defined(HAVE_SYNC_COMPARE_AND_SWAP_SUPPORT)
	pr_err("Cannot use AUX area tracing mmaps\n");
	return -1;
#endif

	pc->aux_offset = mp->offset;
	pc->aux_size = mp->len;

	mm->base = mmap(NULL, mp->len, mp->prot, MAP_SHARED, fd, mp->offset);
	if (mm->base == MAP_FAILED) {
		pr_debug2("failed to mmap AUX area\n");
		mm->base = NULL;
		return -1;
	}

	return 0;
}

void auxtrace_mmap__munmap(struct auxtrace_mmap *mm)
{
	if (mm->base) {
		munmap(mm->base, mm->len);
		mm->base = NULL;
	}
}

void auxtrace_mmap_params__init(struct auxtrace_mmap_params *mp,
				off_t auxtrace_offset,
				unsigned int auxtrace_pages,
				bool auxtrace_overwrite)
{
	if (auxtrace_pages) {
		mp->offset = auxtrace_offset;
		mp->len = auxtrace_pages * (size_t)page_size;
		mp->mask = is_power_of_2(mp->len) ? mp->len - 1 : 0;
		mp->prot = PROT_READ | (auxtrace_overwrite ? 0 : PROT_WRITE);
		pr_debug2("AUX area mmap length %zu\n", mp->len);
	} else {
		mp->len = 0;
	}
}

void auxtrace_mmap_params__set_idx(struct auxtrace_mmap_params *mp,
				   struct evlist *evlist, int idx,
				   bool per_cpu)
{
	mp->idx = idx;

	if (per_cpu) {
		mp->cpu = evlist->core.cpus->map[idx];
		if (evlist->core.threads)
			mp->tid = perf_thread_map__pid(evlist->core.threads, 0);
		else
			mp->tid = -1;
	} else {
		mp->cpu = -1;
		mp->tid = perf_thread_map__pid(evlist->core.threads, idx);
	}
}

#define AUXTRACE_INIT_NR_QUEUES	32

static struct auxtrace_queue *auxtrace_alloc_queue_array(unsigned int nr_queues)
{
	struct auxtrace_queue *queue_array;
	unsigned int max_nr_queues, i;

	max_nr_queues = UINT_MAX / sizeof(struct auxtrace_queue);
	if (nr_queues > max_nr_queues)
		return NULL;

	queue_array = calloc(nr_queues, sizeof(struct auxtrace_queue));
	if (!queue_array)
		return NULL;

	for (i = 0; i < nr_queues; i++) {
		INIT_LIST_HEAD(&queue_array[i].head);
		queue_array[i].priv = NULL;
	}

	return queue_array;
}

int auxtrace_queues__init(struct auxtrace_queues *queues)
{
	queues->nr_queues = AUXTRACE_INIT_NR_QUEUES;
	queues->queue_array = auxtrace_alloc_queue_array(queues->nr_queues);
	if (!queues->queue_array)
		return -ENOMEM;
	return 0;
}

static int auxtrace_queues__grow(struct auxtrace_queues *queues,
				 unsigned int new_nr_queues)
{
	unsigned int nr_queues = queues->nr_queues;
	struct auxtrace_queue *queue_array;
	unsigned int i;

	if (!nr_queues)
		nr_queues = AUXTRACE_INIT_NR_QUEUES;

	while (nr_queues && nr_queues < new_nr_queues)
		nr_queues <<= 1;

	if (nr_queues < queues->nr_queues || nr_queues < new_nr_queues)
		return -EINVAL;

	queue_array = auxtrace_alloc_queue_array(nr_queues);
	if (!queue_array)
		return -ENOMEM;

	for (i = 0; i < queues->nr_queues; i++) {
		list_splice_tail(&queues->queue_array[i].head,
				 &queue_array[i].head);
		queue_array[i].tid = queues->queue_array[i].tid;
		queue_array[i].cpu = queues->queue_array[i].cpu;
		queue_array[i].set = queues->queue_array[i].set;
		queue_array[i].priv = queues->queue_array[i].priv;
	}

	queues->nr_queues = nr_queues;
	queues->queue_array = queue_array;

	return 0;
}

static void *auxtrace_copy_data(u64 size, struct perf_session *session)
{
	int fd = perf_data__fd(session->data);
	void *p;
	ssize_t ret;

	if (size > SSIZE_MAX)
		return NULL;

	p = malloc(size);
	if (!p)
		return NULL;

	ret = readn(fd, p, size);
	if (ret != (ssize_t)size) {
		free(p);
		return NULL;
	}

	return p;
}

static int auxtrace_queues__queue_buffer(struct auxtrace_queues *queues,
					 unsigned int idx,
					 struct auxtrace_buffer *buffer)
{
	struct auxtrace_queue *queue;
	int err;

	if (idx >= queues->nr_queues) {
		err = auxtrace_queues__grow(queues, idx + 1);
		if (err)
			return err;
	}

	queue = &queues->queue_array[idx];

	if (!queue->set) {
		queue->set = true;
		queue->tid = buffer->tid;
		queue->cpu = buffer->cpu;
	} else if (buffer->cpu != queue->cpu || buffer->tid != queue->tid) {
		pr_err("auxtrace queue conflict: cpu %d, tid %d vs cpu %d, tid %d\n",
		       queue->cpu, queue->tid, buffer->cpu, buffer->tid);
		return -EINVAL;
	}

	buffer->buffer_nr = queues->next_buffer_nr++;

	list_add_tail(&buffer->list, &queue->head);

	queues->new_data = true;
	queues->populated = true;

	return 0;
}

/* Limit buffers to 32MiB on 32-bit */
#define BUFFER_LIMIT_FOR_32_BIT (32 * 1024 * 1024)

static int auxtrace_queues__split_buffer(struct auxtrace_queues *queues,
					 unsigned int idx,
					 struct auxtrace_buffer *buffer)
{
	u64 sz = buffer->size;
	bool consecutive = false;
	struct auxtrace_buffer *b;
	int err;

	while (sz > BUFFER_LIMIT_FOR_32_BIT) {
		b = memdup(buffer, sizeof(struct auxtrace_buffer));
		if (!b)
			return -ENOMEM;
		b->size = BUFFER_LIMIT_FOR_32_BIT;
		b->consecutive = consecutive;
		err = auxtrace_queues__queue_buffer(queues, idx, b);
		if (err) {
			auxtrace_buffer__free(b);
			return err;
		}
		buffer->data_offset += BUFFER_LIMIT_FOR_32_BIT;
		sz -= BUFFER_LIMIT_FOR_32_BIT;
		consecutive = true;
	}

	buffer->size = sz;
	buffer->consecutive = consecutive;

	return 0;
}

static bool filter_cpu(struct perf_session *session, int cpu)
{
	unsigned long *cpu_bitmap = session->itrace_synth_opts->cpu_bitmap;

	return cpu_bitmap && cpu != -1 && !test_bit(cpu, cpu_bitmap);
}

static int auxtrace_queues__add_buffer(struct auxtrace_queues *queues,
				       struct perf_session *session,
				       unsigned int idx,
				       struct auxtrace_buffer *buffer,
				       struct auxtrace_buffer **buffer_ptr)
{
	int err = -ENOMEM;

	if (filter_cpu(session, buffer->cpu))
		return 0;

	buffer = memdup(buffer, sizeof(*buffer));
	if (!buffer)
		return -ENOMEM;

	if (session->one_mmap) {
		buffer->data = buffer->data_offset - session->one_mmap_offset +
			       session->one_mmap_addr;
	} else if (perf_data__is_pipe(session->data)) {
		buffer->data = auxtrace_copy_data(buffer->size, session);
		if (!buffer->data)
			goto out_free;
		buffer->data_needs_freeing = true;
	} else if (BITS_PER_LONG == 32 &&
		   buffer->size > BUFFER_LIMIT_FOR_32_BIT) {
		err = auxtrace_queues__split_buffer(queues, idx, buffer);
		if (err)
			goto out_free;
	}

	err = auxtrace_queues__queue_buffer(queues, idx, buffer);
	if (err)
		goto out_free;

	/* FIXME: Doesn't work for split buffer */
	if (buffer_ptr)
		*buffer_ptr = buffer;

	return 0;

out_free:
	auxtrace_buffer__free(buffer);
	return err;
}

int auxtrace_queues__add_event(struct auxtrace_queues *queues,
			       struct perf_session *session,
			       union perf_event *event, off_t data_offset,
			       struct auxtrace_buffer **buffer_ptr)
{
	struct auxtrace_buffer buffer = {
		.pid = -1,
		.tid = event->auxtrace.tid,
		.cpu = event->auxtrace.cpu,
		.data_offset = data_offset,
		.offset = event->auxtrace.offset,
		.reference = event->auxtrace.reference,
		.size = event->auxtrace.size,
	};
	unsigned int idx = event->auxtrace.idx;

	return auxtrace_queues__add_buffer(queues, session, idx, &buffer,
					   buffer_ptr);
}

static int auxtrace_queues__add_indexed_event(struct auxtrace_queues *queues,
					      struct perf_session *session,
					      off_t file_offset, size_t sz)
{
	union perf_event *event;
	int err;
	char buf[PERF_SAMPLE_MAX_SIZE];

	err = perf_session__peek_event(session, file_offset, buf,
				       PERF_SAMPLE_MAX_SIZE, &event, NULL);
	if (err)
		return err;

	if (event->header.type == PERF_RECORD_AUXTRACE) {
		if (event->header.size < sizeof(struct perf_record_auxtrace) ||
		    event->header.size != sz) {
			err = -EINVAL;
			goto out;
		}
		file_offset += event->header.size;
		err = auxtrace_queues__add_event(queues, session, event,
						 file_offset, NULL);
	}
out:
	return err;
}

void auxtrace_queues__free(struct auxtrace_queues *queues)
{
	unsigned int i;

	for (i = 0; i < queues->nr_queues; i++) {
		while (!list_empty(&queues->queue_array[i].head)) {
			struct auxtrace_buffer *buffer;

			buffer = list_entry(queues->queue_array[i].head.next,
					    struct auxtrace_buffer, list);
			list_del_init(&buffer->list);
			auxtrace_buffer__free(buffer);
		}
	}

	zfree(&queues->queue_array);
	queues->nr_queues = 0;
}

static void auxtrace_heapify(struct auxtrace_heap_item *heap_array,
			     unsigned int pos, unsigned int queue_nr,
			     u64 ordinal)
{
	unsigned int parent;

	while (pos) {
		parent = (pos - 1) >> 1;
		if (heap_array[parent].ordinal <= ordinal)
			break;
		heap_array[pos] = heap_array[parent];
		pos = parent;
	}
	heap_array[pos].queue_nr = queue_nr;
	heap_array[pos].ordinal = ordinal;
}

int auxtrace_heap__add(struct auxtrace_heap *heap, unsigned int queue_nr,
		       u64 ordinal)
{
	struct auxtrace_heap_item *heap_array;

	if (queue_nr >= heap->heap_sz) {
		unsigned int heap_sz = AUXTRACE_INIT_NR_QUEUES;

		while (heap_sz <= queue_nr)
			heap_sz <<= 1;
		heap_array = realloc(heap->heap_array,
				     heap_sz * sizeof(struct auxtrace_heap_item));
		if (!heap_array)
			return -ENOMEM;
		heap->heap_array = heap_array;
		heap->heap_sz = heap_sz;
	}

	auxtrace_heapify(heap->heap_array, heap->heap_cnt++, queue_nr, ordinal);

	return 0;
}

void auxtrace_heap__free(struct auxtrace_heap *heap)
{
	zfree(&heap->heap_array);
	heap->heap_cnt = 0;
	heap->heap_sz = 0;
}

void auxtrace_heap__pop(struct auxtrace_heap *heap)
{
	unsigned int pos, last, heap_cnt = heap->heap_cnt;
	struct auxtrace_heap_item *heap_array;

	if (!heap_cnt)
		return;

	heap->heap_cnt -= 1;

	heap_array = heap->heap_array;

	pos = 0;
	while (1) {
		unsigned int left, right;

		left = (pos << 1) + 1;
		if (left >= heap_cnt)
			break;
		right = left + 1;
		if (right >= heap_cnt) {
			heap_array[pos] = heap_array[left];
			return;
		}
		if (heap_array[left].ordinal < heap_array[right].ordinal) {
			heap_array[pos] = heap_array[left];
			pos = left;
		} else {
			heap_array[pos] = heap_array[right];
			pos = right;
		}
	}

	last = heap_cnt - 1;
	auxtrace_heapify(heap_array, pos, heap_array[last].queue_nr,
			 heap_array[last].ordinal);
}

size_t auxtrace_record__info_priv_size(struct auxtrace_record *itr,
				       struct evlist *evlist)
{
	if (itr)
		return itr->info_priv_size(itr, evlist);
	return 0;
}

static int auxtrace_not_supported(void)
{
	pr_err("AUX area tracing is not supported on this architecture\n");
	return -EINVAL;
}

int auxtrace_record__info_fill(struct auxtrace_record *itr,
			       struct perf_session *session,
			       struct perf_record_auxtrace_info *auxtrace_info,
			       size_t priv_size)
{
	if (itr)
		return itr->info_fill(itr, session, auxtrace_info, priv_size);
	return auxtrace_not_supported();
}

void auxtrace_record__free(struct auxtrace_record *itr)
{
	if (itr)
		itr->free(itr);
}

int auxtrace_record__snapshot_start(struct auxtrace_record *itr)
{
	if (itr && itr->snapshot_start)
		return itr->snapshot_start(itr);
	return 0;
}

int auxtrace_record__snapshot_finish(struct auxtrace_record *itr, bool on_exit)
{
	if (!on_exit && itr && itr->snapshot_finish)
		return itr->snapshot_finish(itr);
	return 0;
}

int auxtrace_record__find_snapshot(struct auxtrace_record *itr, int idx,
				   struct auxtrace_mmap *mm,
				   unsigned char *data, u64 *head, u64 *old)
{
	if (itr && itr->find_snapshot)
		return itr->find_snapshot(itr, idx, mm, data, head, old);
	return 0;
}

int auxtrace_record__options(struct auxtrace_record *itr,
			     struct evlist *evlist,
			     struct record_opts *opts)
{
	if (itr)
		return itr->recording_options(itr, evlist, opts);
	return 0;
}

u64 auxtrace_record__reference(struct auxtrace_record *itr)
{
	if (itr)
		return itr->reference(itr);
	return 0;
}

int auxtrace_parse_snapshot_options(struct auxtrace_record *itr,
				    struct record_opts *opts, const char *str)
{
	if (!str)
		return 0;

	/* PMU-agnostic options */
	switch (*str) {
	case 'e':
		opts->auxtrace_snapshot_on_exit = true;
		str++;
		break;
	default:
		break;
	}

	if (itr)
		return itr->parse_snapshot_options(itr, opts, str);

	pr_err("No AUX area tracing to snapshot\n");
	return -EINVAL;
}

/*
 * Event record size is 16-bit which results in a maximum size of about 64KiB.
 * Allow about 4KiB for the rest of the sample record, to give a maximum
 * AUX area sample size of 60KiB.
 */
#define MAX_AUX_SAMPLE_SIZE (60 * 1024)

/* Arbitrary default size if no other default provided */
#define DEFAULT_AUX_SAMPLE_SIZE (4 * 1024)

static int auxtrace_validate_aux_sample_size(struct evlist *evlist,
					     struct record_opts *opts)
{
	struct evsel *evsel;
	bool has_aux_leader = false;
	u32 sz;

	evlist__for_each_entry(evlist, evsel) {
		sz = evsel->core.attr.aux_sample_size;
		if (perf_evsel__is_group_leader(evsel)) {
			has_aux_leader = perf_evsel__is_aux_event(evsel);
			if (sz) {
				if (has_aux_leader)
					pr_err("Cannot add AUX area sampling to an AUX area event\n");
				else
					pr_err("Cannot add AUX area sampling to a group leader\n");
				return -EINVAL;
			}
		}
		if (sz > MAX_AUX_SAMPLE_SIZE) {
			pr_err("AUX area sample size %u too big, max. %d\n",
			       sz, MAX_AUX_SAMPLE_SIZE);
			return -EINVAL;
		}
		if (sz) {
			if (!has_aux_leader) {
				pr_err("Cannot add AUX area sampling because group leader is not an AUX area event\n");
				return -EINVAL;
			}
			perf_evsel__set_sample_bit(evsel, AUX);
			opts->auxtrace_sample_mode = true;
		} else {
			perf_evsel__reset_sample_bit(evsel, AUX);
		}
	}

	if (!opts->auxtrace_sample_mode) {
		pr_err("AUX area sampling requires an AUX area event group leader plus other events to which to add samples\n");
		return -EINVAL;
	}

	if (!perf_can_aux_sample()) {
		pr_err("AUX area sampling is not supported by kernel\n");
		return -EINVAL;
	}

	return 0;
}

int auxtrace_parse_sample_options(struct auxtrace_record *itr,
				  struct evlist *evlist,
				  struct record_opts *opts, const char *str)
{
	struct perf_evsel_config_term *term;
	struct evsel *aux_evsel;
	bool has_aux_sample_size = false;
	bool has_aux_leader = false;
	struct evsel *evsel;
	char *endptr;
	unsigned long sz;

	if (!str)
		goto no_opt;

	if (!itr) {
		pr_err("No AUX area event to sample\n");
		return -EINVAL;
	}

	sz = strtoul(str, &endptr, 0);
	if (*endptr || sz > UINT_MAX) {
		pr_err("Bad AUX area sampling option: '%s'\n", str);
		return -EINVAL;
	}

	if (!sz)
		sz = itr->default_aux_sample_size;

	if (!sz)
		sz = DEFAULT_AUX_SAMPLE_SIZE;

	/* Set aux_sample_size based on --aux-sample option */
	evlist__for_each_entry(evlist, evsel) {
		if (perf_evsel__is_group_leader(evsel)) {
			has_aux_leader = perf_evsel__is_aux_event(evsel);
		} else if (has_aux_leader) {
			evsel->core.attr.aux_sample_size = sz;
		}
	}
no_opt:
	aux_evsel = NULL;
	/* Override with aux_sample_size from config term */
	evlist__for_each_entry(evlist, evsel) {
		if (perf_evsel__is_aux_event(evsel))
			aux_evsel = evsel;
		term = perf_evsel__get_config_term(evsel, AUX_SAMPLE_SIZE);
		if (term) {
			has_aux_sample_size = true;
			evsel->core.attr.aux_sample_size = term->val.aux_sample_size;
			/* If possible, group with the AUX event */
			if (aux_evsel && evsel->core.attr.aux_sample_size)
				perf_evlist__regroup(evlist, aux_evsel, evsel);
		}
	}

	if (!str && !has_aux_sample_size)
		return 0;

	if (!itr) {
		pr_err("No AUX area event to sample\n");
		return -EINVAL;
	}

	return auxtrace_validate_aux_sample_size(evlist, opts);
}

struct auxtrace_record *__weak
auxtrace_record__init(struct evlist *evlist __maybe_unused, int *err)
{
	*err = 0;
	return NULL;
}

static int auxtrace_index__alloc(struct list_head *head)
{
	struct auxtrace_index *auxtrace_index;

	auxtrace_index = malloc(sizeof(struct auxtrace_index));
	if (!auxtrace_index)
		return -ENOMEM;

	auxtrace_index->nr = 0;
	INIT_LIST_HEAD(&auxtrace_index->list);

	list_add_tail(&auxtrace_index->list, head);

	return 0;
}

void auxtrace_index__free(struct list_head *head)
{
	struct auxtrace_index *auxtrace_index, *n;

	list_for_each_entry_safe(auxtrace_index, n, head, list) {
		list_del_init(&auxtrace_index->list);
		free(auxtrace_index);
	}
}

static struct auxtrace_index *auxtrace_index__last(struct list_head *head)
{
	struct auxtrace_index *auxtrace_index;
	int err;

	if (list_empty(head)) {
		err = auxtrace_index__alloc(head);
		if (err)
			return NULL;
	}

	auxtrace_index = list_entry(head->prev, struct auxtrace_index, list);

	if (auxtrace_index->nr >= PERF_AUXTRACE_INDEX_ENTRY_COUNT) {
		err = auxtrace_index__alloc(head);
		if (err)
			return NULL;
		auxtrace_index = list_entry(head->prev, struct auxtrace_index,
					    list);
	}

	return auxtrace_index;
}

int auxtrace_index__auxtrace_event(struct list_head *head,
				   union perf_event *event, off_t file_offset)
{
	struct auxtrace_index *auxtrace_index;
	size_t nr;

	auxtrace_index = auxtrace_index__last(head);
	if (!auxtrace_index)
		return -ENOMEM;

	nr = auxtrace_index->nr;
	auxtrace_index->entries[nr].file_offset = file_offset;
	auxtrace_index->entries[nr].sz = event->header.size;
	auxtrace_index->nr += 1;

	return 0;
}

static int auxtrace_index__do_write(int fd,
				    struct auxtrace_index *auxtrace_index)
{
	struct auxtrace_index_entry ent;
	size_t i;

	for (i = 0; i < auxtrace_index->nr; i++) {
		ent.file_offset = auxtrace_index->entries[i].file_offset;
		ent.sz = auxtrace_index->entries[i].sz;
		if (writen(fd, &ent, sizeof(ent)) != sizeof(ent))
			return -errno;
	}
	return 0;
}

int auxtrace_index__write(int fd, struct list_head *head)
{
	struct auxtrace_index *auxtrace_index;
	u64 total = 0;
	int err;

	list_for_each_entry(auxtrace_index, head, list)
		total += auxtrace_index->nr;

	if (writen(fd, &total, sizeof(total)) != sizeof(total))
		return -errno;

	list_for_each_entry(auxtrace_index, head, list) {
		err = auxtrace_index__do_write(fd, auxtrace_index);
		if (err)
			return err;
	}

	return 0;
}

static int auxtrace_index__process_entry(int fd, struct list_head *head,
					 bool needs_swap)
{
	struct auxtrace_index *auxtrace_index;
	struct auxtrace_index_entry ent;
	size_t nr;

	if (readn(fd, &ent, sizeof(ent)) != sizeof(ent))
		return -1;

	auxtrace_index = auxtrace_index__last(head);
	if (!auxtrace_index)
		return -1;

	nr = auxtrace_index->nr;
	if (needs_swap) {
		auxtrace_index->entries[nr].file_offset =
						bswap_64(ent.file_offset);
		auxtrace_index->entries[nr].sz = bswap_64(ent.sz);
	} else {
		auxtrace_index->entries[nr].file_offset = ent.file_offset;
		auxtrace_index->entries[nr].sz = ent.sz;
	}

	auxtrace_index->nr = nr + 1;

	return 0;
}

int auxtrace_index__process(int fd, u64 size, struct perf_session *session,
			    bool needs_swap)
{
	struct list_head *head = &session->auxtrace_index;
	u64 nr;

	if (readn(fd, &nr, sizeof(u64)) != sizeof(u64))
		return -1;

	if (needs_swap)
		nr = bswap_64(nr);

	if (sizeof(u64) + nr * sizeof(struct auxtrace_index_entry) > size)
		return -1;

	while (nr--) {
		int err;

		err = auxtrace_index__process_entry(fd, head, needs_swap);
		if (err)
			return -1;
	}

	return 0;
}

static int auxtrace_queues__process_index_entry(struct auxtrace_queues *queues,
						struct perf_session *session,
						struct auxtrace_index_entry *ent)
{
	return auxtrace_queues__add_indexed_event(queues, session,
						  ent->file_offset, ent->sz);
}

int auxtrace_queues__process_index(struct auxtrace_queues *queues,
				   struct perf_session *session)
{
	struct auxtrace_index *auxtrace_index;
	struct auxtrace_index_entry *ent;
	size_t i;
	int err;

	if (auxtrace__dont_decode(session))
		return 0;

	list_for_each_entry(auxtrace_index, &session->auxtrace_index, list) {
		for (i = 0; i < auxtrace_index->nr; i++) {
			ent = &auxtrace_index->entries[i];
			err = auxtrace_queues__process_index_entry(queues,
								   session,
								   ent);
			if (err)
				return err;
		}
	}
	return 0;
}

struct auxtrace_buffer *auxtrace_buffer__next(struct auxtrace_queue *queue,
					      struct auxtrace_buffer *buffer)
{
	if (buffer) {
		if (list_is_last(&buffer->list, &queue->head))
			return NULL;
		return list_entry(buffer->list.next, struct auxtrace_buffer,
				  list);
	} else {
		if (list_empty(&queue->head))
			return NULL;
		return list_entry(queue->head.next, struct auxtrace_buffer,
				  list);
	}
}

struct auxtrace_queue *auxtrace_queues__sample_queue(struct auxtrace_queues *queues,
						     struct perf_sample *sample,
						     struct perf_session *session)
{
	struct perf_sample_id *sid;
	unsigned int idx;
	u64 id;

	id = sample->id;
	if (!id)
		return NULL;

	sid = perf_evlist__id2sid(session->evlist, id);
	if (!sid)
		return NULL;

	idx = sid->idx;

	if (idx >= queues->nr_queues)
		return NULL;

	return &queues->queue_array[idx];
}

int auxtrace_queues__add_sample(struct auxtrace_queues *queues,
				struct perf_session *session,
				struct perf_sample *sample, u64 data_offset,
				u64 reference)
{
	struct auxtrace_buffer buffer = {
		.pid = -1,
		.data_offset = data_offset,
		.reference = reference,
		.size = sample->aux_sample.size,
	};
	struct perf_sample_id *sid;
	u64 id = sample->id;
	unsigned int idx;

	if (!id)
		return -EINVAL;

	sid = perf_evlist__id2sid(session->evlist, id);
	if (!sid)
		return -ENOENT;

	idx = sid->idx;
	buffer.tid = sid->tid;
	buffer.cpu = sid->cpu;

	return auxtrace_queues__add_buffer(queues, session, idx, &buffer, NULL);
}

struct queue_data {
	bool samples;
	bool events;
};

static int auxtrace_queue_data_cb(struct perf_session *session,
				  union perf_event *event, u64 offset,
				  void *data)
{
	struct queue_data *qd = data;
	struct perf_sample sample;
	int err;

	if (qd->events && event->header.type == PERF_RECORD_AUXTRACE) {
		if (event->header.size < sizeof(struct perf_record_auxtrace))
			return -EINVAL;
		offset += event->header.size;
		return session->auxtrace->queue_data(session, NULL, event,
						     offset);
	}

	if (!qd->samples || event->header.type != PERF_RECORD_SAMPLE)
		return 0;

	err = perf_evlist__parse_sample(session->evlist, event, &sample);
	if (err)
		return err;

	if (!sample.aux_sample.size)
		return 0;

	offset += sample.aux_sample.data - (void *)event;

	return session->auxtrace->queue_data(session, &sample, NULL, offset);
}

int auxtrace_queue_data(struct perf_session *session, bool samples, bool events)
{
	struct queue_data qd = {
		.samples = samples,
		.events = events,
	};

	if (auxtrace__dont_decode(session))
		return 0;

	if (!session->auxtrace || !session->auxtrace->queue_data)
		return -EINVAL;

	return perf_session__peek_events(session, session->header.data_offset,
					 session->header.data_size,
					 auxtrace_queue_data_cb, &qd);
}

void *auxtrace_buffer__get_data(struct auxtrace_buffer *buffer, int fd)
{
	size_t adj = buffer->data_offset & (page_size - 1);
	size_t size = buffer->size + adj;
	off_t file_offset = buffer->data_offset - adj;
	void *addr;

	if (buffer->data)
		return buffer->data;

	addr = mmap(NULL, size, PROT_READ, MAP_SHARED, fd, file_offset);
	if (addr == MAP_FAILED)
		return NULL;

	buffer->mmap_addr = addr;
	buffer->mmap_size = size;

	buffer->data = addr + adj;

	return buffer->data;
}

void auxtrace_buffer__put_data(struct auxtrace_buffer *buffer)
{
	if (!buffer->data || !buffer->mmap_addr)
		return;
	munmap(buffer->mmap_addr, buffer->mmap_size);
	buffer->mmap_addr = NULL;
	buffer->mmap_size = 0;
	buffer->data = NULL;
	buffer->use_data = NULL;
}

void auxtrace_buffer__drop_data(struct auxtrace_buffer *buffer)
{
	auxtrace_buffer__put_data(buffer);
	if (buffer->data_needs_freeing) {
		buffer->data_needs_freeing = false;
		zfree(&buffer->data);
		buffer->use_data = NULL;
		buffer->size = 0;
	}
}

void auxtrace_buffer__free(struct auxtrace_buffer *buffer)
{
	auxtrace_buffer__drop_data(buffer);
	free(buffer);
}

void auxtrace_synth_error(struct perf_record_auxtrace_error *auxtrace_error, int type,
			  int code, int cpu, pid_t pid, pid_t tid, u64 ip,
			  const char *msg, u64 timestamp)
{
	size_t size;

	memset(auxtrace_error, 0, sizeof(struct perf_record_auxtrace_error));

	auxtrace_error->header.type = PERF_RECORD_AUXTRACE_ERROR;
	auxtrace_error->type = type;
	auxtrace_error->code = code;
	auxtrace_error->cpu = cpu;
	auxtrace_error->pid = pid;
	auxtrace_error->tid = tid;
	auxtrace_error->fmt = 1;
	auxtrace_error->ip = ip;
	auxtrace_error->time = timestamp;
	strlcpy(auxtrace_error->msg, msg, MAX_AUXTRACE_ERROR_MSG);

	size = (void *)auxtrace_error->msg - (void *)auxtrace_error +
	       strlen(auxtrace_error->msg) + 1;
	auxtrace_error->header.size = PERF_ALIGN(size, sizeof(u64));
}

int perf_event__synthesize_auxtrace_info(struct auxtrace_record *itr,
					 struct perf_tool *tool,
					 struct perf_session *session,
					 perf_event__handler_t process)
{
	union perf_event *ev;
	size_t priv_size;
	int err;

	pr_debug2("Synthesizing auxtrace information\n");
	priv_size = auxtrace_record__info_priv_size(itr, session->evlist);
	ev = zalloc(sizeof(struct perf_record_auxtrace_info) + priv_size);
	if (!ev)
		return -ENOMEM;

	ev->auxtrace_info.header.type = PERF_RECORD_AUXTRACE_INFO;
	ev->auxtrace_info.header.size = sizeof(struct perf_record_auxtrace_info) +
					priv_size;
	err = auxtrace_record__info_fill(itr, session, &ev->auxtrace_info,
					 priv_size);
	if (err)
		goto out_free;

	err = process(tool, ev, NULL, NULL);
out_free:
	free(ev);
	return err;
}

int perf_event__process_auxtrace_info(struct perf_session *session,
				      union perf_event *event)
{
	enum auxtrace_type type = event->auxtrace_info.type;

	if (dump_trace)
		fprintf(stdout, " type: %u\n", type);

	switch (type) {
	case PERF_AUXTRACE_INTEL_PT:
		return intel_pt_process_auxtrace_info(event, session);
	case PERF_AUXTRACE_INTEL_BTS:
		return intel_bts_process_auxtrace_info(event, session);
	case PERF_AUXTRACE_ARM_SPE:
		return arm_spe_process_auxtrace_info(event, session);
	case PERF_AUXTRACE_CS_ETM:
		return cs_etm__process_auxtrace_info(event, session);
	case PERF_AUXTRACE_S390_CPUMSF:
		return s390_cpumsf_process_auxtrace_info(event, session);
	case PERF_AUXTRACE_UNKNOWN:
	default:
		return -EINVAL;
	}
}

s64 perf_event__process_auxtrace(struct perf_session *session,
				 union perf_event *event)
{
	s64 err;

	if (dump_trace)
		fprintf(stdout, " size: %#"PRI_lx64"  offset: %#"PRI_lx64"  ref: %#"PRI_lx64"  idx: %u  tid: %d  cpu: %d\n",
			event->auxtrace.size, event->auxtrace.offset,
			event->auxtrace.reference, event->auxtrace.idx,
			event->auxtrace.tid, event->auxtrace.cpu);

	if (auxtrace__dont_decode(session))
		return event->auxtrace.size;

	if (!session->auxtrace || event->header.type != PERF_RECORD_AUXTRACE)
		return -EINVAL;

	err = session->auxtrace->process_auxtrace_event(session, event, session->tool);
	if (err < 0)
		return err;

	return event->auxtrace.size;
}

#define PERF_ITRACE_DEFAULT_PERIOD_TYPE		PERF_ITRACE_PERIOD_NANOSECS
#define PERF_ITRACE_DEFAULT_PERIOD		100000
#define PERF_ITRACE_DEFAULT_CALLCHAIN_SZ	16
#define PERF_ITRACE_MAX_CALLCHAIN_SZ		1024
#define PERF_ITRACE_DEFAULT_LAST_BRANCH_SZ	64
#define PERF_ITRACE_MAX_LAST_BRANCH_SZ		1024

void itrace_synth_opts__set_default(struct itrace_synth_opts *synth_opts,
				    bool no_sample)
{
	synth_opts->branches = true;
	synth_opts->transactions = true;
	synth_opts->ptwrites = true;
	synth_opts->pwr_events = true;
	synth_opts->other_events = true;
	synth_opts->errors = true;
	if (no_sample) {
		synth_opts->period_type = PERF_ITRACE_PERIOD_INSTRUCTIONS;
		synth_opts->period = 1;
		synth_opts->calls = true;
	} else {
		synth_opts->instructions = true;
		synth_opts->period_type = PERF_ITRACE_DEFAULT_PERIOD_TYPE;
		synth_opts->period = PERF_ITRACE_DEFAULT_PERIOD;
	}
	synth_opts->callchain_sz = PERF_ITRACE_DEFAULT_CALLCHAIN_SZ;
	synth_opts->last_branch_sz = PERF_ITRACE_DEFAULT_LAST_BRANCH_SZ;
	synth_opts->initial_skip = 0;
}

/*
 * Please check tools/perf/Documentation/perf-script.txt for information
 * about the options parsed here, which is introduced after this cset,
 * when support in 'perf script' for these options is introduced.
 */
int itrace_parse_synth_opts(const struct option *opt, const char *str,
			    int unset)
{
	struct itrace_synth_opts *synth_opts = opt->value;
	const char *p;
	char *endptr;
	bool period_type_set = false;
	bool period_set = false;

	synth_opts->set = true;

	if (unset) {
		synth_opts->dont_decode = true;
		return 0;
	}

	if (!str) {
		itrace_synth_opts__set_default(synth_opts,
					       synth_opts->default_no_sample);
		return 0;
	}

	for (p = str; *p;) {
		switch (*p++) {
		case 'i':
			synth_opts->instructions = true;
			while (*p == ' ' || *p == ',')
				p += 1;
			if (isdigit(*p)) {
				synth_opts->period = strtoull(p, &endptr, 10);
				period_set = true;
				p = endptr;
				while (*p == ' ' || *p == ',')
					p += 1;
				switch (*p++) {
				case 'i':
					synth_opts->period_type =
						PERF_ITRACE_PERIOD_INSTRUCTIONS;
					period_type_set = true;
					break;
				case 't':
					synth_opts->period_type =
						PERF_ITRACE_PERIOD_TICKS;
					period_type_set = true;
					break;
				case 'm':
					synth_opts->period *= 1000;
					/* Fall through */
				case 'u':
					synth_opts->period *= 1000;
					/* Fall through */
				case 'n':
					if (*p++ != 's')
						goto out_err;
					synth_opts->period_type =
						PERF_ITRACE_PERIOD_NANOSECS;
					period_type_set = true;
					break;
				case '\0':
					goto out;
				default:
					goto out_err;
				}
			}
			break;
		case 'b':
			synth_opts->branches = true;
			break;
		case 'x':
			synth_opts->transactions = true;
			break;
		case 'w':
			synth_opts->ptwrites = true;
			break;
		case 'p':
			synth_opts->pwr_events = true;
			break;
		case 'o':
			synth_opts->other_events = true;
			break;
		case 'e':
			synth_opts->errors = true;
			break;
		case 'd':
			synth_opts->log = true;
			break;
		case 'c':
			synth_opts->branches = true;
			synth_opts->calls = true;
			break;
		case 'r':
			synth_opts->branches = true;
			synth_opts->returns = true;
			break;
		case 'g':
			synth_opts->callchain = true;
			synth_opts->callchain_sz =
					PERF_ITRACE_DEFAULT_CALLCHAIN_SZ;
			while (*p == ' ' || *p == ',')
				p += 1;
			if (isdigit(*p)) {
				unsigned int val;

				val = strtoul(p, &endptr, 10);
				p = endptr;
				if (!val || val > PERF_ITRACE_MAX_CALLCHAIN_SZ)
					goto out_err;
				synth_opts->callchain_sz = val;
			}
			break;
		case 'l':
			synth_opts->last_branch = true;
			synth_opts->last_branch_sz =
					PERF_ITRACE_DEFAULT_LAST_BRANCH_SZ;
			while (*p == ' ' || *p == ',')
				p += 1;
			if (isdigit(*p)) {
				unsigned int val;

				val = strtoul(p, &endptr, 10);
				p = endptr;
				if (!val ||
				    val > PERF_ITRACE_MAX_LAST_BRANCH_SZ)
					goto out_err;
				synth_opts->last_branch_sz = val;
			}
			break;
		case 's':
			synth_opts->initial_skip = strtoul(p, &endptr, 10);
			if (p == endptr)
				goto out_err;
			p = endptr;
			break;
		case ' ':
		case ',':
			break;
		default:
			goto out_err;
		}
	}
out:
	if (synth_opts->instructions) {
		if (!period_type_set)
			synth_opts->period_type =
					PERF_ITRACE_DEFAULT_PERIOD_TYPE;
		if (!period_set)
			synth_opts->period = PERF_ITRACE_DEFAULT_PERIOD;
	}

	return 0;

out_err:
	pr_err("Bad Instruction Tracing options '%s'\n", str);
	return -EINVAL;
}

static const char * const auxtrace_error_type_name[] = {
	[PERF_AUXTRACE_ERROR_ITRACE] = "instruction trace",
};

static const char *auxtrace_error_name(int type)
{
	const char *error_type_name = NULL;

	if (type < PERF_AUXTRACE_ERROR_MAX)
		error_type_name = auxtrace_error_type_name[type];
	if (!error_type_name)
		error_type_name = "unknown AUX";
	return error_type_name;
}

size_t perf_event__fprintf_auxtrace_error(union perf_event *event, FILE *fp)
{
	struct perf_record_auxtrace_error *e = &event->auxtrace_error;
	unsigned long long nsecs = e->time;
	const char *msg = e->msg;
	int ret;

	ret = fprintf(fp, " %s error type %u",
		      auxtrace_error_name(e->type), e->type);

	if (e->fmt && nsecs) {
		unsigned long secs = nsecs / NSEC_PER_SEC;

		nsecs -= secs * NSEC_PER_SEC;
		ret += fprintf(fp, " time %lu.%09llu", secs, nsecs);
	} else {
		ret += fprintf(fp, " time 0");
	}

	if (!e->fmt)
		msg = (const char *)&e->time;

	ret += fprintf(fp, " cpu %d pid %d tid %d ip %#"PRI_lx64" code %u: %s\n",
		       e->cpu, e->pid, e->tid, e->ip, e->code, msg);
	return ret;
}

void perf_session__auxtrace_error_inc(struct perf_session *session,
				      union perf_event *event)
{
	struct perf_record_auxtrace_error *e = &event->auxtrace_error;

	if (e->type < PERF_AUXTRACE_ERROR_MAX)
		session->evlist->stats.nr_auxtrace_errors[e->type] += 1;
}

void events_stats__auxtrace_error_warn(const struct events_stats *stats)
{
	int i;

	for (i = 0; i < PERF_AUXTRACE_ERROR_MAX; i++) {
		if (!stats->nr_auxtrace_errors[i])
			continue;
		ui__warning("%u %s errors\n",
			    stats->nr_auxtrace_errors[i],
			    auxtrace_error_name(i));
	}
}

int perf_event__process_auxtrace_error(struct perf_session *session,
				       union perf_event *event)
{
	if (auxtrace__dont_decode(session))
		return 0;

	perf_event__fprintf_auxtrace_error(event, stdout);
	return 0;
}

static int __auxtrace_mmap__read(struct mmap *map,
				 struct auxtrace_record *itr,
				 struct perf_tool *tool, process_auxtrace_t fn,
				 bool snapshot, size_t snapshot_size)
{
	struct auxtrace_mmap *mm = &map->auxtrace_mmap;
	u64 head, old = mm->prev, offset, ref;
	unsigned char *data = mm->base;
	size_t size, head_off, old_off, len1, len2, padding;
	union perf_event ev;
	void *data1, *data2;

	if (snapshot) {
		head = auxtrace_mmap__read_snapshot_head(mm);
		if (auxtrace_record__find_snapshot(itr, mm->idx, mm, data,
						   &head, &old))
			return -1;
	} else {
		head = auxtrace_mmap__read_head(mm);
	}

	if (old == head)
		return 0;

	pr_debug3("auxtrace idx %d old %#"PRIx64" head %#"PRIx64" diff %#"PRIx64"\n",
		  mm->idx, old, head, head - old);

	if (mm->mask) {
		head_off = head & mm->mask;
		old_off = old & mm->mask;
	} else {
		head_off = head % mm->len;
		old_off = old % mm->len;
	}

	if (head_off > old_off)
		size = head_off - old_off;
	else
		size = mm->len - (old_off - head_off);

	if (snapshot && size > snapshot_size)
		size = snapshot_size;

	ref = auxtrace_record__reference(itr);

	if (head > old || size <= head || mm->mask) {
		offset = head - size;
	} else {
		/*
		 * When the buffer size is not a power of 2, 'head' wraps at the
		 * highest multiple of the buffer size, so we have to subtract
		 * the remainder here.
		 */
		u64 rem = (0ULL - mm->len) % mm->len;

		offset = head - size - rem;
	}

	if (size > head_off) {
		len1 = size - head_off;
		data1 = &data[mm->len - len1];
		len2 = head_off;
		data2 = &data[0];
	} else {
		len1 = size;
		data1 = &data[head_off - len1];
		len2 = 0;
		data2 = NULL;
	}

	if (itr->alignment) {
		unsigned int unwanted = len1 % itr->alignment;

		len1 -= unwanted;
		size -= unwanted;
	}

	/* padding must be written by fn() e.g. record__process_auxtrace() */
	padding = size & (PERF_AUXTRACE_RECORD_ALIGNMENT - 1);
	if (padding)
		padding = PERF_AUXTRACE_RECORD_ALIGNMENT - padding;

	memset(&ev, 0, sizeof(ev));
	ev.auxtrace.header.type = PERF_RECORD_AUXTRACE;
	ev.auxtrace.header.size = sizeof(ev.auxtrace);
	ev.auxtrace.size = size + padding;
	ev.auxtrace.offset = offset;
	ev.auxtrace.reference = ref;
	ev.auxtrace.idx = mm->idx;
	ev.auxtrace.tid = mm->tid;
	ev.auxtrace.cpu = mm->cpu;

	if (fn(tool, map, &ev, data1, len1, data2, len2))
		return -1;

	mm->prev = head;

	if (!snapshot) {
		auxtrace_mmap__write_tail(mm, head);
		if (itr->read_finish) {
			int err;

			err = itr->read_finish(itr, mm->idx);
			if (err < 0)
				return err;
		}
	}

	return 1;
}

int auxtrace_mmap__read(struct mmap *map, struct auxtrace_record *itr,
			struct perf_tool *tool, process_auxtrace_t fn)
{
	return __auxtrace_mmap__read(map, itr, tool, fn, false, 0);
}

int auxtrace_mmap__read_snapshot(struct mmap *map,
				 struct auxtrace_record *itr,
				 struct perf_tool *tool, process_auxtrace_t fn,
				 size_t snapshot_size)
{
	return __auxtrace_mmap__read(map, itr, tool, fn, true, snapshot_size);
}

/**
 * struct auxtrace_cache - hash table to implement a cache
 * @hashtable: the hashtable
 * @sz: hashtable size (number of hlists)
 * @entry_size: size of an entry
 * @limit: limit the number of entries to this maximum, when reached the cache
 *         is dropped and caching begins again with an empty cache
 * @cnt: current number of entries
 * @bits: hashtable size (@sz = 2^@bits)
 */
struct auxtrace_cache {
	struct hlist_head *hashtable;
	size_t sz;
	size_t entry_size;
	size_t limit;
	size_t cnt;
	unsigned int bits;
};

struct auxtrace_cache *auxtrace_cache__new(unsigned int bits, size_t entry_size,
					   unsigned int limit_percent)
{
	struct auxtrace_cache *c;
	struct hlist_head *ht;
	size_t sz, i;

	c = zalloc(sizeof(struct auxtrace_cache));
	if (!c)
		return NULL;

	sz = 1UL << bits;

	ht = calloc(sz, sizeof(struct hlist_head));
	if (!ht)
		goto out_free;

	for (i = 0; i < sz; i++)
		INIT_HLIST_HEAD(&ht[i]);

	c->hashtable = ht;
	c->sz = sz;
	c->entry_size = entry_size;
	c->limit = (c->sz * limit_percent) / 100;
	c->bits = bits;

	return c;

out_free:
	free(c);
	return NULL;
}

static void auxtrace_cache__drop(struct auxtrace_cache *c)
{
	struct auxtrace_cache_entry *entry;
	struct hlist_node *tmp;
	size_t i;

	if (!c)
		return;

	for (i = 0; i < c->sz; i++) {
		hlist_for_each_entry_safe(entry, tmp, &c->hashtable[i], hash) {
			hlist_del(&entry->hash);
			auxtrace_cache__free_entry(c, entry);
		}
	}

	c->cnt = 0;
}

void auxtrace_cache__free(struct auxtrace_cache *c)
{
	if (!c)
		return;

	auxtrace_cache__drop(c);
	zfree(&c->hashtable);
	free(c);
}

void *auxtrace_cache__alloc_entry(struct auxtrace_cache *c)
{
	return malloc(c->entry_size);
}

void auxtrace_cache__free_entry(struct auxtrace_cache *c __maybe_unused,
				void *entry)
{
	free(entry);
}

int auxtrace_cache__add(struct auxtrace_cache *c, u32 key,
			struct auxtrace_cache_entry *entry)
{
	if (c->limit && ++c->cnt > c->limit)
		auxtrace_cache__drop(c);

	entry->key = key;
	hlist_add_head(&entry->hash, &c->hashtable[hash_32(key, c->bits)]);

	return 0;
}

static struct auxtrace_cache_entry *auxtrace_cache__rm(struct auxtrace_cache *c,
						       u32 key)
{
	struct auxtrace_cache_entry *entry;
	struct hlist_head *hlist;
	struct hlist_node *n;

	if (!c)
		return NULL;

	hlist = &c->hashtable[hash_32(key, c->bits)];
	hlist_for_each_entry_safe(entry, n, hlist, hash) {
		if (entry->key == key) {
			hlist_del(&entry->hash);
			return entry;
		}
	}

	return NULL;
}

void auxtrace_cache__remove(struct auxtrace_cache *c, u32 key)
{
	struct auxtrace_cache_entry *entry = auxtrace_cache__rm(c, key);

	auxtrace_cache__free_entry(c, entry);
}

void *auxtrace_cache__lookup(struct auxtrace_cache *c, u32 key)
{
	struct auxtrace_cache_entry *entry;
	struct hlist_head *hlist;

	if (!c)
		return NULL;

	hlist = &c->hashtable[hash_32(key, c->bits)];
	hlist_for_each_entry(entry, hlist, hash) {
		if (entry->key == key)
			return entry;
	}

	return NULL;
}

static void addr_filter__free_str(struct addr_filter *filt)
{
	zfree(&filt->str);
	filt->action   = NULL;
	filt->sym_from = NULL;
	filt->sym_to   = NULL;
	filt->filename = NULL;
}

static struct addr_filter *addr_filter__new(void)
{
	struct addr_filter *filt = zalloc(sizeof(*filt));

	if (filt)
		INIT_LIST_HEAD(&filt->list);

	return filt;
}

static void addr_filter__free(struct addr_filter *filt)
{
	if (filt)
		addr_filter__free_str(filt);
	free(filt);
}

static void addr_filters__add(struct addr_filters *filts,
			      struct addr_filter *filt)
{
	list_add_tail(&filt->list, &filts->head);
	filts->cnt += 1;
}

static void addr_filters__del(struct addr_filters *filts,
			      struct addr_filter *filt)
{
	list_del_init(&filt->list);
	filts->cnt -= 1;
}

void addr_filters__init(struct addr_filters *filts)
{
	INIT_LIST_HEAD(&filts->head);
	filts->cnt = 0;
}

void addr_filters__exit(struct addr_filters *filts)
{
	struct addr_filter *filt, *n;

	list_for_each_entry_safe(filt, n, &filts->head, list) {
		addr_filters__del(filts, filt);
		addr_filter__free(filt);
	}
}

static int parse_num_or_str(char **inp, u64 *num, const char **str,
			    const char *str_delim)
{
	*inp += strspn(*inp, " ");

	if (isdigit(**inp)) {
		char *endptr;

		if (!num)
			return -EINVAL;
		errno = 0;
		*num = strtoull(*inp, &endptr, 0);
		if (errno)
			return -errno;
		if (endptr == *inp)
			return -EINVAL;
		*inp = endptr;
	} else {
		size_t n;

		if (!str)
			return -EINVAL;
		*inp += strspn(*inp, " ");
		*str = *inp;
		n = strcspn(*inp, str_delim);
		if (!n)
			return -EINVAL;
		*inp += n;
		if (**inp) {
			**inp = '\0';
			*inp += 1;
		}
	}
	return 0;
}

static int parse_action(struct addr_filter *filt)
{
	if (!strcmp(filt->action, "filter")) {
		filt->start = true;
		filt->range = true;
	} else if (!strcmp(filt->action, "start")) {
		filt->start = true;
	} else if (!strcmp(filt->action, "stop")) {
		filt->start = false;
	} else if (!strcmp(filt->action, "tracestop")) {
		filt->start = false;
		filt->range = true;
		filt->action += 5; /* Change 'tracestop' to 'stop' */
	} else {
		return -EINVAL;
	}
	return 0;
}

static int parse_sym_idx(char **inp, int *idx)
{
	*idx = -1;

	*inp += strspn(*inp, " ");

	if (**inp != '#')
		return 0;

	*inp += 1;

	if (**inp == 'g' || **inp == 'G') {
		*inp += 1;
		*idx = 0;
	} else {
		unsigned long num;
		char *endptr;

		errno = 0;
		num = strtoul(*inp, &endptr, 0);
		if (errno)
			return -errno;
		if (endptr == *inp || num > INT_MAX)
			return -EINVAL;
		*inp = endptr;
		*idx = num;
	}

	return 0;
}

static int parse_addr_size(char **inp, u64 *num, const char **str, int *idx)
{
	int err = parse_num_or_str(inp, num, str, " ");

	if (!err && *str)
		err = parse_sym_idx(inp, idx);

	return err;
}

static int parse_one_filter(struct addr_filter *filt, const char **filter_inp)
{
	char *fstr;
	int err;

	filt->str = fstr = strdup(*filter_inp);
	if (!fstr)
		return -ENOMEM;

	err = parse_num_or_str(&fstr, NULL, &filt->action, " ");
	if (err)
		goto out_err;

	err = parse_action(filt);
	if (err)
		goto out_err;

	err = parse_addr_size(&fstr, &filt->addr, &filt->sym_from,
			      &filt->sym_from_idx);
	if (err)
		goto out_err;

	fstr += strspn(fstr, " ");

	if (*fstr == '/') {
		fstr += 1;
		err = parse_addr_size(&fstr, &filt->size, &filt->sym_to,
				      &filt->sym_to_idx);
		if (err)
			goto out_err;
		filt->range = true;
	}

	fstr += strspn(fstr, " ");

	if (*fstr == '@') {
		fstr += 1;
		err = parse_num_or_str(&fstr, NULL, &filt->filename, " ,");
		if (err)
			goto out_err;
	}

	fstr += strspn(fstr, " ,");

	*filter_inp += fstr - filt->str;

	return 0;

out_err:
	addr_filter__free_str(filt);

	return err;
}

int addr_filters__parse_bare_filter(struct addr_filters *filts,
				    const char *filter)
{
	struct addr_filter *filt;
	const char *fstr = filter;
	int err;

	while (*fstr) {
		filt = addr_filter__new();
		err = parse_one_filter(filt, &fstr);
		if (err) {
			addr_filter__free(filt);
			addr_filters__exit(filts);
			return err;
		}
		addr_filters__add(filts, filt);
	}

	return 0;
}

struct sym_args {
	const char	*name;
	u64		start;
	u64		size;
	int		idx;
	int		cnt;
	bool		started;
	bool		global;
	bool		selected;
	bool		duplicate;
	bool		near;
};

static bool kern_sym_match(struct sym_args *args, const char *name, char type)
{
	/* A function with the same name, and global or the n'th found or any */
	return kallsyms__is_function(type) &&
	       !strcmp(name, args->name) &&
	       ((args->global && isupper(type)) ||
		(args->selected && ++(args->cnt) == args->idx) ||
		(!args->global && !args->selected));
}

static int find_kern_sym_cb(void *arg, const char *name, char type, u64 start)
{
	struct sym_args *args = arg;

	if (args->started) {
		if (!args->size)
			args->size = start - args->start;
		if (args->selected) {
			if (args->size)
				return 1;
		} else if (kern_sym_match(args, name, type)) {
			args->duplicate = true;
			return 1;
		}
	} else if (kern_sym_match(args, name, type)) {
		args->started = true;
		args->start = start;
	}

	return 0;
}

static int print_kern_sym_cb(void *arg, const char *name, char type, u64 start)
{
	struct sym_args *args = arg;

	if (kern_sym_match(args, name, type)) {
		pr_err("#%d\t0x%"PRIx64"\t%c\t%s\n",
		       ++args->cnt, start, type, name);
		args->near = true;
	} else if (args->near) {
		args->near = false;
		pr_err("\t\twhich is near\t\t%s\n", name);
	}

	return 0;
}

static int sym_not_found_error(const char *sym_name, int idx)
{
	if (idx > 0) {
		pr_err("N'th occurrence (N=%d) of symbol '%s' not found.\n",
		       idx, sym_name);
	} else if (!idx) {
		pr_err("Global symbol '%s' not found.\n", sym_name);
	} else {
		pr_err("Symbol '%s' not found.\n", sym_name);
	}
	pr_err("Note that symbols must be functions.\n");

	return -EINVAL;
}

static int find_kern_sym(const char *sym_name, u64 *start, u64 *size, int idx)
{
	struct sym_args args = {
		.name = sym_name,
		.idx = idx,
		.global = !idx,
		.selected = idx > 0,
	};
	int err;

	*start = 0;
	*size = 0;

	err = kallsyms__parse("/proc/kallsyms", &args, find_kern_sym_cb);
	if (err < 0) {
		pr_err("Failed to parse /proc/kallsyms\n");
		return err;
	}

	if (args.duplicate) {
		pr_err("Multiple kernel symbols with name '%s'\n", sym_name);
		args.cnt = 0;
		kallsyms__parse("/proc/kallsyms", &args, print_kern_sym_cb);
		pr_err("Disambiguate symbol name by inserting #n after the name e.g. %s #2\n",
		       sym_name);
		pr_err("Or select a global symbol by inserting #0 or #g or #G\n");
		return -EINVAL;
	}

	if (!args.started) {
		pr_err("Kernel symbol lookup: ");
		return sym_not_found_error(sym_name, idx);
	}

	*start = args.start;
	*size = args.size;

	return 0;
}

static int find_entire_kern_cb(void *arg, const char *name __maybe_unused,
			       char type, u64 start)
{
	struct sym_args *args = arg;

	if (!kallsyms__is_function(type))
		return 0;

	if (!args->started) {
		args->started = true;
		args->start = start;
	}
	/* Don't know exactly where the kernel ends, so we add a page */
	args->size = round_up(start, page_size) + page_size - args->start;

	return 0;
}

static int addr_filter__entire_kernel(struct addr_filter *filt)
{
	struct sym_args args = { .started = false };
	int err;

	err = kallsyms__parse("/proc/kallsyms", &args, find_entire_kern_cb);
	if (err < 0 || !args.started) {
		pr_err("Failed to parse /proc/kallsyms\n");
		return err;
	}

	filt->addr = args.start;
	filt->size = args.size;

	return 0;
}

static int check_end_after_start(struct addr_filter *filt, u64 start, u64 size)
{
	if (start + size >= filt->addr)
		return 0;

	if (filt->sym_from) {
		pr_err("Symbol '%s' (0x%"PRIx64") comes before '%s' (0x%"PRIx64")\n",
		       filt->sym_to, start, filt->sym_from, filt->addr);
	} else {
		pr_err("Symbol '%s' (0x%"PRIx64") comes before address 0x%"PRIx64")\n",
		       filt->sym_to, start, filt->addr);
	}

	return -EINVAL;
}

static int addr_filter__resolve_kernel_syms(struct addr_filter *filt)
{
	bool no_size = false;
	u64 start, size;
	int err;

	if (symbol_conf.kptr_restrict) {
		pr_err("Kernel addresses are restricted. Unable to resolve kernel symbols.\n");
		return -EINVAL;
	}

	if (filt->sym_from && !strcmp(filt->sym_from, "*"))
		return addr_filter__entire_kernel(filt);

	if (filt->sym_from) {
		err = find_kern_sym(filt->sym_from, &start, &size,
				    filt->sym_from_idx);
		if (err)
			return err;
		filt->addr = start;
		if (filt->range && !filt->size && !filt->sym_to) {
			filt->size = size;
			no_size = !size;
		}
	}

	if (filt->sym_to) {
		err = find_kern_sym(filt->sym_to, &start, &size,
				    filt->sym_to_idx);
		if (err)
			return err;

		err = check_end_after_start(filt, start, size);
		if (err)
			return err;
		filt->size = start + size - filt->addr;
		no_size = !size;
	}

	/* The very last symbol in kallsyms does not imply a particular size */
	if (no_size) {
		pr_err("Cannot determine size of symbol '%s'\n",
		       filt->sym_to ? filt->sym_to : filt->sym_from);
		return -EINVAL;
	}

	return 0;
}

static struct dso *load_dso(const char *name)
{
	struct map *map;
	struct dso *dso;

	map = dso__new_map(name);
	if (!map)
		return NULL;

	if (map__load(map) < 0)
		pr_err("File '%s' not found or has no symbols.\n", name);

	dso = dso__get(map->dso);

	map__put(map);

	return dso;
}

static bool dso_sym_match(struct symbol *sym, const char *name, int *cnt,
			  int idx)
{
	/* Same name, and global or the n'th found or any */
	return !arch__compare_symbol_names(name, sym->name) &&
	       ((!idx && sym->binding == STB_GLOBAL) ||
		(idx > 0 && ++*cnt == idx) ||
		idx < 0);
}

static void print_duplicate_syms(struct dso *dso, const char *sym_name)
{
	struct symbol *sym;
	bool near = false;
	int cnt = 0;

	pr_err("Multiple symbols with name '%s'\n", sym_name);

	sym = dso__first_symbol(dso);
	while (sym) {
		if (dso_sym_match(sym, sym_name, &cnt, -1)) {
			pr_err("#%d\t0x%"PRIx64"\t%c\t%s\n",
			       ++cnt, sym->start,
			       sym->binding == STB_GLOBAL ? 'g' :
			       sym->binding == STB_LOCAL  ? 'l' : 'w',
			       sym->name);
			near = true;
		} else if (near) {
			near = false;
			pr_err("\t\twhich is near\t\t%s\n", sym->name);
		}
		sym = dso__next_symbol(sym);
	}

	pr_err("Disambiguate symbol name by inserting #n after the name e.g. %s #2\n",
	       sym_name);
	pr_err("Or select a global symbol by inserting #0 or #g or #G\n");
}

static int find_dso_sym(struct dso *dso, const char *sym_name, u64 *start,
			u64 *size, int idx)
{
	struct symbol *sym;
	int cnt = 0;

	*start = 0;
	*size = 0;

	sym = dso__first_symbol(dso);
	while (sym) {
		if (*start) {
			if (!*size)
				*size = sym->start - *start;
			if (idx > 0) {
				if (*size)
					return 1;
			} else if (dso_sym_match(sym, sym_name, &cnt, idx)) {
				print_duplicate_syms(dso, sym_name);
				return -EINVAL;
			}
		} else if (dso_sym_match(sym, sym_name, &cnt, idx)) {
			*start = sym->start;
			*size = sym->end - sym->start;
		}
		sym = dso__next_symbol(sym);
	}

	if (!*start)
		return sym_not_found_error(sym_name, idx);

	return 0;
}

static int addr_filter__entire_dso(struct addr_filter *filt, struct dso *dso)
{
	if (dso__data_file_size(dso, NULL)) {
		pr_err("Failed to determine filter for %s\nCannot determine file size.\n",
		       filt->filename);
		return -EINVAL;
	}

	filt->addr = 0;
	filt->size = dso->data.file_size;

	return 0;
}

static int addr_filter__resolve_syms(struct addr_filter *filt)
{
	u64 start, size;
	struct dso *dso;
	int err = 0;

	if (!filt->sym_from && !filt->sym_to)
		return 0;

	if (!filt->filename)
		return addr_filter__resolve_kernel_syms(filt);

	dso = load_dso(filt->filename);
	if (!dso) {
		pr_err("Failed to load symbols from: %s\n", filt->filename);
		return -EINVAL;
	}

	if (filt->sym_from && !strcmp(filt->sym_from, "*")) {
		err = addr_filter__entire_dso(filt, dso);
		goto put_dso;
	}

	if (filt->sym_from) {
		err = find_dso_sym(dso, filt->sym_from, &start, &size,
				   filt->sym_from_idx);
		if (err)
			goto put_dso;
		filt->addr = start;
		if (filt->range && !filt->size && !filt->sym_to)
			filt->size = size;
	}

	if (filt->sym_to) {
		err = find_dso_sym(dso, filt->sym_to, &start, &size,
				   filt->sym_to_idx);
		if (err)
			goto put_dso;

		err = check_end_after_start(filt, start, size);
		if (err)
			return err;

		filt->size = start + size - filt->addr;
	}

put_dso:
	dso__put(dso);

	return err;
}

static char *addr_filter__to_str(struct addr_filter *filt)
{
	char filename_buf[PATH_MAX];
	const char *at = "";
	const char *fn = "";
	char *filter;
	int err;

	if (filt->filename) {
		at = "@";
		fn = realpath(filt->filename, filename_buf);
		if (!fn)
			return NULL;
	}

	if (filt->range) {
		err = asprintf(&filter, "%s 0x%"PRIx64"/0x%"PRIx64"%s%s",
			       filt->action, filt->addr, filt->size, at, fn);
	} else {
		err = asprintf(&filter, "%s 0x%"PRIx64"%s%s",
			       filt->action, filt->addr, at, fn);
	}

	return err < 0 ? NULL : filter;
}

static int parse_addr_filter(struct evsel *evsel, const char *filter,
			     int max_nr)
{
	struct addr_filters filts;
	struct addr_filter *filt;
	int err;

	addr_filters__init(&filts);

	err = addr_filters__parse_bare_filter(&filts, filter);
	if (err)
		goto out_exit;

	if (filts.cnt > max_nr) {
		pr_err("Error: number of address filters (%d) exceeds maximum (%d)\n",
		       filts.cnt, max_nr);
		err = -EINVAL;
		goto out_exit;
	}

	list_for_each_entry(filt, &filts.head, list) {
		char *new_filter;

		err = addr_filter__resolve_syms(filt);
		if (err)
			goto out_exit;

		new_filter = addr_filter__to_str(filt);
		if (!new_filter) {
			err = -ENOMEM;
			goto out_exit;
		}

		if (perf_evsel__append_addr_filter(evsel, new_filter)) {
			err = -ENOMEM;
			goto out_exit;
		}
	}

out_exit:
	addr_filters__exit(&filts);

	if (err) {
		pr_err("Failed to parse address filter: '%s'\n", filter);
		pr_err("Filter format is: filter|start|stop|tracestop <start symbol or address> [/ <end symbol or size>] [@<file name>]\n");
		pr_err("Where multiple filters are separated by space or comma.\n");
	}

	return err;
}

static int perf_evsel__nr_addr_filter(struct evsel *evsel)
{
	struct perf_pmu *pmu = perf_evsel__find_pmu(evsel);
	int nr_addr_filters = 0;

	if (!pmu)
		return 0;

	perf_pmu__scan_file(pmu, "nr_addr_filters", "%d", &nr_addr_filters);

	return nr_addr_filters;
}

int auxtrace_parse_filters(struct evlist *evlist)
{
	struct evsel *evsel;
	char *filter;
	int err, max_nr;

	evlist__for_each_entry(evlist, evsel) {
		filter = evsel->filter;
		max_nr = perf_evsel__nr_addr_filter(evsel);
		if (!filter || !max_nr)
			continue;
		evsel->filter = NULL;
		err = parse_addr_filter(evsel, filter, max_nr);
		free(filter);
		if (err)
			return err;
		pr_debug("Address filter: %s\n", evsel->filter);
	}

	return 0;
}

int auxtrace__process_event(struct perf_session *session, union perf_event *event,
			    struct perf_sample *sample, struct perf_tool *tool)
{
	if (!session->auxtrace)
		return 0;

	return session->auxtrace->process_event(session, event, sample, tool);
}

void auxtrace__dump_auxtrace_sample(struct perf_session *session,
				    struct perf_sample *sample)
{
	if (!session->auxtrace || !session->auxtrace->dump_auxtrace_sample ||
	    auxtrace__dont_decode(session))
		return;

	session->auxtrace->dump_auxtrace_sample(session, sample);
}

int auxtrace__flush_events(struct perf_session *session, struct perf_tool *tool)
{
	if (!session->auxtrace)
		return 0;

	return session->auxtrace->flush_events(session, tool);
}

void auxtrace__free_events(struct perf_session *session)
{
	if (!session->auxtrace)
		return;

	return session->auxtrace->free_events(session);
}

void auxtrace__free(struct perf_session *session)
{
	if (!session->auxtrace)
		return;

	return session->auxtrace->free(session);
}<|MERGE_RESOLUTION|>--- conflicted
+++ resolved
@@ -31,10 +31,7 @@
 #include "map.h"
 #include "pmu.h"
 #include "evsel.h"
-<<<<<<< HEAD
-=======
 #include "evsel_config.h"
->>>>>>> 348b80b2
 #include "symbol.h"
 #include "util/synthetic-events.h"
 #include "thread_map.h"
@@ -60,8 +57,6 @@
 #include <linux/kernel.h>
 #include "symbol/kallsyms.h"
 #include <internal/lib.h>
-<<<<<<< HEAD
-=======
 
 static struct perf_pmu *perf_evsel__find_pmu(struct evsel *evsel)
 {
@@ -128,7 +123,6 @@
 
 	return 0;
 }
->>>>>>> 348b80b2
 
 static bool auxtrace__dont_decode(struct perf_session *session)
 {
