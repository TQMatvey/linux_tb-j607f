// SPDX-License-Identifier: GPL-2.0
#include <perf/evlist.h>
#include <perf/evsel.h>
#include <linux/bitops.h>
#include <linux/list.h>
#include <linux/hash.h>
#include <sys/ioctl.h>
#include <internal/evlist.h>
#include <internal/evsel.h>
#include <internal/xyarray.h>
<<<<<<< HEAD
=======
#include <internal/mmap.h>
#include <internal/cpumap.h>
#include <internal/threadmap.h>
#include <internal/xyarray.h>
#include <internal/lib.h>
>>>>>>> 348b80b2
#include <linux/zalloc.h>
#include <sys/ioctl.h>
#include <stdlib.h>
#include <errno.h>
#include <unistd.h>
#include <fcntl.h>
#include <signal.h>
#include <poll.h>
<<<<<<< HEAD
=======
#include <sys/mman.h>
>>>>>>> 348b80b2
#include <perf/cpumap.h>
#include <perf/threadmap.h>
#include <api/fd/array.h>

void perf_evlist__init(struct perf_evlist *evlist)
{
	int i;

	for (i = 0; i < PERF_EVLIST__HLIST_SIZE; ++i)
		INIT_HLIST_HEAD(&evlist->heads[i]);
	INIT_LIST_HEAD(&evlist->entries);
	evlist->nr_entries = 0;
	fdarray__init(&evlist->pollfd, 64);
}

static void __perf_evlist__propagate_maps(struct perf_evlist *evlist,
					  struct perf_evsel *evsel)
{
	/*
	 * We already have cpus for evsel (via PMU sysfs) so
	 * keep it, if there's no target cpu list defined.
	 */
	if (!evsel->own_cpus || evlist->has_user_cpus) {
		perf_cpu_map__put(evsel->cpus);
		evsel->cpus = perf_cpu_map__get(evlist->cpus);
	} else if (evsel->cpus != evsel->own_cpus) {
		perf_cpu_map__put(evsel->cpus);
		evsel->cpus = perf_cpu_map__get(evsel->own_cpus);
	}

	perf_thread_map__put(evsel->threads);
	evsel->threads = perf_thread_map__get(evlist->threads);
}

static void perf_evlist__propagate_maps(struct perf_evlist *evlist)
{
	struct perf_evsel *evsel;

	perf_evlist__for_each_evsel(evlist, evsel)
		__perf_evlist__propagate_maps(evlist, evsel);
}

void perf_evlist__add(struct perf_evlist *evlist,
		      struct perf_evsel *evsel)
{
	list_add_tail(&evsel->node, &evlist->entries);
	evlist->nr_entries += 1;
	__perf_evlist__propagate_maps(evlist, evsel);
}

void perf_evlist__remove(struct perf_evlist *evlist,
			 struct perf_evsel *evsel)
{
	list_del_init(&evsel->node);
	evlist->nr_entries -= 1;
}

struct perf_evlist *perf_evlist__new(void)
{
	struct perf_evlist *evlist = zalloc(sizeof(*evlist));

	if (evlist != NULL)
		perf_evlist__init(evlist);

	return evlist;
}

struct perf_evsel *
perf_evlist__next(struct perf_evlist *evlist, struct perf_evsel *prev)
{
	struct perf_evsel *next;

	if (!prev) {
		next = list_first_entry(&evlist->entries,
					struct perf_evsel,
					node);
	} else {
		next = list_next_entry(prev, node);
	}

	/* Empty list is noticed here so don't need checking on entry. */
	if (&next->node == &evlist->entries)
		return NULL;

	return next;
}

static void perf_evlist__purge(struct perf_evlist *evlist)
{
	struct perf_evsel *pos, *n;

	perf_evlist__for_each_entry_safe(evlist, n, pos) {
		list_del_init(&pos->node);
		perf_evsel__delete(pos);
	}

	evlist->nr_entries = 0;
}

void perf_evlist__exit(struct perf_evlist *evlist)
{
	perf_cpu_map__put(evlist->cpus);
	perf_thread_map__put(evlist->threads);
	evlist->cpus = NULL;
	evlist->threads = NULL;
	fdarray__exit(&evlist->pollfd);
}

void perf_evlist__delete(struct perf_evlist *evlist)
{
	if (evlist == NULL)
		return;

	perf_evlist__munmap(evlist);
	perf_evlist__close(evlist);
	perf_evlist__purge(evlist);
	perf_evlist__exit(evlist);
	free(evlist);
}

void perf_evlist__set_maps(struct perf_evlist *evlist,
			   struct perf_cpu_map *cpus,
			   struct perf_thread_map *threads)
{
	/*
	 * Allow for the possibility that one or another of the maps isn't being
	 * changed i.e. don't put it.  Note we are assuming the maps that are
	 * being applied are brand new and evlist is taking ownership of the
	 * original reference count of 1.  If that is not the case it is up to
	 * the caller to increase the reference count.
	 */
	if (cpus != evlist->cpus) {
		perf_cpu_map__put(evlist->cpus);
		evlist->cpus = perf_cpu_map__get(cpus);
	}

	if (threads != evlist->threads) {
		perf_thread_map__put(evlist->threads);
		evlist->threads = perf_thread_map__get(threads);
	}

	perf_evlist__propagate_maps(evlist);
}

int perf_evlist__open(struct perf_evlist *evlist)
{
	struct perf_evsel *evsel;
	int err;

	perf_evlist__for_each_entry(evlist, evsel) {
		err = perf_evsel__open(evsel, evsel->cpus, evsel->threads);
		if (err < 0)
			goto out_err;
	}

	return 0;

out_err:
	perf_evlist__close(evlist);
	return err;
}

void perf_evlist__close(struct perf_evlist *evlist)
{
	struct perf_evsel *evsel;

	perf_evlist__for_each_entry_reverse(evlist, evsel)
		perf_evsel__close(evsel);
}

void perf_evlist__enable(struct perf_evlist *evlist)
{
	struct perf_evsel *evsel;

	perf_evlist__for_each_entry(evlist, evsel)
		perf_evsel__enable(evsel);
}

void perf_evlist__disable(struct perf_evlist *evlist)
{
	struct perf_evsel *evsel;

	perf_evlist__for_each_entry(evlist, evsel)
		perf_evsel__disable(evsel);
}

u64 perf_evlist__read_format(struct perf_evlist *evlist)
{
	struct perf_evsel *first = perf_evlist__first(evlist);

	return first->attr.read_format;
}

#define SID(e, x, y) xyarray__entry(e->sample_id, x, y)

static void perf_evlist__id_hash(struct perf_evlist *evlist,
				 struct perf_evsel *evsel,
				 int cpu, int thread, u64 id)
{
	int hash;
	struct perf_sample_id *sid = SID(evsel, cpu, thread);

	sid->id = id;
	sid->evsel = evsel;
	hash = hash_64(sid->id, PERF_EVLIST__HLIST_BITS);
	hlist_add_head(&sid->node, &evlist->heads[hash]);
}

void perf_evlist__id_add(struct perf_evlist *evlist,
			 struct perf_evsel *evsel,
			 int cpu, int thread, u64 id)
{
	perf_evlist__id_hash(evlist, evsel, cpu, thread, id);
	evsel->id[evsel->ids++] = id;
}

int perf_evlist__id_add_fd(struct perf_evlist *evlist,
			   struct perf_evsel *evsel,
			   int cpu, int thread, int fd)
{
	u64 read_data[4] = { 0, };
	int id_idx = 1; /* The first entry is the counter value */
	u64 id;
	int ret;

	ret = ioctl(fd, PERF_EVENT_IOC_ID, &id);
	if (!ret)
		goto add;

	if (errno != ENOTTY)
		return -1;

	/* Legacy way to get event id.. All hail to old kernels! */

	/*
	 * This way does not work with group format read, so bail
	 * out in that case.
	 */
	if (perf_evlist__read_format(evlist) & PERF_FORMAT_GROUP)
		return -1;

	if (!(evsel->attr.read_format & PERF_FORMAT_ID) ||
	    read(fd, &read_data, sizeof(read_data)) == -1)
		return -1;

	if (evsel->attr.read_format & PERF_FORMAT_TOTAL_TIME_ENABLED)
		++id_idx;
	if (evsel->attr.read_format & PERF_FORMAT_TOTAL_TIME_RUNNING)
		++id_idx;

	id = read_data[id_idx];

add:
	perf_evlist__id_add(evlist, evsel, cpu, thread, id);
	return 0;
}

int perf_evlist__alloc_pollfd(struct perf_evlist *evlist)
{
	int nr_cpus = perf_cpu_map__nr(evlist->cpus);
	int nr_threads = perf_thread_map__nr(evlist->threads);
	int nfds = 0;
	struct perf_evsel *evsel;

	perf_evlist__for_each_entry(evlist, evsel) {
		if (evsel->system_wide)
			nfds += nr_cpus;
		else
			nfds += nr_cpus * nr_threads;
	}

	if (fdarray__available_entries(&evlist->pollfd) < nfds &&
	    fdarray__grow(&evlist->pollfd, nfds) < 0)
		return -ENOMEM;

	return 0;
}

int perf_evlist__add_pollfd(struct perf_evlist *evlist, int fd,
			    void *ptr, short revent)
{
	int pos = fdarray__add(&evlist->pollfd, fd, revent | POLLERR | POLLHUP);

	if (pos >= 0) {
		evlist->pollfd.priv[pos].ptr = ptr;
		fcntl(fd, F_SETFL, O_NONBLOCK);
	}

	return pos;
}

<<<<<<< HEAD
int perf_evlist__poll(struct perf_evlist *evlist, int timeout)
{
	return fdarray__poll(&evlist->pollfd, timeout);
=======
static void perf_evlist__munmap_filtered(struct fdarray *fda, int fd,
					 void *arg __maybe_unused)
{
	struct perf_mmap *map = fda->priv[fd].ptr;

	if (map)
		perf_mmap__put(map);
}

int perf_evlist__filter_pollfd(struct perf_evlist *evlist, short revents_and_mask)
{
	return fdarray__filter(&evlist->pollfd, revents_and_mask,
			       perf_evlist__munmap_filtered, NULL);
}

int perf_evlist__poll(struct perf_evlist *evlist, int timeout)
{
	return fdarray__poll(&evlist->pollfd, timeout);
}

static struct perf_mmap* perf_evlist__alloc_mmap(struct perf_evlist *evlist, bool overwrite)
{
	int i;
	struct perf_mmap *map;

	map = zalloc(evlist->nr_mmaps * sizeof(struct perf_mmap));
	if (!map)
		return NULL;

	for (i = 0; i < evlist->nr_mmaps; i++) {
		struct perf_mmap *prev = i ? &map[i - 1] : NULL;

		/*
		 * When the perf_mmap() call is made we grab one refcount, plus
		 * one extra to let perf_mmap__consume() get the last
		 * events after all real references (perf_mmap__get()) are
		 * dropped.
		 *
		 * Each PERF_EVENT_IOC_SET_OUTPUT points to this mmap and
		 * thus does perf_mmap__get() on it.
		 */
		perf_mmap__init(&map[i], prev, overwrite, NULL);
	}

	return map;
}

static void perf_evlist__set_sid_idx(struct perf_evlist *evlist,
				     struct perf_evsel *evsel, int idx, int cpu,
				     int thread)
{
	struct perf_sample_id *sid = SID(evsel, cpu, thread);

	sid->idx = idx;
	if (evlist->cpus && cpu >= 0)
		sid->cpu = evlist->cpus->map[cpu];
	else
		sid->cpu = -1;
	if (!evsel->system_wide && evlist->threads && thread >= 0)
		sid->tid = perf_thread_map__pid(evlist->threads, thread);
	else
		sid->tid = -1;
}

static struct perf_mmap*
perf_evlist__mmap_cb_get(struct perf_evlist *evlist, bool overwrite, int idx)
{
	struct perf_mmap *maps;

	maps = overwrite ? evlist->mmap_ovw : evlist->mmap;

	if (!maps) {
		maps = perf_evlist__alloc_mmap(evlist, overwrite);
		if (!maps)
			return NULL;

		if (overwrite)
			evlist->mmap_ovw = maps;
		else
			evlist->mmap = maps;
	}

	return &maps[idx];
}

#define FD(e, x, y) (*(int *) xyarray__entry(e->fd, x, y))

static int
perf_evlist__mmap_cb_mmap(struct perf_mmap *map, struct perf_mmap_param *mp,
			  int output, int cpu)
{
	return perf_mmap__mmap(map, mp, output, cpu);
}

static void perf_evlist__set_mmap_first(struct perf_evlist *evlist, struct perf_mmap *map,
					bool overwrite)
{
	if (overwrite)
		evlist->mmap_ovw_first = map;
	else
		evlist->mmap_first = map;
}

static int
mmap_per_evsel(struct perf_evlist *evlist, struct perf_evlist_mmap_ops *ops,
	       int idx, struct perf_mmap_param *mp, int cpu_idx,
	       int thread, int *_output, int *_output_overwrite)
{
	int evlist_cpu = perf_cpu_map__cpu(evlist->cpus, cpu_idx);
	struct perf_evsel *evsel;
	int revent;

	perf_evlist__for_each_entry(evlist, evsel) {
		bool overwrite = evsel->attr.write_backward;
		struct perf_mmap *map;
		int *output, fd, cpu;

		if (evsel->system_wide && thread)
			continue;

		cpu = perf_cpu_map__idx(evsel->cpus, evlist_cpu);
		if (cpu == -1)
			continue;

		map = ops->get(evlist, overwrite, idx);
		if (map == NULL)
			return -ENOMEM;

		if (overwrite) {
			mp->prot = PROT_READ;
			output   = _output_overwrite;
		} else {
			mp->prot = PROT_READ | PROT_WRITE;
			output   = _output;
		}

		fd = FD(evsel, cpu, thread);

		if (*output == -1) {
			*output = fd;

			/*
			 * The last one will be done at perf_mmap__consume(), so that we
			 * make sure we don't prevent tools from consuming every last event in
			 * the ring buffer.
			 *
			 * I.e. we can get the POLLHUP meaning that the fd doesn't exist
			 * anymore, but the last events for it are still in the ring buffer,
			 * waiting to be consumed.
			 *
			 * Tools can chose to ignore this at their own discretion, but the
			 * evlist layer can't just drop it when filtering events in
			 * perf_evlist__filter_pollfd().
			 */
			refcount_set(&map->refcnt, 2);

			if (ops->mmap(map, mp, *output, evlist_cpu) < 0)
				return -1;

			if (!idx)
				perf_evlist__set_mmap_first(evlist, map, overwrite);
		} else {
			if (ioctl(fd, PERF_EVENT_IOC_SET_OUTPUT, *output) != 0)
				return -1;

			perf_mmap__get(map);
		}

		revent = !overwrite ? POLLIN : 0;

		if (!evsel->system_wide &&
		    perf_evlist__add_pollfd(evlist, fd, map, revent) < 0) {
			perf_mmap__put(map);
			return -1;
		}

		if (evsel->attr.read_format & PERF_FORMAT_ID) {
			if (perf_evlist__id_add_fd(evlist, evsel, cpu, thread,
						   fd) < 0)
				return -1;
			perf_evlist__set_sid_idx(evlist, evsel, idx, cpu,
						 thread);
		}
	}

	return 0;
}

static int
mmap_per_thread(struct perf_evlist *evlist, struct perf_evlist_mmap_ops *ops,
		struct perf_mmap_param *mp)
{
	int thread;
	int nr_threads = perf_thread_map__nr(evlist->threads);

	for (thread = 0; thread < nr_threads; thread++) {
		int output = -1;
		int output_overwrite = -1;

		if (ops->idx)
			ops->idx(evlist, mp, thread, false);

		if (mmap_per_evsel(evlist, ops, thread, mp, 0, thread,
				   &output, &output_overwrite))
			goto out_unmap;
	}

	return 0;

out_unmap:
	perf_evlist__munmap(evlist);
	return -1;
}

static int
mmap_per_cpu(struct perf_evlist *evlist, struct perf_evlist_mmap_ops *ops,
	     struct perf_mmap_param *mp)
{
	int nr_threads = perf_thread_map__nr(evlist->threads);
	int nr_cpus    = perf_cpu_map__nr(evlist->cpus);
	int cpu, thread;

	for (cpu = 0; cpu < nr_cpus; cpu++) {
		int output = -1;
		int output_overwrite = -1;

		if (ops->idx)
			ops->idx(evlist, mp, cpu, true);

		for (thread = 0; thread < nr_threads; thread++) {
			if (mmap_per_evsel(evlist, ops, cpu, mp, cpu,
					   thread, &output, &output_overwrite))
				goto out_unmap;
		}
	}

	return 0;

out_unmap:
	perf_evlist__munmap(evlist);
	return -1;
}

static int perf_evlist__nr_mmaps(struct perf_evlist *evlist)
{
	int nr_mmaps;

	nr_mmaps = perf_cpu_map__nr(evlist->cpus);
	if (perf_cpu_map__empty(evlist->cpus))
		nr_mmaps = perf_thread_map__nr(evlist->threads);

	return nr_mmaps;
}

int perf_evlist__mmap_ops(struct perf_evlist *evlist,
			  struct perf_evlist_mmap_ops *ops,
			  struct perf_mmap_param *mp)
{
	struct perf_evsel *evsel;
	const struct perf_cpu_map *cpus = evlist->cpus;
	const struct perf_thread_map *threads = evlist->threads;

	if (!ops || !ops->get || !ops->mmap)
		return -EINVAL;

	mp->mask = evlist->mmap_len - page_size - 1;

	evlist->nr_mmaps = perf_evlist__nr_mmaps(evlist);

	perf_evlist__for_each_entry(evlist, evsel) {
		if ((evsel->attr.read_format & PERF_FORMAT_ID) &&
		    evsel->sample_id == NULL &&
		    perf_evsel__alloc_id(evsel, perf_cpu_map__nr(cpus), threads->nr) < 0)
			return -ENOMEM;
	}

	if (evlist->pollfd.entries == NULL && perf_evlist__alloc_pollfd(evlist) < 0)
		return -ENOMEM;

	if (perf_cpu_map__empty(cpus))
		return mmap_per_thread(evlist, ops, mp);

	return mmap_per_cpu(evlist, ops, mp);
}

int perf_evlist__mmap(struct perf_evlist *evlist, int pages)
{
	struct perf_mmap_param mp;
	struct perf_evlist_mmap_ops ops = {
		.get  = perf_evlist__mmap_cb_get,
		.mmap = perf_evlist__mmap_cb_mmap,
	};

	evlist->mmap_len = (pages + 1) * page_size;

	return perf_evlist__mmap_ops(evlist, &ops, &mp);
}

void perf_evlist__munmap(struct perf_evlist *evlist)
{
	int i;

	if (evlist->mmap) {
		for (i = 0; i < evlist->nr_mmaps; i++)
			perf_mmap__munmap(&evlist->mmap[i]);
	}

	if (evlist->mmap_ovw) {
		for (i = 0; i < evlist->nr_mmaps; i++)
			perf_mmap__munmap(&evlist->mmap_ovw[i]);
	}

	zfree(&evlist->mmap);
	zfree(&evlist->mmap_ovw);
}

struct perf_mmap*
perf_evlist__next_mmap(struct perf_evlist *evlist, struct perf_mmap *map,
		       bool overwrite)
{
	if (map)
		return map->next;

	return overwrite ? evlist->mmap_ovw_first : evlist->mmap_first;
>>>>>>> 348b80b2
}<|MERGE_RESOLUTION|>--- conflicted
+++ resolved
@@ -8,14 +8,11 @@
 #include <internal/evlist.h>
 #include <internal/evsel.h>
 #include <internal/xyarray.h>
-<<<<<<< HEAD
-=======
 #include <internal/mmap.h>
 #include <internal/cpumap.h>
 #include <internal/threadmap.h>
 #include <internal/xyarray.h>
 #include <internal/lib.h>
->>>>>>> 348b80b2
 #include <linux/zalloc.h>
 #include <sys/ioctl.h>
 #include <stdlib.h>
@@ -24,10 +21,7 @@
 #include <fcntl.h>
 #include <signal.h>
 #include <poll.h>
-<<<<<<< HEAD
-=======
 #include <sys/mman.h>
->>>>>>> 348b80b2
 #include <perf/cpumap.h>
 #include <perf/threadmap.h>
 #include <api/fd/array.h>
@@ -319,11 +313,6 @@
 	return pos;
 }
 
-<<<<<<< HEAD
-int perf_evlist__poll(struct perf_evlist *evlist, int timeout)
-{
-	return fdarray__poll(&evlist->pollfd, timeout);
-=======
 static void perf_evlist__munmap_filtered(struct fdarray *fda, int fd,
 					 void *arg __maybe_unused)
 {
@@ -648,5 +637,4 @@
 		return map->next;
 
 	return overwrite ? evlist->mmap_ovw_first : evlist->mmap_first;
->>>>>>> 348b80b2
 }