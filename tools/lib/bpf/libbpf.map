--- conflicted
+++ resolved
@@ -442,14 +442,6 @@
 
 LIBBPF_0.8.0 {
 	global:
-<<<<<<< HEAD
-		bpf_object__destroy_subskeleton;
-		bpf_object__open_subskeleton;
-		libbpf_register_prog_handler;
-		libbpf_unregister_prog_handler;
-		bpf_program__attach_kprobe_multi_opts;
-} LIBBPF_0.7.0;
-=======
 		bpf_map__autocreate;
 		bpf_map__get_next_key;
 		bpf_map__delete_elem;
@@ -470,5 +462,4 @@
 
 LIBBPF_1.0.0 {
 	local: *;
-};
->>>>>>> 88084a3d
+};