--- conflicted
+++ resolved
@@ -253,10 +253,7 @@
 	if (load_attr->name)
 		memcpy(attr.prog_name, load_attr->name,
 		       min(strlen(load_attr->name), BPF_OBJ_NAME_LEN - 1));
-<<<<<<< HEAD
-=======
 	attr.prog_flags = load_attr->prog_flags;
->>>>>>> 6fb08f1a
 
 	fd = sys_bpf_prog_load(&attr, sizeof(attr));
 	if (fd >= 0)
