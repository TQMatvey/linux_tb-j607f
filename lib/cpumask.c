--- conflicted
+++ resolved
@@ -6,11 +6,8 @@
 #include <linux/export.h>
 #include <linux/memblock.h>
 #include <linux/numa.h>
-<<<<<<< HEAD
 #include <linux/sched/isolation.h>
-=======
 #include <linux/spinlock.h>
->>>>>>> 88110d3a
 
 /**
  * cpumask_next - get the next cpu in a cpumask
