--- conflicted
+++ resolved
@@ -2548,7 +2548,6 @@
 	  CONFIG_GCC_PLUGIN_STRUCTLEAK, CONFIG_GCC_PLUGIN_STRUCTLEAK_BYREF,
 	  or CONFIG_GCC_PLUGIN_STRUCTLEAK_BYREF_ALL.
 
-<<<<<<< HEAD
 config HW_BREAKPOINT_KUNIT_TEST
 	bool "Test hw_breakpoint constraints accounting" if !KUNIT_ALL_TESTS
 	depends on HAVE_HW_BREAKPOINT
@@ -2558,7 +2557,7 @@
 	  Tests for hw_breakpoint constraints accounting.
 
 	  If unsure, say N.
-=======
+
 config FORTIFY_KUNIT_TEST
 	tristate "Test fortified str*() and mem*() function internals at runtime" if !KUNIT_ALL_TESTS
 	depends on KUNIT && FORTIFY_SOURCE
@@ -2567,7 +2566,6 @@
 	  Builds unit tests for checking internals of FORTIFY_SOURCE as used
 	  by the str*() and mem*() family of functions. For testing runtime
 	  traps of FORTIFY_SOURCE, see LKDTM's "FORTIFY_*" tests.
->>>>>>> 1b64daf4
 
 config TEST_UDELAY
 	tristate "udelay test driver"
