/* SPDX-License-Identifier: GPL-2.0-only */
/*
 * Copyright (C) 2015 Linaro Ltd.
 * Author: Shannon Zhao <shannon.zhao@linaro.org>
 */

#ifndef __ASM_ARM_KVM_PMU_H
#define __ASM_ARM_KVM_PMU_H

#include <linux/perf_event.h>
#include <asm/perf_event.h>

#define ARMV8_PMU_CYCLE_IDX		(ARMV8_PMU_MAX_COUNTERS - 1)
#define ARMV8_PMU_MAX_COUNTER_PAIRS	((ARMV8_PMU_MAX_COUNTERS + 1) >> 1)

#ifdef CONFIG_HW_PERF_EVENTS

struct kvm_pmc {
	u8 idx;	/* index into the pmu->pmc array */
	struct perf_event *perf_event;
};

struct kvm_pmu {
	int irq_num;
	struct kvm_pmc pmc[ARMV8_PMU_MAX_COUNTERS];
	DECLARE_BITMAP(chained, ARMV8_PMU_MAX_COUNTER_PAIRS);
	bool created;
	bool irq_level;
	struct irq_work overflow_work;
};

<<<<<<< HEAD
=======
struct arm_pmu_entry {
	struct list_head entry;
	struct arm_pmu *arm_pmu;
};

>>>>>>> 95cd2cdc
DECLARE_STATIC_KEY_FALSE(kvm_arm_pmu_available);

static __always_inline bool kvm_arm_support_pmu_v3(void)
{
	return static_branch_likely(&kvm_arm_pmu_available);
}

#define kvm_arm_pmu_irq_initialized(v)	((v)->arch.pmu.irq_num >= VGIC_NR_SGIS)
u64 kvm_pmu_get_counter_value(struct kvm_vcpu *vcpu, u64 select_idx);
void kvm_pmu_set_counter_value(struct kvm_vcpu *vcpu, u64 select_idx, u64 val);
u64 kvm_pmu_valid_counter_mask(struct kvm_vcpu *vcpu);
u64 kvm_pmu_get_pmceid(struct kvm_vcpu *vcpu, bool pmceid1);
void kvm_pmu_vcpu_init(struct kvm_vcpu *vcpu);
void kvm_pmu_vcpu_reset(struct kvm_vcpu *vcpu);
void kvm_pmu_vcpu_destroy(struct kvm_vcpu *vcpu);
void kvm_pmu_disable_counter_mask(struct kvm_vcpu *vcpu, u64 val);
void kvm_pmu_enable_counter_mask(struct kvm_vcpu *vcpu, u64 val);
void kvm_pmu_flush_hwstate(struct kvm_vcpu *vcpu);
void kvm_pmu_sync_hwstate(struct kvm_vcpu *vcpu);
bool kvm_pmu_should_notify_user(struct kvm_vcpu *vcpu);
void kvm_pmu_update_run(struct kvm_vcpu *vcpu);
void kvm_pmu_software_increment(struct kvm_vcpu *vcpu, u64 val);
void kvm_pmu_handle_pmcr(struct kvm_vcpu *vcpu, u64 val);
void kvm_pmu_set_counter_event_type(struct kvm_vcpu *vcpu, u64 data,
				    u64 select_idx);
int kvm_arm_pmu_v3_set_attr(struct kvm_vcpu *vcpu,
			    struct kvm_device_attr *attr);
int kvm_arm_pmu_v3_get_attr(struct kvm_vcpu *vcpu,
			    struct kvm_device_attr *attr);
int kvm_arm_pmu_v3_has_attr(struct kvm_vcpu *vcpu,
			    struct kvm_device_attr *attr);
int kvm_arm_pmu_v3_enable(struct kvm_vcpu *vcpu);
#else
struct kvm_pmu {
};

static inline bool kvm_arm_support_pmu_v3(void)
{
	return false;
}

#define kvm_arm_pmu_irq_initialized(v)	(false)
static inline u64 kvm_pmu_get_counter_value(struct kvm_vcpu *vcpu,
					    u64 select_idx)
{
	return 0;
}
static inline void kvm_pmu_set_counter_value(struct kvm_vcpu *vcpu,
					     u64 select_idx, u64 val) {}
static inline u64 kvm_pmu_valid_counter_mask(struct kvm_vcpu *vcpu)
{
	return 0;
}
static inline void kvm_pmu_vcpu_init(struct kvm_vcpu *vcpu) {}
static inline void kvm_pmu_vcpu_reset(struct kvm_vcpu *vcpu) {}
static inline void kvm_pmu_vcpu_destroy(struct kvm_vcpu *vcpu) {}
static inline void kvm_pmu_disable_counter_mask(struct kvm_vcpu *vcpu, u64 val) {}
static inline void kvm_pmu_enable_counter_mask(struct kvm_vcpu *vcpu, u64 val) {}
static inline void kvm_pmu_flush_hwstate(struct kvm_vcpu *vcpu) {}
static inline void kvm_pmu_sync_hwstate(struct kvm_vcpu *vcpu) {}
static inline bool kvm_pmu_should_notify_user(struct kvm_vcpu *vcpu)
{
	return false;
}
static inline void kvm_pmu_update_run(struct kvm_vcpu *vcpu) {}
static inline void kvm_pmu_software_increment(struct kvm_vcpu *vcpu, u64 val) {}
static inline void kvm_pmu_handle_pmcr(struct kvm_vcpu *vcpu, u64 val) {}
static inline void kvm_pmu_set_counter_event_type(struct kvm_vcpu *vcpu,
						  u64 data, u64 select_idx) {}
static inline int kvm_arm_pmu_v3_set_attr(struct kvm_vcpu *vcpu,
					  struct kvm_device_attr *attr)
{
	return -ENXIO;
}
static inline int kvm_arm_pmu_v3_get_attr(struct kvm_vcpu *vcpu,
					  struct kvm_device_attr *attr)
{
	return -ENXIO;
}
static inline int kvm_arm_pmu_v3_has_attr(struct kvm_vcpu *vcpu,
					  struct kvm_device_attr *attr)
{
	return -ENXIO;
}
static inline int kvm_arm_pmu_v3_enable(struct kvm_vcpu *vcpu)
{
	return 0;
}
static inline u64 kvm_pmu_get_pmceid(struct kvm_vcpu *vcpu, bool pmceid1)
{
	return 0;
}

#endif

#endif<|MERGE_RESOLUTION|>--- conflicted
+++ resolved
@@ -29,14 +29,11 @@
 	struct irq_work overflow_work;
 };
 
-<<<<<<< HEAD
-=======
 struct arm_pmu_entry {
 	struct list_head entry;
 	struct arm_pmu *arm_pmu;
 };
 
->>>>>>> 95cd2cdc
 DECLARE_STATIC_KEY_FALSE(kvm_arm_pmu_available);
 
 static __always_inline bool kvm_arm_support_pmu_v3(void)
