--- conflicted
+++ resolved
@@ -105,11 +105,8 @@
 
 	struct hlist_head 	*dev_name_head;
 	struct hlist_head	*dev_index_head;
-<<<<<<< HEAD
-=======
 	struct raw_notifier_head	netdev_chain;
 
->>>>>>> 348b80b2
 	/* Note that @hash_mix can be read millions times per second,
 	 * it is critical that it is on a read_mostly cache line.
 	 */
