/* SPDX-License-Identifier: GPL-2.0 */
#ifndef _LINUX_COREDUMP_H
#define _LINUX_COREDUMP_H

#include <linux/types.h>
#include <linux/mm.h>
#include <linux/fs.h>
#include <asm/siginfo.h>

#ifdef CONFIG_COREDUMP
struct core_vma_metadata {
	unsigned long start, end;
	unsigned long flags;
	unsigned long dump_size;
	unsigned long pgoff;
	struct file   *file;
};

<<<<<<< HEAD
=======
struct coredump_params {
	const kernel_siginfo_t *siginfo;
	struct pt_regs *regs;
	struct file *file;
	unsigned long limit;
	unsigned long mm_flags;
	loff_t written;
	loff_t pos;
	loff_t to_skip;
	int vma_count;
	size_t vma_data_size;
	struct core_vma_metadata *vma_meta;
};

>>>>>>> 95cd2cdc
/*
 * These are the only things you should do on a core-file: use only these
 * functions to write out all the necessary info.
 */
extern void dump_skip_to(struct coredump_params *cprm, unsigned long to);
extern void dump_skip(struct coredump_params *cprm, size_t nr);
extern int dump_emit(struct coredump_params *cprm, const void *addr, int nr);
extern int dump_align(struct coredump_params *cprm, int align);
int dump_user_range(struct coredump_params *cprm, unsigned long start,
		    unsigned long len);
extern void do_coredump(const kernel_siginfo_t *siginfo);
#else
static inline void do_coredump(const kernel_siginfo_t *siginfo) {}
#endif

#if defined(CONFIG_COREDUMP) && defined(CONFIG_SYSCTL)
extern void validate_coredump_safety(void);
#else
static inline void validate_coredump_safety(void) {}
#endif

#endif /* _LINUX_COREDUMP_H */<|MERGE_RESOLUTION|>--- conflicted
+++ resolved
@@ -16,8 +16,6 @@
 	struct file   *file;
 };
 
-<<<<<<< HEAD
-=======
 struct coredump_params {
 	const kernel_siginfo_t *siginfo;
 	struct pt_regs *regs;
@@ -32,7 +30,6 @@
 	struct core_vma_metadata *vma_meta;
 };
 
->>>>>>> 95cd2cdc
 /*
  * These are the only things you should do on a core-file: use only these
  * functions to write out all the necessary info.
