/*
 * Copyright (c) 2013-2015, Mellanox Technologies, Ltd.  All rights reserved.
 *
 * This software is available to you under a choice of one of two
 * licenses.  You may choose to be licensed under the terms of the GNU
 * General Public License (GPL) Version 2, available from the file
 * COPYING in the main directory of this source tree, or the
 * OpenIB.org BSD license below:
 *
 *     Redistribution and use in source and binary forms, with or
 *     without modification, are permitted provided that the following
 *     conditions are met:
 *
 *      - Redistributions of source code must retain the above
 *        copyright notice, this list of conditions and the following
 *        disclaimer.
 *
 *      - Redistributions in binary form must reproduce the above
 *        copyright notice, this list of conditions and the following
 *        disclaimer in the documentation and/or other materials
 *        provided with the distribution.
 *
 * THE SOFTWARE IS PROVIDED "AS IS", WITHOUT WARRANTY OF ANY KIND,
 * EXPRESS OR IMPLIED, INCLUDING BUT NOT LIMITED TO THE WARRANTIES OF
 * MERCHANTABILITY, FITNESS FOR A PARTICULAR PURPOSE AND
 * NONINFRINGEMENT. IN NO EVENT SHALL THE AUTHORS OR COPYRIGHT HOLDERS
 * BE LIABLE FOR ANY CLAIM, DAMAGES OR OTHER LIABILITY, WHETHER IN AN
 * ACTION OF CONTRACT, TORT OR OTHERWISE, ARISING FROM, OUT OF OR IN
 * CONNECTION WITH THE SOFTWARE OR THE USE OR OTHER DEALINGS IN THE
 * SOFTWARE.
*/
#ifndef MLX5_IFC_H
#define MLX5_IFC_H

#include "mlx5_ifc_fpga.h"

enum {
	MLX5_EVENT_TYPE_CODING_COMPLETION_EVENTS                   = 0x0,
	MLX5_EVENT_TYPE_CODING_PATH_MIGRATED_SUCCEEDED             = 0x1,
	MLX5_EVENT_TYPE_CODING_COMMUNICATION_ESTABLISHED           = 0x2,
	MLX5_EVENT_TYPE_CODING_SEND_QUEUE_DRAINED                  = 0x3,
	MLX5_EVENT_TYPE_CODING_LAST_WQE_REACHED                    = 0x13,
	MLX5_EVENT_TYPE_CODING_SRQ_LIMIT                           = 0x14,
	MLX5_EVENT_TYPE_CODING_DCT_ALL_CONNECTIONS_CLOSED          = 0x1c,
	MLX5_EVENT_TYPE_CODING_DCT_ACCESS_KEY_VIOLATION            = 0x1d,
	MLX5_EVENT_TYPE_CODING_CQ_ERROR                            = 0x4,
	MLX5_EVENT_TYPE_CODING_LOCAL_WQ_CATASTROPHIC_ERROR         = 0x5,
	MLX5_EVENT_TYPE_CODING_PATH_MIGRATION_FAILED               = 0x7,
	MLX5_EVENT_TYPE_CODING_PAGE_FAULT_EVENT                    = 0xc,
	MLX5_EVENT_TYPE_CODING_INVALID_REQUEST_LOCAL_WQ_ERROR      = 0x10,
	MLX5_EVENT_TYPE_CODING_LOCAL_ACCESS_VIOLATION_WQ_ERROR     = 0x11,
	MLX5_EVENT_TYPE_CODING_LOCAL_SRQ_CATASTROPHIC_ERROR        = 0x12,
	MLX5_EVENT_TYPE_CODING_INTERNAL_ERROR                      = 0x8,
	MLX5_EVENT_TYPE_CODING_PORT_STATE_CHANGE                   = 0x9,
	MLX5_EVENT_TYPE_CODING_GPIO_EVENT                          = 0x15,
	MLX5_EVENT_TYPE_CODING_REMOTE_CONFIGURATION_PROTOCOL_EVENT = 0x19,
	MLX5_EVENT_TYPE_CODING_DOORBELL_BLUEFLAME_CONGESTION_EVENT = 0x1a,
	MLX5_EVENT_TYPE_CODING_STALL_VL_EVENT                      = 0x1b,
	MLX5_EVENT_TYPE_CODING_DROPPED_PACKET_LOGGED_EVENT         = 0x1f,
	MLX5_EVENT_TYPE_CODING_COMMAND_INTERFACE_COMPLETION        = 0xa,
	MLX5_EVENT_TYPE_CODING_PAGE_REQUEST                        = 0xb,
	MLX5_EVENT_TYPE_CODING_FPGA_ERROR                          = 0x20,
	MLX5_EVENT_TYPE_CODING_FPGA_QP_ERROR                       = 0x21
};

enum {
	MLX5_SET_HCA_CAP_OP_MOD_GENERAL_DEVICE        = 0x0,
	MLX5_SET_HCA_CAP_OP_MOD_ODP                   = 0x2,
	MLX5_SET_HCA_CAP_OP_MOD_ATOMIC                = 0x3,
	MLX5_SET_HCA_CAP_OP_MOD_ROCE                  = 0x4,
	MLX5_SET_HCA_CAP_OP_MODE_PORT_SELECTION       = 0x25,
};

enum {
	MLX5_SHARED_RESOURCE_UID = 0xffff,
};

enum {
	MLX5_OBJ_TYPE_SW_ICM = 0x0008,
};

enum {
	MLX5_GENERAL_OBJ_TYPES_CAP_SW_ICM = (1ULL << MLX5_OBJ_TYPE_SW_ICM),
	MLX5_GENERAL_OBJ_TYPES_CAP_GENEVE_TLV_OPT = (1ULL << 11),
	MLX5_GENERAL_OBJ_TYPES_CAP_VIRTIO_NET_Q = (1ULL << 13),
	MLX5_GENERAL_OBJ_TYPES_CAP_MACSEC_OFFLOAD = (1ULL << 39),
};

enum {
	MLX5_OBJ_TYPE_GENEVE_TLV_OPT = 0x000b,
	MLX5_OBJ_TYPE_VIRTIO_NET_Q = 0x000d,
	MLX5_OBJ_TYPE_VIRTIO_Q_COUNTERS = 0x001c,
	MLX5_OBJ_TYPE_MATCH_DEFINER = 0x0018,
	MLX5_OBJ_TYPE_PAGE_TRACK = 0x46,
	MLX5_OBJ_TYPE_MKEY = 0xff01,
	MLX5_OBJ_TYPE_QP = 0xff02,
	MLX5_OBJ_TYPE_PSV = 0xff03,
	MLX5_OBJ_TYPE_RMP = 0xff04,
	MLX5_OBJ_TYPE_XRC_SRQ = 0xff05,
	MLX5_OBJ_TYPE_RQ = 0xff06,
	MLX5_OBJ_TYPE_SQ = 0xff07,
	MLX5_OBJ_TYPE_TIR = 0xff08,
	MLX5_OBJ_TYPE_TIS = 0xff09,
	MLX5_OBJ_TYPE_DCT = 0xff0a,
	MLX5_OBJ_TYPE_XRQ = 0xff0b,
	MLX5_OBJ_TYPE_RQT = 0xff0e,
	MLX5_OBJ_TYPE_FLOW_COUNTER = 0xff0f,
	MLX5_OBJ_TYPE_CQ = 0xff10,
};

enum {
	MLX5_CMD_OP_QUERY_HCA_CAP                 = 0x100,
	MLX5_CMD_OP_QUERY_ADAPTER                 = 0x101,
	MLX5_CMD_OP_INIT_HCA                      = 0x102,
	MLX5_CMD_OP_TEARDOWN_HCA                  = 0x103,
	MLX5_CMD_OP_ENABLE_HCA                    = 0x104,
	MLX5_CMD_OP_DISABLE_HCA                   = 0x105,
	MLX5_CMD_OP_QUERY_PAGES                   = 0x107,
	MLX5_CMD_OP_MANAGE_PAGES                  = 0x108,
	MLX5_CMD_OP_SET_HCA_CAP                   = 0x109,
	MLX5_CMD_OP_QUERY_ISSI                    = 0x10a,
	MLX5_CMD_OP_SET_ISSI                      = 0x10b,
	MLX5_CMD_OP_SET_DRIVER_VERSION            = 0x10d,
	MLX5_CMD_OP_QUERY_SF_PARTITION            = 0x111,
	MLX5_CMD_OP_ALLOC_SF                      = 0x113,
	MLX5_CMD_OP_DEALLOC_SF                    = 0x114,
	MLX5_CMD_OP_SUSPEND_VHCA                  = 0x115,
	MLX5_CMD_OP_RESUME_VHCA                   = 0x116,
	MLX5_CMD_OP_QUERY_VHCA_MIGRATION_STATE    = 0x117,
	MLX5_CMD_OP_SAVE_VHCA_STATE               = 0x118,
	MLX5_CMD_OP_LOAD_VHCA_STATE               = 0x119,
	MLX5_CMD_OP_CREATE_MKEY                   = 0x200,
	MLX5_CMD_OP_QUERY_MKEY                    = 0x201,
	MLX5_CMD_OP_DESTROY_MKEY                  = 0x202,
	MLX5_CMD_OP_QUERY_SPECIAL_CONTEXTS        = 0x203,
	MLX5_CMD_OP_PAGE_FAULT_RESUME             = 0x204,
	MLX5_CMD_OP_ALLOC_MEMIC                   = 0x205,
	MLX5_CMD_OP_DEALLOC_MEMIC                 = 0x206,
	MLX5_CMD_OP_MODIFY_MEMIC                  = 0x207,
	MLX5_CMD_OP_CREATE_EQ                     = 0x301,
	MLX5_CMD_OP_DESTROY_EQ                    = 0x302,
	MLX5_CMD_OP_QUERY_EQ                      = 0x303,
	MLX5_CMD_OP_GEN_EQE                       = 0x304,
	MLX5_CMD_OP_CREATE_CQ                     = 0x400,
	MLX5_CMD_OP_DESTROY_CQ                    = 0x401,
	MLX5_CMD_OP_QUERY_CQ                      = 0x402,
	MLX5_CMD_OP_MODIFY_CQ                     = 0x403,
	MLX5_CMD_OP_CREATE_QP                     = 0x500,
	MLX5_CMD_OP_DESTROY_QP                    = 0x501,
	MLX5_CMD_OP_RST2INIT_QP                   = 0x502,
	MLX5_CMD_OP_INIT2RTR_QP                   = 0x503,
	MLX5_CMD_OP_RTR2RTS_QP                    = 0x504,
	MLX5_CMD_OP_RTS2RTS_QP                    = 0x505,
	MLX5_CMD_OP_SQERR2RTS_QP                  = 0x506,
	MLX5_CMD_OP_2ERR_QP                       = 0x507,
	MLX5_CMD_OP_2RST_QP                       = 0x50a,
	MLX5_CMD_OP_QUERY_QP                      = 0x50b,
	MLX5_CMD_OP_SQD_RTS_QP                    = 0x50c,
	MLX5_CMD_OP_INIT2INIT_QP                  = 0x50e,
	MLX5_CMD_OP_CREATE_PSV                    = 0x600,
	MLX5_CMD_OP_DESTROY_PSV                   = 0x601,
	MLX5_CMD_OP_CREATE_SRQ                    = 0x700,
	MLX5_CMD_OP_DESTROY_SRQ                   = 0x701,
	MLX5_CMD_OP_QUERY_SRQ                     = 0x702,
	MLX5_CMD_OP_ARM_RQ                        = 0x703,
	MLX5_CMD_OP_CREATE_XRC_SRQ                = 0x705,
	MLX5_CMD_OP_DESTROY_XRC_SRQ               = 0x706,
	MLX5_CMD_OP_QUERY_XRC_SRQ                 = 0x707,
	MLX5_CMD_OP_ARM_XRC_SRQ                   = 0x708,
	MLX5_CMD_OP_CREATE_DCT                    = 0x710,
	MLX5_CMD_OP_DESTROY_DCT                   = 0x711,
	MLX5_CMD_OP_DRAIN_DCT                     = 0x712,
	MLX5_CMD_OP_QUERY_DCT                     = 0x713,
	MLX5_CMD_OP_ARM_DCT_FOR_KEY_VIOLATION     = 0x714,
	MLX5_CMD_OP_CREATE_XRQ                    = 0x717,
	MLX5_CMD_OP_DESTROY_XRQ                   = 0x718,
	MLX5_CMD_OP_QUERY_XRQ                     = 0x719,
	MLX5_CMD_OP_ARM_XRQ                       = 0x71a,
	MLX5_CMD_OP_QUERY_XRQ_DC_PARAMS_ENTRY     = 0x725,
	MLX5_CMD_OP_SET_XRQ_DC_PARAMS_ENTRY       = 0x726,
	MLX5_CMD_OP_QUERY_XRQ_ERROR_PARAMS        = 0x727,
	MLX5_CMD_OP_RELEASE_XRQ_ERROR             = 0x729,
	MLX5_CMD_OP_MODIFY_XRQ                    = 0x72a,
	MLX5_CMD_OP_QUERY_ESW_FUNCTIONS           = 0x740,
	MLX5_CMD_OP_QUERY_VPORT_STATE             = 0x750,
	MLX5_CMD_OP_MODIFY_VPORT_STATE            = 0x751,
	MLX5_CMD_OP_QUERY_ESW_VPORT_CONTEXT       = 0x752,
	MLX5_CMD_OP_MODIFY_ESW_VPORT_CONTEXT      = 0x753,
	MLX5_CMD_OP_QUERY_NIC_VPORT_CONTEXT       = 0x754,
	MLX5_CMD_OP_MODIFY_NIC_VPORT_CONTEXT      = 0x755,
	MLX5_CMD_OP_QUERY_ROCE_ADDRESS            = 0x760,
	MLX5_CMD_OP_SET_ROCE_ADDRESS              = 0x761,
	MLX5_CMD_OP_QUERY_HCA_VPORT_CONTEXT       = 0x762,
	MLX5_CMD_OP_MODIFY_HCA_VPORT_CONTEXT      = 0x763,
	MLX5_CMD_OP_QUERY_HCA_VPORT_GID           = 0x764,
	MLX5_CMD_OP_QUERY_HCA_VPORT_PKEY          = 0x765,
	MLX5_CMD_OP_QUERY_VNIC_ENV                = 0x76f,
	MLX5_CMD_OP_QUERY_VPORT_COUNTER           = 0x770,
	MLX5_CMD_OP_ALLOC_Q_COUNTER               = 0x771,
	MLX5_CMD_OP_DEALLOC_Q_COUNTER             = 0x772,
	MLX5_CMD_OP_QUERY_Q_COUNTER               = 0x773,
	MLX5_CMD_OP_SET_MONITOR_COUNTER           = 0x774,
	MLX5_CMD_OP_ARM_MONITOR_COUNTER           = 0x775,
	MLX5_CMD_OP_SET_PP_RATE_LIMIT             = 0x780,
	MLX5_CMD_OP_QUERY_RATE_LIMIT              = 0x781,
	MLX5_CMD_OP_CREATE_SCHEDULING_ELEMENT      = 0x782,
	MLX5_CMD_OP_DESTROY_SCHEDULING_ELEMENT     = 0x783,
	MLX5_CMD_OP_QUERY_SCHEDULING_ELEMENT       = 0x784,
	MLX5_CMD_OP_MODIFY_SCHEDULING_ELEMENT      = 0x785,
	MLX5_CMD_OP_CREATE_QOS_PARA_VPORT         = 0x786,
	MLX5_CMD_OP_DESTROY_QOS_PARA_VPORT        = 0x787,
	MLX5_CMD_OP_ALLOC_PD                      = 0x800,
	MLX5_CMD_OP_DEALLOC_PD                    = 0x801,
	MLX5_CMD_OP_ALLOC_UAR                     = 0x802,
	MLX5_CMD_OP_DEALLOC_UAR                   = 0x803,
	MLX5_CMD_OP_CONFIG_INT_MODERATION         = 0x804,
	MLX5_CMD_OP_ACCESS_REG                    = 0x805,
	MLX5_CMD_OP_ATTACH_TO_MCG                 = 0x806,
	MLX5_CMD_OP_DETACH_FROM_MCG               = 0x807,
	MLX5_CMD_OP_GET_DROPPED_PACKET_LOG        = 0x80a,
	MLX5_CMD_OP_MAD_IFC                       = 0x50d,
	MLX5_CMD_OP_QUERY_MAD_DEMUX               = 0x80b,
	MLX5_CMD_OP_SET_MAD_DEMUX                 = 0x80c,
	MLX5_CMD_OP_NOP                           = 0x80d,
	MLX5_CMD_OP_ALLOC_XRCD                    = 0x80e,
	MLX5_CMD_OP_DEALLOC_XRCD                  = 0x80f,
	MLX5_CMD_OP_ALLOC_TRANSPORT_DOMAIN        = 0x816,
	MLX5_CMD_OP_DEALLOC_TRANSPORT_DOMAIN      = 0x817,
	MLX5_CMD_OP_QUERY_CONG_STATUS             = 0x822,
	MLX5_CMD_OP_MODIFY_CONG_STATUS            = 0x823,
	MLX5_CMD_OP_QUERY_CONG_PARAMS             = 0x824,
	MLX5_CMD_OP_MODIFY_CONG_PARAMS            = 0x825,
	MLX5_CMD_OP_QUERY_CONG_STATISTICS         = 0x826,
	MLX5_CMD_OP_ADD_VXLAN_UDP_DPORT           = 0x827,
	MLX5_CMD_OP_DELETE_VXLAN_UDP_DPORT        = 0x828,
	MLX5_CMD_OP_SET_L2_TABLE_ENTRY            = 0x829,
	MLX5_CMD_OP_QUERY_L2_TABLE_ENTRY          = 0x82a,
	MLX5_CMD_OP_DELETE_L2_TABLE_ENTRY         = 0x82b,
	MLX5_CMD_OP_SET_WOL_ROL                   = 0x830,
	MLX5_CMD_OP_QUERY_WOL_ROL                 = 0x831,
	MLX5_CMD_OP_CREATE_LAG                    = 0x840,
	MLX5_CMD_OP_MODIFY_LAG                    = 0x841,
	MLX5_CMD_OP_QUERY_LAG                     = 0x842,
	MLX5_CMD_OP_DESTROY_LAG                   = 0x843,
	MLX5_CMD_OP_CREATE_VPORT_LAG              = 0x844,
	MLX5_CMD_OP_DESTROY_VPORT_LAG             = 0x845,
	MLX5_CMD_OP_CREATE_TIR                    = 0x900,
	MLX5_CMD_OP_MODIFY_TIR                    = 0x901,
	MLX5_CMD_OP_DESTROY_TIR                   = 0x902,
	MLX5_CMD_OP_QUERY_TIR                     = 0x903,
	MLX5_CMD_OP_CREATE_SQ                     = 0x904,
	MLX5_CMD_OP_MODIFY_SQ                     = 0x905,
	MLX5_CMD_OP_DESTROY_SQ                    = 0x906,
	MLX5_CMD_OP_QUERY_SQ                      = 0x907,
	MLX5_CMD_OP_CREATE_RQ                     = 0x908,
	MLX5_CMD_OP_MODIFY_RQ                     = 0x909,
	MLX5_CMD_OP_SET_DELAY_DROP_PARAMS         = 0x910,
	MLX5_CMD_OP_DESTROY_RQ                    = 0x90a,
	MLX5_CMD_OP_QUERY_RQ                      = 0x90b,
	MLX5_CMD_OP_CREATE_RMP                    = 0x90c,
	MLX5_CMD_OP_MODIFY_RMP                    = 0x90d,
	MLX5_CMD_OP_DESTROY_RMP                   = 0x90e,
	MLX5_CMD_OP_QUERY_RMP                     = 0x90f,
	MLX5_CMD_OP_CREATE_TIS                    = 0x912,
	MLX5_CMD_OP_MODIFY_TIS                    = 0x913,
	MLX5_CMD_OP_DESTROY_TIS                   = 0x914,
	MLX5_CMD_OP_QUERY_TIS                     = 0x915,
	MLX5_CMD_OP_CREATE_RQT                    = 0x916,
	MLX5_CMD_OP_MODIFY_RQT                    = 0x917,
	MLX5_CMD_OP_DESTROY_RQT                   = 0x918,
	MLX5_CMD_OP_QUERY_RQT                     = 0x919,
	MLX5_CMD_OP_SET_FLOW_TABLE_ROOT		  = 0x92f,
	MLX5_CMD_OP_CREATE_FLOW_TABLE             = 0x930,
	MLX5_CMD_OP_DESTROY_FLOW_TABLE            = 0x931,
	MLX5_CMD_OP_QUERY_FLOW_TABLE              = 0x932,
	MLX5_CMD_OP_CREATE_FLOW_GROUP             = 0x933,
	MLX5_CMD_OP_DESTROY_FLOW_GROUP            = 0x934,
	MLX5_CMD_OP_QUERY_FLOW_GROUP              = 0x935,
	MLX5_CMD_OP_SET_FLOW_TABLE_ENTRY          = 0x936,
	MLX5_CMD_OP_QUERY_FLOW_TABLE_ENTRY        = 0x937,
	MLX5_CMD_OP_DELETE_FLOW_TABLE_ENTRY       = 0x938,
	MLX5_CMD_OP_ALLOC_FLOW_COUNTER            = 0x939,
	MLX5_CMD_OP_DEALLOC_FLOW_COUNTER          = 0x93a,
	MLX5_CMD_OP_QUERY_FLOW_COUNTER            = 0x93b,
	MLX5_CMD_OP_MODIFY_FLOW_TABLE             = 0x93c,
	MLX5_CMD_OP_ALLOC_PACKET_REFORMAT_CONTEXT = 0x93d,
	MLX5_CMD_OP_DEALLOC_PACKET_REFORMAT_CONTEXT = 0x93e,
	MLX5_CMD_OP_QUERY_PACKET_REFORMAT_CONTEXT = 0x93f,
	MLX5_CMD_OP_ALLOC_MODIFY_HEADER_CONTEXT   = 0x940,
	MLX5_CMD_OP_DEALLOC_MODIFY_HEADER_CONTEXT = 0x941,
	MLX5_CMD_OP_QUERY_MODIFY_HEADER_CONTEXT   = 0x942,
	MLX5_CMD_OP_FPGA_CREATE_QP                = 0x960,
	MLX5_CMD_OP_FPGA_MODIFY_QP                = 0x961,
	MLX5_CMD_OP_FPGA_QUERY_QP                 = 0x962,
	MLX5_CMD_OP_FPGA_DESTROY_QP               = 0x963,
	MLX5_CMD_OP_FPGA_QUERY_QP_COUNTERS        = 0x964,
	MLX5_CMD_OP_CREATE_GENERAL_OBJECT         = 0xa00,
	MLX5_CMD_OP_MODIFY_GENERAL_OBJECT         = 0xa01,
	MLX5_CMD_OP_QUERY_GENERAL_OBJECT          = 0xa02,
	MLX5_CMD_OP_DESTROY_GENERAL_OBJECT        = 0xa03,
	MLX5_CMD_OP_CREATE_UCTX                   = 0xa04,
	MLX5_CMD_OP_DESTROY_UCTX                  = 0xa06,
	MLX5_CMD_OP_CREATE_UMEM                   = 0xa08,
	MLX5_CMD_OP_DESTROY_UMEM                  = 0xa0a,
	MLX5_CMD_OP_SYNC_STEERING                 = 0xb00,
	MLX5_CMD_OP_QUERY_VHCA_STATE              = 0xb0d,
	MLX5_CMD_OP_MODIFY_VHCA_STATE             = 0xb0e,
	MLX5_CMD_OP_SYNC_CRYPTO                   = 0xb12,
	MLX5_CMD_OP_MAX
};

/* Valid range for general commands that don't work over an object */
enum {
	MLX5_CMD_OP_GENERAL_START = 0xb00,
	MLX5_CMD_OP_GENERAL_END = 0xd00,
};

struct mlx5_ifc_flow_table_fields_supported_bits {
	u8         outer_dmac[0x1];
	u8         outer_smac[0x1];
	u8         outer_ether_type[0x1];
	u8         outer_ip_version[0x1];
	u8         outer_first_prio[0x1];
	u8         outer_first_cfi[0x1];
	u8         outer_first_vid[0x1];
	u8         outer_ipv4_ttl[0x1];
	u8         outer_second_prio[0x1];
	u8         outer_second_cfi[0x1];
	u8         outer_second_vid[0x1];
	u8         reserved_at_b[0x1];
	u8         outer_sip[0x1];
	u8         outer_dip[0x1];
	u8         outer_frag[0x1];
	u8         outer_ip_protocol[0x1];
	u8         outer_ip_ecn[0x1];
	u8         outer_ip_dscp[0x1];
	u8         outer_udp_sport[0x1];
	u8         outer_udp_dport[0x1];
	u8         outer_tcp_sport[0x1];
	u8         outer_tcp_dport[0x1];
	u8         outer_tcp_flags[0x1];
	u8         outer_gre_protocol[0x1];
	u8         outer_gre_key[0x1];
	u8         outer_vxlan_vni[0x1];
	u8         outer_geneve_vni[0x1];
	u8         outer_geneve_oam[0x1];
	u8         outer_geneve_protocol_type[0x1];
	u8         outer_geneve_opt_len[0x1];
	u8         source_vhca_port[0x1];
	u8         source_eswitch_port[0x1];

	u8         inner_dmac[0x1];
	u8         inner_smac[0x1];
	u8         inner_ether_type[0x1];
	u8         inner_ip_version[0x1];
	u8         inner_first_prio[0x1];
	u8         inner_first_cfi[0x1];
	u8         inner_first_vid[0x1];
	u8         reserved_at_27[0x1];
	u8         inner_second_prio[0x1];
	u8         inner_second_cfi[0x1];
	u8         inner_second_vid[0x1];
	u8         reserved_at_2b[0x1];
	u8         inner_sip[0x1];
	u8         inner_dip[0x1];
	u8         inner_frag[0x1];
	u8         inner_ip_protocol[0x1];
	u8         inner_ip_ecn[0x1];
	u8         inner_ip_dscp[0x1];
	u8         inner_udp_sport[0x1];
	u8         inner_udp_dport[0x1];
	u8         inner_tcp_sport[0x1];
	u8         inner_tcp_dport[0x1];
	u8         inner_tcp_flags[0x1];
	u8         reserved_at_37[0x9];

	u8         geneve_tlv_option_0_data[0x1];
	u8         geneve_tlv_option_0_exist[0x1];
	u8         reserved_at_42[0x3];
	u8         outer_first_mpls_over_udp[0x4];
	u8         outer_first_mpls_over_gre[0x4];
	u8         inner_first_mpls[0x4];
	u8         outer_first_mpls[0x4];
	u8         reserved_at_55[0x2];
	u8	   outer_esp_spi[0x1];
	u8         reserved_at_58[0x2];
	u8         bth_dst_qp[0x1];
	u8         reserved_at_5b[0x5];

	u8         reserved_at_60[0x18];
	u8         metadata_reg_c_7[0x1];
	u8         metadata_reg_c_6[0x1];
	u8         metadata_reg_c_5[0x1];
	u8         metadata_reg_c_4[0x1];
	u8         metadata_reg_c_3[0x1];
	u8         metadata_reg_c_2[0x1];
	u8         metadata_reg_c_1[0x1];
	u8         metadata_reg_c_0[0x1];
};

struct mlx5_ifc_flow_table_fields_supported_2_bits {
	u8         reserved_at_0[0xe];
	u8         bth_opcode[0x1];
	u8         reserved_at_f[0x11];

	u8         reserved_at_20[0x60];
};

struct mlx5_ifc_flow_table_prop_layout_bits {
	u8         ft_support[0x1];
	u8         reserved_at_1[0x1];
	u8         flow_counter[0x1];
	u8	   flow_modify_en[0x1];
	u8         modify_root[0x1];
	u8         identified_miss_table_mode[0x1];
	u8         flow_table_modify[0x1];
	u8         reformat[0x1];
	u8         decap[0x1];
	u8         reserved_at_9[0x1];
	u8         pop_vlan[0x1];
	u8         push_vlan[0x1];
	u8         reserved_at_c[0x1];
	u8         pop_vlan_2[0x1];
	u8         push_vlan_2[0x1];
	u8	   reformat_and_vlan_action[0x1];
	u8	   reserved_at_10[0x1];
	u8         sw_owner[0x1];
	u8	   reformat_l3_tunnel_to_l2[0x1];
	u8	   reformat_l2_to_l3_tunnel[0x1];
	u8	   reformat_and_modify_action[0x1];
	u8	   ignore_flow_level[0x1];
	u8         reserved_at_16[0x1];
	u8	   table_miss_action_domain[0x1];
	u8         termination_table[0x1];
	u8         reformat_and_fwd_to_table[0x1];
	u8         reserved_at_1a[0x2];
	u8         ipsec_encrypt[0x1];
	u8         ipsec_decrypt[0x1];
	u8         sw_owner_v2[0x1];
	u8         reserved_at_1f[0x1];

	u8         termination_table_raw_traffic[0x1];
	u8         reserved_at_21[0x1];
	u8         log_max_ft_size[0x6];
	u8         log_max_modify_header_context[0x8];
	u8         max_modify_header_actions[0x8];
	u8         max_ft_level[0x8];

	u8         reserved_at_40[0x6];
	u8         execute_aso[0x1];
	u8         reserved_at_47[0x19];

	u8         reserved_at_60[0x2];
	u8         reformat_insert[0x1];
	u8         reformat_remove[0x1];
	u8         macsec_encrypt[0x1];
	u8         macsec_decrypt[0x1];
	u8         reserved_at_66[0x2];
	u8         reformat_add_macsec[0x1];
	u8         reformat_remove_macsec[0x1];
	u8         reserved_at_6a[0xe];
	u8         log_max_ft_num[0x8];

	u8         reserved_at_80[0x10];
	u8         log_max_flow_counter[0x8];
	u8         log_max_destination[0x8];

	u8         reserved_at_a0[0x18];
	u8         log_max_flow[0x8];

	u8         reserved_at_c0[0x40];

	struct mlx5_ifc_flow_table_fields_supported_bits ft_field_support;

	struct mlx5_ifc_flow_table_fields_supported_bits ft_field_bitmask_support;
};

struct mlx5_ifc_odp_per_transport_service_cap_bits {
	u8         send[0x1];
	u8         receive[0x1];
	u8         write[0x1];
	u8         read[0x1];
	u8         atomic[0x1];
	u8         srq_receive[0x1];
	u8         reserved_at_6[0x1a];
};

struct mlx5_ifc_ipv4_layout_bits {
	u8         reserved_at_0[0x60];

	u8         ipv4[0x20];
};

struct mlx5_ifc_ipv6_layout_bits {
	u8         ipv6[16][0x8];
};

union mlx5_ifc_ipv6_layout_ipv4_layout_auto_bits {
	struct mlx5_ifc_ipv6_layout_bits ipv6_layout;
	struct mlx5_ifc_ipv4_layout_bits ipv4_layout;
	u8         reserved_at_0[0x80];
};

struct mlx5_ifc_fte_match_set_lyr_2_4_bits {
	u8         smac_47_16[0x20];

	u8         smac_15_0[0x10];
	u8         ethertype[0x10];

	u8         dmac_47_16[0x20];

	u8         dmac_15_0[0x10];
	u8         first_prio[0x3];
	u8         first_cfi[0x1];
	u8         first_vid[0xc];

	u8         ip_protocol[0x8];
	u8         ip_dscp[0x6];
	u8         ip_ecn[0x2];
	u8         cvlan_tag[0x1];
	u8         svlan_tag[0x1];
	u8         frag[0x1];
	u8         ip_version[0x4];
	u8         tcp_flags[0x9];

	u8         tcp_sport[0x10];
	u8         tcp_dport[0x10];

	u8         reserved_at_c0[0x10];
	u8         ipv4_ihl[0x4];
	u8         reserved_at_c4[0x4];

	u8         ttl_hoplimit[0x8];

	u8         udp_sport[0x10];
	u8         udp_dport[0x10];

	union mlx5_ifc_ipv6_layout_ipv4_layout_auto_bits src_ipv4_src_ipv6;

	union mlx5_ifc_ipv6_layout_ipv4_layout_auto_bits dst_ipv4_dst_ipv6;
};

struct mlx5_ifc_nvgre_key_bits {
	u8 hi[0x18];
	u8 lo[0x8];
};

union mlx5_ifc_gre_key_bits {
	struct mlx5_ifc_nvgre_key_bits nvgre;
	u8 key[0x20];
};

struct mlx5_ifc_fte_match_set_misc_bits {
	u8         gre_c_present[0x1];
	u8         reserved_at_1[0x1];
	u8         gre_k_present[0x1];
	u8         gre_s_present[0x1];
	u8         source_vhca_port[0x4];
	u8         source_sqn[0x18];

	u8         source_eswitch_owner_vhca_id[0x10];
	u8         source_port[0x10];

	u8         outer_second_prio[0x3];
	u8         outer_second_cfi[0x1];
	u8         outer_second_vid[0xc];
	u8         inner_second_prio[0x3];
	u8         inner_second_cfi[0x1];
	u8         inner_second_vid[0xc];

	u8         outer_second_cvlan_tag[0x1];
	u8         inner_second_cvlan_tag[0x1];
	u8         outer_second_svlan_tag[0x1];
	u8         inner_second_svlan_tag[0x1];
	u8         reserved_at_64[0xc];
	u8         gre_protocol[0x10];

	union mlx5_ifc_gre_key_bits gre_key;

	u8         vxlan_vni[0x18];
	u8         bth_opcode[0x8];

	u8         geneve_vni[0x18];
	u8         reserved_at_d8[0x6];
	u8         geneve_tlv_option_0_exist[0x1];
	u8         geneve_oam[0x1];

	u8         reserved_at_e0[0xc];
	u8         outer_ipv6_flow_label[0x14];

	u8         reserved_at_100[0xc];
	u8         inner_ipv6_flow_label[0x14];

	u8         reserved_at_120[0xa];
	u8         geneve_opt_len[0x6];
	u8         geneve_protocol_type[0x10];

	u8         reserved_at_140[0x8];
	u8         bth_dst_qp[0x18];
	u8	   reserved_at_160[0x20];
	u8	   outer_esp_spi[0x20];
	u8         reserved_at_1a0[0x60];
};

struct mlx5_ifc_fte_match_mpls_bits {
	u8         mpls_label[0x14];
	u8         mpls_exp[0x3];
	u8         mpls_s_bos[0x1];
	u8         mpls_ttl[0x8];
};

struct mlx5_ifc_fte_match_set_misc2_bits {
	struct mlx5_ifc_fte_match_mpls_bits outer_first_mpls;

	struct mlx5_ifc_fte_match_mpls_bits inner_first_mpls;

	struct mlx5_ifc_fte_match_mpls_bits outer_first_mpls_over_gre;

	struct mlx5_ifc_fte_match_mpls_bits outer_first_mpls_over_udp;

	u8         metadata_reg_c_7[0x20];

	u8         metadata_reg_c_6[0x20];

	u8         metadata_reg_c_5[0x20];

	u8         metadata_reg_c_4[0x20];

	u8         metadata_reg_c_3[0x20];

	u8         metadata_reg_c_2[0x20];

	u8         metadata_reg_c_1[0x20];

	u8         metadata_reg_c_0[0x20];

	u8         metadata_reg_a[0x20];

	u8         reserved_at_1a0[0x8];

	u8         macsec_syndrome[0x8];

	u8         reserved_at_1b0[0x50];
};

struct mlx5_ifc_fte_match_set_misc3_bits {
	u8         inner_tcp_seq_num[0x20];

	u8         outer_tcp_seq_num[0x20];

	u8         inner_tcp_ack_num[0x20];

	u8         outer_tcp_ack_num[0x20];

	u8	   reserved_at_80[0x8];
	u8         outer_vxlan_gpe_vni[0x18];

	u8         outer_vxlan_gpe_next_protocol[0x8];
	u8         outer_vxlan_gpe_flags[0x8];
	u8	   reserved_at_b0[0x10];

	u8	   icmp_header_data[0x20];

	u8	   icmpv6_header_data[0x20];

	u8	   icmp_type[0x8];
	u8	   icmp_code[0x8];
	u8	   icmpv6_type[0x8];
	u8	   icmpv6_code[0x8];

	u8         geneve_tlv_option_0_data[0x20];

	u8	   gtpu_teid[0x20];

	u8	   gtpu_msg_type[0x8];
	u8	   gtpu_msg_flags[0x8];
	u8	   reserved_at_170[0x10];

	u8	   gtpu_dw_2[0x20];

	u8	   gtpu_first_ext_dw_0[0x20];

	u8	   gtpu_dw_0[0x20];

	u8	   reserved_at_1e0[0x20];
};

struct mlx5_ifc_fte_match_set_misc4_bits {
	u8         prog_sample_field_value_0[0x20];

	u8         prog_sample_field_id_0[0x20];

	u8         prog_sample_field_value_1[0x20];

	u8         prog_sample_field_id_1[0x20];

	u8         prog_sample_field_value_2[0x20];

	u8         prog_sample_field_id_2[0x20];

	u8         prog_sample_field_value_3[0x20];

	u8         prog_sample_field_id_3[0x20];

	u8         reserved_at_100[0x100];
};

struct mlx5_ifc_fte_match_set_misc5_bits {
	u8         macsec_tag_0[0x20];

	u8         macsec_tag_1[0x20];

	u8         macsec_tag_2[0x20];

	u8         macsec_tag_3[0x20];

	u8         tunnel_header_0[0x20];

	u8         tunnel_header_1[0x20];

	u8         tunnel_header_2[0x20];

	u8         tunnel_header_3[0x20];

	u8         reserved_at_100[0x100];
};

struct mlx5_ifc_cmd_pas_bits {
	u8         pa_h[0x20];

	u8         pa_l[0x14];
	u8         reserved_at_34[0xc];
};

struct mlx5_ifc_uint64_bits {
	u8         hi[0x20];

	u8         lo[0x20];
};

enum {
	MLX5_ADS_STAT_RATE_NO_LIMIT  = 0x0,
	MLX5_ADS_STAT_RATE_2_5GBPS   = 0x7,
	MLX5_ADS_STAT_RATE_10GBPS    = 0x8,
	MLX5_ADS_STAT_RATE_30GBPS    = 0x9,
	MLX5_ADS_STAT_RATE_5GBPS     = 0xa,
	MLX5_ADS_STAT_RATE_20GBPS    = 0xb,
	MLX5_ADS_STAT_RATE_40GBPS    = 0xc,
	MLX5_ADS_STAT_RATE_60GBPS    = 0xd,
	MLX5_ADS_STAT_RATE_80GBPS    = 0xe,
	MLX5_ADS_STAT_RATE_120GBPS   = 0xf,
};

struct mlx5_ifc_ads_bits {
	u8         fl[0x1];
	u8         free_ar[0x1];
	u8         reserved_at_2[0xe];
	u8         pkey_index[0x10];

	u8         reserved_at_20[0x8];
	u8         grh[0x1];
	u8         mlid[0x7];
	u8         rlid[0x10];

	u8         ack_timeout[0x5];
	u8         reserved_at_45[0x3];
	u8         src_addr_index[0x8];
	u8         reserved_at_50[0x4];
	u8         stat_rate[0x4];
	u8         hop_limit[0x8];

	u8         reserved_at_60[0x4];
	u8         tclass[0x8];
	u8         flow_label[0x14];

	u8         rgid_rip[16][0x8];

	u8         reserved_at_100[0x4];
	u8         f_dscp[0x1];
	u8         f_ecn[0x1];
	u8         reserved_at_106[0x1];
	u8         f_eth_prio[0x1];
	u8         ecn[0x2];
	u8         dscp[0x6];
	u8         udp_sport[0x10];

	u8         dei_cfi[0x1];
	u8         eth_prio[0x3];
	u8         sl[0x4];
	u8         vhca_port_num[0x8];
	u8         rmac_47_32[0x10];

	u8         rmac_31_0[0x20];
};

struct mlx5_ifc_flow_table_nic_cap_bits {
	u8         nic_rx_multi_path_tirs[0x1];
	u8         nic_rx_multi_path_tirs_fts[0x1];
	u8         allow_sniffer_and_nic_rx_shared_tir[0x1];
	u8	   reserved_at_3[0x4];
	u8	   sw_owner_reformat_supported[0x1];
	u8	   reserved_at_8[0x18];

	u8	   encap_general_header[0x1];
	u8	   reserved_at_21[0xa];
	u8	   log_max_packet_reformat_context[0x5];
	u8	   reserved_at_30[0x6];
	u8	   max_encap_header_size[0xa];
	u8	   reserved_at_40[0x1c0];

	struct mlx5_ifc_flow_table_prop_layout_bits flow_table_properties_nic_receive;

	struct mlx5_ifc_flow_table_prop_layout_bits flow_table_properties_nic_receive_rdma;

	struct mlx5_ifc_flow_table_prop_layout_bits flow_table_properties_nic_receive_sniffer;

	struct mlx5_ifc_flow_table_prop_layout_bits flow_table_properties_nic_transmit;

	struct mlx5_ifc_flow_table_prop_layout_bits flow_table_properties_nic_transmit_rdma;

	struct mlx5_ifc_flow_table_prop_layout_bits flow_table_properties_nic_transmit_sniffer;

	u8         reserved_at_e00[0x700];

	struct mlx5_ifc_flow_table_fields_supported_2_bits ft_field_support_2_nic_receive_rdma;

	u8         reserved_at_1580[0x280];

	struct mlx5_ifc_flow_table_fields_supported_2_bits ft_field_support_2_nic_transmit_rdma;

	u8         reserved_at_1880[0x780];

	u8         sw_steering_nic_rx_action_drop_icm_address[0x40];

	u8         sw_steering_nic_tx_action_drop_icm_address[0x40];

	u8         sw_steering_nic_tx_action_allow_icm_address[0x40];

	u8         reserved_at_20c0[0x5f40];
};

struct mlx5_ifc_port_selection_cap_bits {
	u8         reserved_at_0[0x10];
	u8         port_select_flow_table[0x1];
	u8         reserved_at_11[0x1];
	u8         port_select_flow_table_bypass[0x1];
	u8         reserved_at_13[0xd];

	u8         reserved_at_20[0x1e0];

	struct mlx5_ifc_flow_table_prop_layout_bits flow_table_properties_port_selection;

	u8         reserved_at_400[0x7c00];
};

enum {
	MLX5_FDB_TO_VPORT_REG_C_0 = 0x01,
	MLX5_FDB_TO_VPORT_REG_C_1 = 0x02,
	MLX5_FDB_TO_VPORT_REG_C_2 = 0x04,
	MLX5_FDB_TO_VPORT_REG_C_3 = 0x08,
	MLX5_FDB_TO_VPORT_REG_C_4 = 0x10,
	MLX5_FDB_TO_VPORT_REG_C_5 = 0x20,
	MLX5_FDB_TO_VPORT_REG_C_6 = 0x40,
	MLX5_FDB_TO_VPORT_REG_C_7 = 0x80,
};

struct mlx5_ifc_flow_table_eswitch_cap_bits {
	u8      fdb_to_vport_reg_c_id[0x8];
	u8      reserved_at_8[0xd];
	u8      fdb_modify_header_fwd_to_table[0x1];
	u8      fdb_ipv4_ttl_modify[0x1];
	u8      flow_source[0x1];
	u8      reserved_at_18[0x2];
	u8      multi_fdb_encap[0x1];
	u8      egress_acl_forward_to_vport[0x1];
	u8      fdb_multi_path_to_table[0x1];
	u8      reserved_at_1d[0x3];

	u8      reserved_at_20[0x1e0];

	struct mlx5_ifc_flow_table_prop_layout_bits flow_table_properties_nic_esw_fdb;

	struct mlx5_ifc_flow_table_prop_layout_bits flow_table_properties_esw_acl_ingress;

	struct mlx5_ifc_flow_table_prop_layout_bits flow_table_properties_esw_acl_egress;

	u8      reserved_at_800[0x1000];

	u8      sw_steering_fdb_action_drop_icm_address_rx[0x40];

	u8      sw_steering_fdb_action_drop_icm_address_tx[0x40];

	u8      sw_steering_uplink_icm_address_rx[0x40];

	u8      sw_steering_uplink_icm_address_tx[0x40];

	u8      reserved_at_1900[0x6700];
};

enum {
	MLX5_COUNTER_SOURCE_ESWITCH = 0x0,
	MLX5_COUNTER_FLOW_ESWITCH   = 0x1,
};

struct mlx5_ifc_e_switch_cap_bits {
	u8         vport_svlan_strip[0x1];
	u8         vport_cvlan_strip[0x1];
	u8         vport_svlan_insert[0x1];
	u8         vport_cvlan_insert_if_not_exist[0x1];
	u8         vport_cvlan_insert_overwrite[0x1];
	u8         reserved_at_5[0x2];
	u8         esw_shared_ingress_acl[0x1];
	u8         esw_uplink_ingress_acl[0x1];
	u8         root_ft_on_other_esw[0x1];
	u8         reserved_at_a[0xf];
	u8         esw_functions_changed[0x1];
	u8         reserved_at_1a[0x1];
	u8         ecpf_vport_exists[0x1];
	u8         counter_eswitch_affinity[0x1];
	u8         merged_eswitch[0x1];
	u8         nic_vport_node_guid_modify[0x1];
	u8         nic_vport_port_guid_modify[0x1];

	u8         vxlan_encap_decap[0x1];
	u8         nvgre_encap_decap[0x1];
	u8         reserved_at_22[0x1];
	u8         log_max_fdb_encap_uplink[0x5];
	u8         reserved_at_21[0x3];
	u8         log_max_packet_reformat_context[0x5];
	u8         reserved_2b[0x6];
	u8         max_encap_header_size[0xa];

	u8         reserved_at_40[0xb];
	u8         log_max_esw_sf[0x5];
	u8         esw_sf_base_id[0x10];

	u8         reserved_at_60[0x7a0];

};

struct mlx5_ifc_qos_cap_bits {
	u8         packet_pacing[0x1];
	u8         esw_scheduling[0x1];
	u8         esw_bw_share[0x1];
	u8         esw_rate_limit[0x1];
	u8         reserved_at_4[0x1];
	u8         packet_pacing_burst_bound[0x1];
	u8         packet_pacing_typical_size[0x1];
	u8         reserved_at_7[0x1];
	u8         nic_sq_scheduling[0x1];
	u8         nic_bw_share[0x1];
	u8         nic_rate_limit[0x1];
	u8         packet_pacing_uid[0x1];
	u8         log_esw_max_sched_depth[0x4];
	u8         reserved_at_10[0x10];

	u8         reserved_at_20[0xb];
	u8         log_max_qos_nic_queue_group[0x5];
	u8         reserved_at_30[0x10];

	u8         packet_pacing_max_rate[0x20];

	u8         packet_pacing_min_rate[0x20];

	u8         reserved_at_80[0x10];
	u8         packet_pacing_rate_table_size[0x10];

	u8         esw_element_type[0x10];
	u8         esw_tsar_type[0x10];

	u8         reserved_at_c0[0x10];
	u8         max_qos_para_vport[0x10];

	u8         max_tsar_bw_share[0x20];

	u8         reserved_at_100[0x20];

	u8         reserved_at_120[0x3];
	u8         log_meter_aso_granularity[0x5];
	u8         reserved_at_128[0x3];
	u8         log_meter_aso_max_alloc[0x5];
	u8         reserved_at_130[0x3];
	u8         log_max_num_meter_aso[0x5];
	u8         reserved_at_138[0x8];

	u8         reserved_at_140[0x6c0];
};

struct mlx5_ifc_debug_cap_bits {
	u8         core_dump_general[0x1];
	u8         core_dump_qp[0x1];
	u8         reserved_at_2[0x7];
	u8         resource_dump[0x1];
	u8         reserved_at_a[0x16];

	u8         reserved_at_20[0x2];
	u8         stall_detect[0x1];
	u8         reserved_at_23[0x1d];

	u8         reserved_at_40[0x7c0];
};

struct mlx5_ifc_per_protocol_networking_offload_caps_bits {
	u8         csum_cap[0x1];
	u8         vlan_cap[0x1];
	u8         lro_cap[0x1];
	u8         lro_psh_flag[0x1];
	u8         lro_time_stamp[0x1];
	u8         reserved_at_5[0x2];
	u8         wqe_vlan_insert[0x1];
	u8         self_lb_en_modifiable[0x1];
	u8         reserved_at_9[0x2];
	u8         max_lso_cap[0x5];
	u8         multi_pkt_send_wqe[0x2];
	u8	   wqe_inline_mode[0x2];
	u8         rss_ind_tbl_cap[0x4];
	u8         reg_umr_sq[0x1];
	u8         scatter_fcs[0x1];
	u8         enhanced_multi_pkt_send_wqe[0x1];
	u8         tunnel_lso_const_out_ip_id[0x1];
	u8         tunnel_lro_gre[0x1];
	u8         tunnel_lro_vxlan[0x1];
	u8         tunnel_stateless_gre[0x1];
	u8         tunnel_stateless_vxlan[0x1];

	u8         swp[0x1];
	u8         swp_csum[0x1];
	u8         swp_lso[0x1];
	u8         cqe_checksum_full[0x1];
	u8         tunnel_stateless_geneve_tx[0x1];
	u8         tunnel_stateless_mpls_over_udp[0x1];
	u8         tunnel_stateless_mpls_over_gre[0x1];
	u8         tunnel_stateless_vxlan_gpe[0x1];
	u8         tunnel_stateless_ipv4_over_vxlan[0x1];
	u8         tunnel_stateless_ip_over_ip[0x1];
	u8         insert_trailer[0x1];
	u8         reserved_at_2b[0x1];
	u8         tunnel_stateless_ip_over_ip_rx[0x1];
	u8         tunnel_stateless_ip_over_ip_tx[0x1];
	u8         reserved_at_2e[0x2];
	u8         max_vxlan_udp_ports[0x8];
	u8         reserved_at_38[0x6];
	u8         max_geneve_opt_len[0x1];
	u8         tunnel_stateless_geneve_rx[0x1];

	u8         reserved_at_40[0x10];
	u8         lro_min_mss_size[0x10];

	u8         reserved_at_60[0x120];

	u8         lro_timer_supported_periods[4][0x20];

	u8         reserved_at_200[0x600];
};

enum {
	MLX5_TIMESTAMP_FORMAT_CAP_FREE_RUNNING               = 0x0,
	MLX5_TIMESTAMP_FORMAT_CAP_REAL_TIME                  = 0x1,
	MLX5_TIMESTAMP_FORMAT_CAP_FREE_RUNNING_AND_REAL_TIME = 0x2,
};

struct mlx5_ifc_roce_cap_bits {
	u8         roce_apm[0x1];
	u8         reserved_at_1[0x3];
	u8         sw_r_roce_src_udp_port[0x1];
	u8         fl_rc_qp_when_roce_disabled[0x1];
	u8         fl_rc_qp_when_roce_enabled[0x1];
	u8         reserved_at_7[0x17];
	u8	   qp_ts_format[0x2];

	u8         reserved_at_20[0x60];

	u8         reserved_at_80[0xc];
	u8         l3_type[0x4];
	u8         reserved_at_90[0x8];
	u8         roce_version[0x8];

	u8         reserved_at_a0[0x10];
	u8         r_roce_dest_udp_port[0x10];

	u8         r_roce_max_src_udp_port[0x10];
	u8         r_roce_min_src_udp_port[0x10];

	u8         reserved_at_e0[0x10];
	u8         roce_address_table_size[0x10];

	u8         reserved_at_100[0x700];
};

struct mlx5_ifc_sync_steering_in_bits {
	u8         opcode[0x10];
	u8         uid[0x10];

	u8         reserved_at_20[0x10];
	u8         op_mod[0x10];

	u8         reserved_at_40[0xc0];
};

struct mlx5_ifc_sync_steering_out_bits {
	u8         status[0x8];
	u8         reserved_at_8[0x18];

	u8         syndrome[0x20];

	u8         reserved_at_40[0x40];
};

struct mlx5_ifc_sync_crypto_in_bits {
	u8         opcode[0x10];
	u8         uid[0x10];

	u8         reserved_at_20[0x10];
	u8         op_mod[0x10];

	u8         reserved_at_40[0x20];

	u8         reserved_at_60[0x10];
	u8         crypto_type[0x10];

	u8         reserved_at_80[0x80];
};

struct mlx5_ifc_sync_crypto_out_bits {
	u8         status[0x8];
	u8         reserved_at_8[0x18];

	u8         syndrome[0x20];

	u8         reserved_at_40[0x40];
};

struct mlx5_ifc_device_mem_cap_bits {
	u8         memic[0x1];
	u8         reserved_at_1[0x1f];

	u8         reserved_at_20[0xb];
	u8         log_min_memic_alloc_size[0x5];
	u8         reserved_at_30[0x8];
	u8	   log_max_memic_addr_alignment[0x8];

	u8         memic_bar_start_addr[0x40];

	u8         memic_bar_size[0x20];

	u8         max_memic_size[0x20];

	u8         steering_sw_icm_start_address[0x40];

	u8         reserved_at_100[0x8];
	u8         log_header_modify_sw_icm_size[0x8];
	u8         reserved_at_110[0x2];
	u8         log_sw_icm_alloc_granularity[0x6];
	u8         log_steering_sw_icm_size[0x8];

	u8         reserved_at_120[0x18];
	u8         log_header_modify_pattern_sw_icm_size[0x8];

	u8         header_modify_sw_icm_start_address[0x40];

	u8         reserved_at_180[0x40];

	u8         header_modify_pattern_sw_icm_start_address[0x40];

	u8         memic_operations[0x20];

	u8         reserved_at_220[0x5e0];
};

struct mlx5_ifc_device_event_cap_bits {
	u8         user_affiliated_events[4][0x40];

	u8         user_unaffiliated_events[4][0x40];
};

struct mlx5_ifc_virtio_emulation_cap_bits {
	u8         desc_tunnel_offload_type[0x1];
	u8         eth_frame_offload_type[0x1];
	u8         virtio_version_1_0[0x1];
	u8         device_features_bits_mask[0xd];
	u8         event_mode[0x8];
	u8         virtio_queue_type[0x8];

	u8         max_tunnel_desc[0x10];
	u8         reserved_at_30[0x3];
	u8         log_doorbell_stride[0x5];
	u8         reserved_at_38[0x3];
	u8         log_doorbell_bar_size[0x5];

	u8         doorbell_bar_offset[0x40];

	u8         max_emulated_devices[0x8];
	u8         max_num_virtio_queues[0x18];

	u8         reserved_at_a0[0x60];

	u8         umem_1_buffer_param_a[0x20];

	u8         umem_1_buffer_param_b[0x20];

	u8         umem_2_buffer_param_a[0x20];

	u8         umem_2_buffer_param_b[0x20];

	u8         umem_3_buffer_param_a[0x20];

	u8         umem_3_buffer_param_b[0x20];

	u8         reserved_at_1c0[0x640];
};

enum {
	MLX5_ATOMIC_CAPS_ATOMIC_SIZE_QP_1_BYTE     = 0x0,
	MLX5_ATOMIC_CAPS_ATOMIC_SIZE_QP_2_BYTES    = 0x2,
	MLX5_ATOMIC_CAPS_ATOMIC_SIZE_QP_4_BYTES    = 0x4,
	MLX5_ATOMIC_CAPS_ATOMIC_SIZE_QP_8_BYTES    = 0x8,
	MLX5_ATOMIC_CAPS_ATOMIC_SIZE_QP_16_BYTES   = 0x10,
	MLX5_ATOMIC_CAPS_ATOMIC_SIZE_QP_32_BYTES   = 0x20,
	MLX5_ATOMIC_CAPS_ATOMIC_SIZE_QP_64_BYTES   = 0x40,
	MLX5_ATOMIC_CAPS_ATOMIC_SIZE_QP_128_BYTES  = 0x80,
	MLX5_ATOMIC_CAPS_ATOMIC_SIZE_QP_256_BYTES  = 0x100,
};

enum {
	MLX5_ATOMIC_CAPS_ATOMIC_SIZE_DC_1_BYTE     = 0x1,
	MLX5_ATOMIC_CAPS_ATOMIC_SIZE_DC_2_BYTES    = 0x2,
	MLX5_ATOMIC_CAPS_ATOMIC_SIZE_DC_4_BYTES    = 0x4,
	MLX5_ATOMIC_CAPS_ATOMIC_SIZE_DC_8_BYTES    = 0x8,
	MLX5_ATOMIC_CAPS_ATOMIC_SIZE_DC_16_BYTES   = 0x10,
	MLX5_ATOMIC_CAPS_ATOMIC_SIZE_DC_32_BYTES   = 0x20,
	MLX5_ATOMIC_CAPS_ATOMIC_SIZE_DC_64_BYTES   = 0x40,
	MLX5_ATOMIC_CAPS_ATOMIC_SIZE_DC_128_BYTES  = 0x80,
	MLX5_ATOMIC_CAPS_ATOMIC_SIZE_DC_256_BYTES  = 0x100,
};

struct mlx5_ifc_atomic_caps_bits {
	u8         reserved_at_0[0x40];

	u8         atomic_req_8B_endianness_mode[0x2];
	u8         reserved_at_42[0x4];
	u8         supported_atomic_req_8B_endianness_mode_1[0x1];

	u8         reserved_at_47[0x19];

	u8         reserved_at_60[0x20];

	u8         reserved_at_80[0x10];
	u8         atomic_operations[0x10];

	u8         reserved_at_a0[0x10];
	u8         atomic_size_qp[0x10];

	u8         reserved_at_c0[0x10];
	u8         atomic_size_dc[0x10];

	u8         reserved_at_e0[0x720];
};

struct mlx5_ifc_odp_cap_bits {
	u8         reserved_at_0[0x40];

	u8         sig[0x1];
	u8         reserved_at_41[0x1f];

	u8         reserved_at_60[0x20];

	struct mlx5_ifc_odp_per_transport_service_cap_bits rc_odp_caps;

	struct mlx5_ifc_odp_per_transport_service_cap_bits uc_odp_caps;

	struct mlx5_ifc_odp_per_transport_service_cap_bits ud_odp_caps;

	struct mlx5_ifc_odp_per_transport_service_cap_bits xrc_odp_caps;

	struct mlx5_ifc_odp_per_transport_service_cap_bits dc_odp_caps;

	u8         reserved_at_120[0x6E0];
};

struct mlx5_ifc_calc_op {
	u8        reserved_at_0[0x10];
	u8        reserved_at_10[0x9];
	u8        op_swap_endianness[0x1];
	u8        op_min[0x1];
	u8        op_xor[0x1];
	u8        op_or[0x1];
	u8        op_and[0x1];
	u8        op_max[0x1];
	u8        op_add[0x1];
};

struct mlx5_ifc_vector_calc_cap_bits {
	u8         calc_matrix[0x1];
	u8         reserved_at_1[0x1f];
	u8         reserved_at_20[0x8];
	u8         max_vec_count[0x8];
	u8         reserved_at_30[0xd];
	u8         max_chunk_size[0x3];
	struct mlx5_ifc_calc_op calc0;
	struct mlx5_ifc_calc_op calc1;
	struct mlx5_ifc_calc_op calc2;
	struct mlx5_ifc_calc_op calc3;

	u8         reserved_at_c0[0x720];
};

struct mlx5_ifc_tls_cap_bits {
	u8         tls_1_2_aes_gcm_128[0x1];
	u8         tls_1_3_aes_gcm_128[0x1];
	u8         tls_1_2_aes_gcm_256[0x1];
	u8         tls_1_3_aes_gcm_256[0x1];
	u8         reserved_at_4[0x1c];

	u8         reserved_at_20[0x7e0];
};

struct mlx5_ifc_ipsec_cap_bits {
	u8         ipsec_full_offload[0x1];
	u8         ipsec_crypto_offload[0x1];
	u8         ipsec_esn[0x1];
	u8         ipsec_crypto_esp_aes_gcm_256_encrypt[0x1];
	u8         ipsec_crypto_esp_aes_gcm_128_encrypt[0x1];
	u8         ipsec_crypto_esp_aes_gcm_256_decrypt[0x1];
	u8         ipsec_crypto_esp_aes_gcm_128_decrypt[0x1];
	u8         reserved_at_7[0x4];
	u8         log_max_ipsec_offload[0x5];
	u8         reserved_at_10[0x10];

	u8         min_log_ipsec_full_replay_window[0x8];
	u8         max_log_ipsec_full_replay_window[0x8];
	u8         reserved_at_30[0x7d0];
};

struct mlx5_ifc_macsec_cap_bits {
	u8    macsec_epn[0x1];
	u8    reserved_at_1[0x2];
	u8    macsec_crypto_esp_aes_gcm_256_encrypt[0x1];
	u8    macsec_crypto_esp_aes_gcm_128_encrypt[0x1];
	u8    macsec_crypto_esp_aes_gcm_256_decrypt[0x1];
	u8    macsec_crypto_esp_aes_gcm_128_decrypt[0x1];
	u8    reserved_at_7[0x4];
	u8    log_max_macsec_offload[0x5];
	u8    reserved_at_10[0x10];

	u8    min_log_macsec_full_replay_window[0x8];
	u8    max_log_macsec_full_replay_window[0x8];
	u8    reserved_at_30[0x10];

	u8    reserved_at_40[0x7c0];
};

enum {
	MLX5_WQ_TYPE_LINKED_LIST  = 0x0,
	MLX5_WQ_TYPE_CYCLIC       = 0x1,
	MLX5_WQ_TYPE_LINKED_LIST_STRIDING_RQ = 0x2,
	MLX5_WQ_TYPE_CYCLIC_STRIDING_RQ = 0x3,
};

enum {
	MLX5_WQ_END_PAD_MODE_NONE   = 0x0,
	MLX5_WQ_END_PAD_MODE_ALIGN  = 0x1,
};

enum {
	MLX5_CMD_HCA_CAP_GID_TABLE_SIZE_8_GID_ENTRIES    = 0x0,
	MLX5_CMD_HCA_CAP_GID_TABLE_SIZE_16_GID_ENTRIES   = 0x1,
	MLX5_CMD_HCA_CAP_GID_TABLE_SIZE_32_GID_ENTRIES   = 0x2,
	MLX5_CMD_HCA_CAP_GID_TABLE_SIZE_64_GID_ENTRIES   = 0x3,
	MLX5_CMD_HCA_CAP_GID_TABLE_SIZE_128_GID_ENTRIES  = 0x4,
};

enum {
	MLX5_CMD_HCA_CAP_PKEY_TABLE_SIZE_128_ENTRIES  = 0x0,
	MLX5_CMD_HCA_CAP_PKEY_TABLE_SIZE_256_ENTRIES  = 0x1,
	MLX5_CMD_HCA_CAP_PKEY_TABLE_SIZE_512_ENTRIES  = 0x2,
	MLX5_CMD_HCA_CAP_PKEY_TABLE_SIZE_1K_ENTRIES   = 0x3,
	MLX5_CMD_HCA_CAP_PKEY_TABLE_SIZE_2K_ENTRIES   = 0x4,
	MLX5_CMD_HCA_CAP_PKEY_TABLE_SIZE_4K_ENTRIES   = 0x5,
};

enum {
	MLX5_CMD_HCA_CAP_PORT_TYPE_IB        = 0x0,
	MLX5_CMD_HCA_CAP_PORT_TYPE_ETHERNET  = 0x1,
};

enum {
	MLX5_CMD_HCA_CAP_CMDIF_CHECKSUM_DISABLED       = 0x0,
	MLX5_CMD_HCA_CAP_CMDIF_CHECKSUM_INITIAL_STATE  = 0x1,
	MLX5_CMD_HCA_CAP_CMDIF_CHECKSUM_ENABLED        = 0x3,
};

enum {
	MLX5_CAP_PORT_TYPE_IB  = 0x0,
	MLX5_CAP_PORT_TYPE_ETH = 0x1,
};

enum {
	MLX5_CAP_UMR_FENCE_STRONG	= 0x0,
	MLX5_CAP_UMR_FENCE_SMALL	= 0x1,
	MLX5_CAP_UMR_FENCE_NONE		= 0x2,
};

enum {
	MLX5_FLEX_PARSER_GENEVE_ENABLED		= 1 << 3,
	MLX5_FLEX_PARSER_MPLS_OVER_GRE_ENABLED	= 1 << 4,
	MLX5_FLEX_PARSER_MPLS_OVER_UDP_ENABLED	= 1 << 5,
	MLX5_FLEX_PARSER_VXLAN_GPE_ENABLED	= 1 << 7,
	MLX5_FLEX_PARSER_ICMP_V4_ENABLED	= 1 << 8,
	MLX5_FLEX_PARSER_ICMP_V6_ENABLED	= 1 << 9,
	MLX5_FLEX_PARSER_GENEVE_TLV_OPTION_0_ENABLED = 1 << 10,
	MLX5_FLEX_PARSER_GTPU_ENABLED		= 1 << 11,
	MLX5_FLEX_PARSER_GTPU_DW_2_ENABLED	= 1 << 16,
	MLX5_FLEX_PARSER_GTPU_FIRST_EXT_DW_0_ENABLED = 1 << 17,
	MLX5_FLEX_PARSER_GTPU_DW_0_ENABLED	= 1 << 18,
	MLX5_FLEX_PARSER_GTPU_TEID_ENABLED	= 1 << 19,
};

enum {
	MLX5_UCTX_CAP_RAW_TX = 1UL << 0,
	MLX5_UCTX_CAP_INTERNAL_DEV_RES = 1UL << 1,
};

#define MLX5_FC_BULK_SIZE_FACTOR 128

enum mlx5_fc_bulk_alloc_bitmask {
	MLX5_FC_BULK_128   = (1 << 0),
	MLX5_FC_BULK_256   = (1 << 1),
	MLX5_FC_BULK_512   = (1 << 2),
	MLX5_FC_BULK_1024  = (1 << 3),
	MLX5_FC_BULK_2048  = (1 << 4),
	MLX5_FC_BULK_4096  = (1 << 5),
	MLX5_FC_BULK_8192  = (1 << 6),
	MLX5_FC_BULK_16384 = (1 << 7),
};

#define MLX5_FC_BULK_NUM_FCS(fc_enum) (MLX5_FC_BULK_SIZE_FACTOR * (fc_enum))

#define MLX5_FT_MAX_MULTIPATH_LEVEL 63

enum {
	MLX5_STEERING_FORMAT_CONNECTX_5   = 0,
	MLX5_STEERING_FORMAT_CONNECTX_6DX = 1,
	MLX5_STEERING_FORMAT_CONNECTX_7   = 2,
};

struct mlx5_ifc_cmd_hca_cap_bits {
	u8         reserved_at_0[0x10];
	u8         shared_object_to_user_object_allowed[0x1];
	u8         reserved_at_13[0xe];
	u8         vhca_resource_manager[0x1];

	u8         hca_cap_2[0x1];
	u8         create_lag_when_not_master_up[0x1];
	u8         dtor[0x1];
	u8         event_on_vhca_state_teardown_request[0x1];
	u8         event_on_vhca_state_in_use[0x1];
	u8         event_on_vhca_state_active[0x1];
	u8         event_on_vhca_state_allocated[0x1];
	u8         event_on_vhca_state_invalid[0x1];
	u8         reserved_at_28[0x8];
	u8         vhca_id[0x10];

	u8         reserved_at_40[0x40];

	u8         log_max_srq_sz[0x8];
	u8         log_max_qp_sz[0x8];
	u8         event_cap[0x1];
	u8         reserved_at_91[0x2];
	u8         isolate_vl_tc_new[0x1];
	u8         reserved_at_94[0x2];
	u8         nvmeotcp[0x1];
	u8         reserved_at_97[0x1];
	u8         prio_tag_required[0x1];
	u8         reserved_at_99[0x2];
	u8         log_max_qp[0x5];

	u8         reserved_at_a0[0x3];
	u8	   ece_support[0x1];
	u8	   reserved_at_a4[0x5];
	u8         reg_c_preserve[0x1];
	u8         reserved_at_aa[0x1];
	u8         log_max_srq[0x5];
	u8         reserved_at_b0[0x1];
	u8         uplink_follow[0x1];
	u8         ts_cqe_to_dest_cqn[0x1];
	u8         reserved_at_b3[0x7];
	u8         shampo[0x1];
	u8         reserved_at_bb[0x5];

	u8         max_sgl_for_optimized_performance[0x8];
	u8         log_max_cq_sz[0x8];
	u8         relaxed_ordering_write_umr[0x1];
	u8         relaxed_ordering_read_umr[0x1];
	u8         reserved_at_d2[0x7];
	u8         virtio_net_device_emualtion_manager[0x1];
	u8         virtio_blk_device_emualtion_manager[0x1];
	u8         log_max_cq[0x5];

	u8         log_max_eq_sz[0x8];
	u8         relaxed_ordering_write[0x1];
	u8         relaxed_ordering_read[0x1];
	u8         log_max_mkey[0x6];
	u8         reserved_at_f0[0x8];
	u8         dump_fill_mkey[0x1];
	u8         reserved_at_f9[0x2];
	u8         fast_teardown[0x1];
	u8         log_max_eq[0x4];

	u8         max_indirection[0x8];
	u8         fixed_buffer_size[0x1];
	u8         log_max_mrw_sz[0x7];
	u8         force_teardown[0x1];
	u8         reserved_at_111[0x1];
	u8         log_max_bsf_list_size[0x6];
	u8         umr_extended_translation_offset[0x1];
	u8         null_mkey[0x1];
	u8         log_max_klm_list_size[0x6];

	u8         reserved_at_120[0xa];
	u8         log_max_ra_req_dc[0x6];
	u8         reserved_at_130[0x9];
	u8         vnic_env_cq_overrun[0x1];
	u8         log_max_ra_res_dc[0x6];

	u8         reserved_at_140[0x5];
	u8         release_all_pages[0x1];
	u8         must_not_use[0x1];
	u8         reserved_at_147[0x2];
	u8         roce_accl[0x1];
	u8         log_max_ra_req_qp[0x6];
	u8         reserved_at_150[0xa];
	u8         log_max_ra_res_qp[0x6];

	u8         end_pad[0x1];
	u8         cc_query_allowed[0x1];
	u8         cc_modify_allowed[0x1];
	u8         start_pad[0x1];
	u8         cache_line_128byte[0x1];
	u8         reserved_at_165[0x4];
	u8         rts2rts_qp_counters_set_id[0x1];
	u8         reserved_at_16a[0x2];
	u8         vnic_env_int_rq_oob[0x1];
	u8         sbcam_reg[0x1];
	u8         reserved_at_16e[0x1];
	u8         qcam_reg[0x1];
	u8         gid_table_size[0x10];

	u8         out_of_seq_cnt[0x1];
	u8         vport_counters[0x1];
	u8         retransmission_q_counters[0x1];
	u8         debug[0x1];
	u8         modify_rq_counter_set_id[0x1];
	u8         rq_delay_drop[0x1];
	u8         max_qp_cnt[0xa];
	u8         pkey_table_size[0x10];

	u8         vport_group_manager[0x1];
	u8         vhca_group_manager[0x1];
	u8         ib_virt[0x1];
	u8         eth_virt[0x1];
	u8         vnic_env_queue_counters[0x1];
	u8         ets[0x1];
	u8         nic_flow_table[0x1];
	u8         eswitch_manager[0x1];
	u8         device_memory[0x1];
	u8         mcam_reg[0x1];
	u8         pcam_reg[0x1];
	u8         local_ca_ack_delay[0x5];
	u8         port_module_event[0x1];
	u8         enhanced_error_q_counters[0x1];
	u8         ports_check[0x1];
	u8         reserved_at_1b3[0x1];
	u8         disable_link_up[0x1];
	u8         beacon_led[0x1];
	u8         port_type[0x2];
	u8         num_ports[0x8];

	u8         reserved_at_1c0[0x1];
	u8         pps[0x1];
	u8         pps_modify[0x1];
	u8         log_max_msg[0x5];
	u8         reserved_at_1c8[0x4];
	u8         max_tc[0x4];
	u8         temp_warn_event[0x1];
	u8         dcbx[0x1];
	u8         general_notification_event[0x1];
	u8         reserved_at_1d3[0x2];
	u8         fpga[0x1];
	u8         rol_s[0x1];
	u8         rol_g[0x1];
	u8         reserved_at_1d8[0x1];
	u8         wol_s[0x1];
	u8         wol_g[0x1];
	u8         wol_a[0x1];
	u8         wol_b[0x1];
	u8         wol_m[0x1];
	u8         wol_u[0x1];
	u8         wol_p[0x1];

	u8         stat_rate_support[0x10];
	u8         reserved_at_1f0[0x1];
	u8         pci_sync_for_fw_update_event[0x1];
	u8         reserved_at_1f2[0x6];
	u8         init2_lag_tx_port_affinity[0x1];
	u8         reserved_at_1fa[0x3];
	u8         cqe_version[0x4];

	u8         compact_address_vector[0x1];
	u8         striding_rq[0x1];
	u8         reserved_at_202[0x1];
	u8         ipoib_enhanced_offloads[0x1];
	u8         ipoib_basic_offloads[0x1];
	u8         reserved_at_205[0x1];
	u8         repeated_block_disabled[0x1];
	u8         umr_modify_entity_size_disabled[0x1];
	u8         umr_modify_atomic_disabled[0x1];
	u8         umr_indirect_mkey_disabled[0x1];
	u8         umr_fence[0x2];
	u8         dc_req_scat_data_cqe[0x1];
	u8         reserved_at_20d[0x2];
	u8         drain_sigerr[0x1];
	u8         cmdif_checksum[0x2];
	u8         sigerr_cqe[0x1];
	u8         reserved_at_213[0x1];
	u8         wq_signature[0x1];
	u8         sctr_data_cqe[0x1];
	u8         reserved_at_216[0x1];
	u8         sho[0x1];
	u8         tph[0x1];
	u8         rf[0x1];
	u8         dct[0x1];
	u8         qos[0x1];
	u8         eth_net_offloads[0x1];
	u8         roce[0x1];
	u8         atomic[0x1];
	u8         reserved_at_21f[0x1];

	u8         cq_oi[0x1];
	u8         cq_resize[0x1];
	u8         cq_moderation[0x1];
	u8         reserved_at_223[0x3];
	u8         cq_eq_remap[0x1];
	u8         pg[0x1];
	u8         block_lb_mc[0x1];
	u8         reserved_at_229[0x1];
	u8         scqe_break_moderation[0x1];
	u8         cq_period_start_from_cqe[0x1];
	u8         cd[0x1];
	u8         reserved_at_22d[0x1];
	u8         apm[0x1];
	u8         vector_calc[0x1];
	u8         umr_ptr_rlky[0x1];
	u8	   imaicl[0x1];
	u8	   qp_packet_based[0x1];
	u8         reserved_at_233[0x3];
	u8         qkv[0x1];
	u8         pkv[0x1];
	u8         set_deth_sqpn[0x1];
	u8         reserved_at_239[0x3];
	u8         xrc[0x1];
	u8         ud[0x1];
	u8         uc[0x1];
	u8         rc[0x1];

	u8         uar_4k[0x1];
	u8         reserved_at_241[0x9];
	u8         uar_sz[0x6];
	u8         port_selection_cap[0x1];
	u8         reserved_at_248[0x1];
	u8         umem_uid_0[0x1];
	u8         reserved_at_250[0x5];
	u8         log_pg_sz[0x8];

	u8         bf[0x1];
	u8         driver_version[0x1];
	u8         pad_tx_eth_packet[0x1];
	u8         reserved_at_263[0x3];
	u8         mkey_by_name[0x1];
	u8         reserved_at_267[0x4];

	u8         log_bf_reg_size[0x5];

	u8         reserved_at_270[0x6];
	u8         lag_dct[0x2];
	u8         lag_tx_port_affinity[0x1];
	u8         lag_native_fdb_selection[0x1];
	u8         reserved_at_27a[0x1];
	u8         lag_master[0x1];
	u8         num_lag_ports[0x4];

	u8         reserved_at_280[0x10];
	u8         max_wqe_sz_sq[0x10];

	u8         reserved_at_2a0[0x10];
	u8         max_wqe_sz_rq[0x10];

	u8         max_flow_counter_31_16[0x10];
	u8         max_wqe_sz_sq_dc[0x10];

	u8         reserved_at_2e0[0x7];
	u8         max_qp_mcg[0x19];

	u8         reserved_at_300[0x10];
	u8         flow_counter_bulk_alloc[0x8];
	u8         log_max_mcg[0x8];

	u8         reserved_at_320[0x3];
	u8         log_max_transport_domain[0x5];
	u8         reserved_at_328[0x3];
	u8         log_max_pd[0x5];
	u8         reserved_at_330[0xb];
	u8         log_max_xrcd[0x5];

	u8         nic_receive_steering_discard[0x1];
	u8         receive_discard_vport_down[0x1];
	u8         transmit_discard_vport_down[0x1];
	u8         eq_overrun_count[0x1];
	u8         reserved_at_344[0x1];
	u8         invalid_command_count[0x1];
	u8         quota_exceeded_count[0x1];
	u8         reserved_at_347[0x1];
	u8         log_max_flow_counter_bulk[0x8];
	u8         max_flow_counter_15_0[0x10];


	u8         reserved_at_360[0x3];
	u8         log_max_rq[0x5];
	u8         reserved_at_368[0x3];
	u8         log_max_sq[0x5];
	u8         reserved_at_370[0x3];
	u8         log_max_tir[0x5];
	u8         reserved_at_378[0x3];
	u8         log_max_tis[0x5];

	u8         basic_cyclic_rcv_wqe[0x1];
	u8         reserved_at_381[0x2];
	u8         log_max_rmp[0x5];
	u8         reserved_at_388[0x3];
	u8         log_max_rqt[0x5];
	u8         reserved_at_390[0x3];
	u8         log_max_rqt_size[0x5];
	u8         reserved_at_398[0x3];
	u8         log_max_tis_per_sq[0x5];

	u8         ext_stride_num_range[0x1];
	u8         roce_rw_supported[0x1];
	u8         log_max_current_uc_list_wr_supported[0x1];
	u8         log_max_stride_sz_rq[0x5];
	u8         reserved_at_3a8[0x3];
	u8         log_min_stride_sz_rq[0x5];
	u8         reserved_at_3b0[0x3];
	u8         log_max_stride_sz_sq[0x5];
	u8         reserved_at_3b8[0x3];
	u8         log_min_stride_sz_sq[0x5];

	u8         hairpin[0x1];
	u8         reserved_at_3c1[0x2];
	u8         log_max_hairpin_queues[0x5];
	u8         reserved_at_3c8[0x3];
	u8         log_max_hairpin_wq_data_sz[0x5];
	u8         reserved_at_3d0[0x3];
	u8         log_max_hairpin_num_packets[0x5];
	u8         reserved_at_3d8[0x3];
	u8         log_max_wq_sz[0x5];

	u8         nic_vport_change_event[0x1];
	u8         disable_local_lb_uc[0x1];
	u8         disable_local_lb_mc[0x1];
	u8         log_min_hairpin_wq_data_sz[0x5];
	u8         reserved_at_3e8[0x2];
	u8         vhca_state[0x1];
	u8         log_max_vlan_list[0x5];
	u8         reserved_at_3f0[0x3];
	u8         log_max_current_mc_list[0x5];
	u8         reserved_at_3f8[0x3];
	u8         log_max_current_uc_list[0x5];

	u8         general_obj_types[0x40];

	u8         sq_ts_format[0x2];
	u8         rq_ts_format[0x2];
	u8         steering_format_version[0x4];
	u8         create_qp_start_hint[0x18];

	u8         reserved_at_460[0x3];
	u8         log_max_uctx[0x5];
	u8         reserved_at_468[0x1];
	u8         crypto[0x1];
	u8         ipsec_offload[0x1];
	u8         log_max_umem[0x5];
	u8         max_num_eqs[0x10];

	u8         reserved_at_480[0x1];
	u8         tls_tx[0x1];
	u8         tls_rx[0x1];
	u8         log_max_l2_table[0x5];
	u8         reserved_at_488[0x8];
	u8         log_uar_page_sz[0x10];

	u8         reserved_at_4a0[0x20];
	u8         device_frequency_mhz[0x20];
	u8         device_frequency_khz[0x20];

	u8         reserved_at_500[0x20];
	u8	   num_of_uars_per_page[0x20];

	u8         flex_parser_protocols[0x20];

	u8         max_geneve_tlv_options[0x8];
	u8         reserved_at_568[0x3];
	u8         max_geneve_tlv_option_data_len[0x5];
	u8         reserved_at_570[0x9];
	u8         adv_virtualization[0x1];
	u8         reserved_at_57a[0x6];

	u8	   reserved_at_580[0xb];
	u8	   log_max_dci_stream_channels[0x5];
	u8	   reserved_at_590[0x3];
	u8	   log_max_dci_errored_streams[0x5];
	u8	   reserved_at_598[0x8];

	u8         reserved_at_5a0[0x10];
	u8         enhanced_cqe_compression[0x1];
	u8         reserved_at_5b1[0x2];
	u8         log_max_dek[0x5];
	u8         reserved_at_5b8[0x4];
	u8         mini_cqe_resp_stride_index[0x1];
	u8         cqe_128_always[0x1];
	u8         cqe_compression_128[0x1];
	u8         cqe_compression[0x1];

	u8         cqe_compression_timeout[0x10];
	u8         cqe_compression_max_num[0x10];

	u8         reserved_at_5e0[0x8];
	u8         flex_parser_id_gtpu_dw_0[0x4];
	u8         reserved_at_5ec[0x4];
	u8         tag_matching[0x1];
	u8         rndv_offload_rc[0x1];
	u8         rndv_offload_dc[0x1];
	u8         log_tag_matching_list_sz[0x5];
	u8         reserved_at_5f8[0x3];
	u8         log_max_xrq[0x5];

	u8	   affiliate_nic_vport_criteria[0x8];
	u8	   native_port_num[0x8];
	u8	   num_vhca_ports[0x8];
	u8         flex_parser_id_gtpu_teid[0x4];
	u8         reserved_at_61c[0x2];
	u8	   sw_owner_id[0x1];
	u8         reserved_at_61f[0x1];

	u8         max_num_of_monitor_counters[0x10];
	u8         num_ppcnt_monitor_counters[0x10];

	u8         max_num_sf[0x10];
	u8         num_q_monitor_counters[0x10];

	u8         reserved_at_660[0x20];

	u8         sf[0x1];
	u8         sf_set_partition[0x1];
	u8         reserved_at_682[0x1];
	u8         log_max_sf[0x5];
	u8         apu[0x1];
	u8         reserved_at_689[0x4];
	u8         migration[0x1];
	u8         reserved_at_68e[0x2];
	u8         log_min_sf_size[0x8];
	u8         max_num_sf_partitions[0x8];

	u8         uctx_cap[0x20];

	u8         reserved_at_6c0[0x4];
	u8         flex_parser_id_geneve_tlv_option_0[0x4];
	u8         flex_parser_id_icmp_dw1[0x4];
	u8         flex_parser_id_icmp_dw0[0x4];
	u8         flex_parser_id_icmpv6_dw1[0x4];
	u8         flex_parser_id_icmpv6_dw0[0x4];
	u8         flex_parser_id_outer_first_mpls_over_gre[0x4];
	u8         flex_parser_id_outer_first_mpls_over_udp_label[0x4];

	u8         max_num_match_definer[0x10];
	u8	   sf_base_id[0x10];

	u8         flex_parser_id_gtpu_dw_2[0x4];
	u8         flex_parser_id_gtpu_first_ext_dw_0[0x4];
	u8	   num_total_dynamic_vf_msix[0x18];
	u8	   reserved_at_720[0x14];
	u8	   dynamic_msix_table_size[0xc];
	u8	   reserved_at_740[0xc];
	u8	   min_dynamic_vf_msix_table_size[0x4];
	u8	   reserved_at_750[0x4];
	u8	   max_dynamic_vf_msix_table_size[0xc];

	u8	   reserved_at_760[0x20];
	u8	   vhca_tunnel_commands[0x40];
	u8         match_definer_format_supported[0x40];
};

struct mlx5_ifc_cmd_hca_cap_2_bits {
	u8	   reserved_at_0[0xa0];

	u8	   max_reformat_insert_size[0x8];
	u8	   max_reformat_insert_offset[0x8];
	u8	   max_reformat_remove_size[0x8];
	u8	   max_reformat_remove_offset[0x8];

	u8	   reserved_at_c0[0x160];

	u8	   reserved_at_220[0x1];
	u8	   sw_vhca_id_valid[0x1];
	u8	   sw_vhca_id[0xe];
	u8	   reserved_at_230[0x10];

	u8	   reserved_at_240[0xb];
	u8	   ts_cqe_metadata_size2wqe_counter[0x5];
	u8	   reserved_at_250[0x10];

	u8	   reserved_at_260[0x5a0];
};

enum mlx5_ifc_flow_destination_type {
	MLX5_IFC_FLOW_DESTINATION_TYPE_VPORT        = 0x0,
	MLX5_IFC_FLOW_DESTINATION_TYPE_FLOW_TABLE   = 0x1,
	MLX5_IFC_FLOW_DESTINATION_TYPE_TIR          = 0x2,
	MLX5_IFC_FLOW_DESTINATION_TYPE_FLOW_SAMPLER = 0x6,
	MLX5_IFC_FLOW_DESTINATION_TYPE_UPLINK       = 0x8,
};

enum mlx5_flow_table_miss_action {
	MLX5_FLOW_TABLE_MISS_ACTION_DEF,
	MLX5_FLOW_TABLE_MISS_ACTION_FWD,
	MLX5_FLOW_TABLE_MISS_ACTION_SWITCH_DOMAIN,
};

struct mlx5_ifc_dest_format_struct_bits {
	u8         destination_type[0x8];
	u8         destination_id[0x18];

	u8         destination_eswitch_owner_vhca_id_valid[0x1];
	u8         packet_reformat[0x1];
	u8         reserved_at_22[0xe];
	u8         destination_eswitch_owner_vhca_id[0x10];
};

struct mlx5_ifc_flow_counter_list_bits {
	u8         flow_counter_id[0x20];

	u8         reserved_at_20[0x20];
};

struct mlx5_ifc_extended_dest_format_bits {
	struct mlx5_ifc_dest_format_struct_bits destination_entry;

	u8         packet_reformat_id[0x20];

	u8         reserved_at_60[0x20];
};

union mlx5_ifc_dest_format_struct_flow_counter_list_auto_bits {
	struct mlx5_ifc_extended_dest_format_bits extended_dest_format;
	struct mlx5_ifc_flow_counter_list_bits flow_counter_list;
};

struct mlx5_ifc_fte_match_param_bits {
	struct mlx5_ifc_fte_match_set_lyr_2_4_bits outer_headers;

	struct mlx5_ifc_fte_match_set_misc_bits misc_parameters;

	struct mlx5_ifc_fte_match_set_lyr_2_4_bits inner_headers;

	struct mlx5_ifc_fte_match_set_misc2_bits misc_parameters_2;

	struct mlx5_ifc_fte_match_set_misc3_bits misc_parameters_3;

	struct mlx5_ifc_fte_match_set_misc4_bits misc_parameters_4;

	struct mlx5_ifc_fte_match_set_misc5_bits misc_parameters_5;

	u8         reserved_at_e00[0x200];
};

enum {
	MLX5_RX_HASH_FIELD_SELECT_SELECTED_FIELDS_SRC_IP     = 0x0,
	MLX5_RX_HASH_FIELD_SELECT_SELECTED_FIELDS_DST_IP     = 0x1,
	MLX5_RX_HASH_FIELD_SELECT_SELECTED_FIELDS_L4_SPORT   = 0x2,
	MLX5_RX_HASH_FIELD_SELECT_SELECTED_FIELDS_L4_DPORT   = 0x3,
	MLX5_RX_HASH_FIELD_SELECT_SELECTED_FIELDS_IPSEC_SPI  = 0x4,
};

struct mlx5_ifc_rx_hash_field_select_bits {
	u8         l3_prot_type[0x1];
	u8         l4_prot_type[0x1];
	u8         selected_fields[0x1e];
};

enum {
	MLX5_WQ_WQ_TYPE_WQ_LINKED_LIST  = 0x0,
	MLX5_WQ_WQ_TYPE_WQ_CYCLIC       = 0x1,
};

enum {
	MLX5_WQ_END_PADDING_MODE_END_PAD_NONE   = 0x0,
	MLX5_WQ_END_PADDING_MODE_END_PAD_ALIGN  = 0x1,
};

struct mlx5_ifc_wq_bits {
	u8         wq_type[0x4];
	u8         wq_signature[0x1];
	u8         end_padding_mode[0x2];
	u8         cd_slave[0x1];
	u8         reserved_at_8[0x18];

	u8         hds_skip_first_sge[0x1];
	u8         log2_hds_buf_size[0x3];
	u8         reserved_at_24[0x7];
	u8         page_offset[0x5];
	u8         lwm[0x10];

	u8         reserved_at_40[0x8];
	u8         pd[0x18];

	u8         reserved_at_60[0x8];
	u8         uar_page[0x18];

	u8         dbr_addr[0x40];

	u8         hw_counter[0x20];

	u8         sw_counter[0x20];

	u8         reserved_at_100[0xc];
	u8         log_wq_stride[0x4];
	u8         reserved_at_110[0x3];
	u8         log_wq_pg_sz[0x5];
	u8         reserved_at_118[0x3];
	u8         log_wq_sz[0x5];

	u8         dbr_umem_valid[0x1];
	u8         wq_umem_valid[0x1];
	u8         reserved_at_122[0x1];
	u8         log_hairpin_num_packets[0x5];
	u8         reserved_at_128[0x3];
	u8         log_hairpin_data_sz[0x5];

	u8         reserved_at_130[0x4];
	u8         log_wqe_num_of_strides[0x4];
	u8         two_byte_shift_en[0x1];
	u8         reserved_at_139[0x4];
	u8         log_wqe_stride_size[0x3];

	u8         reserved_at_140[0x80];

	u8         headers_mkey[0x20];

	u8         shampo_enable[0x1];
	u8         reserved_at_1e1[0x4];
	u8         log_reservation_size[0x3];
	u8         reserved_at_1e8[0x5];
	u8         log_max_num_of_packets_per_reservation[0x3];
	u8         reserved_at_1f0[0x6];
	u8         log_headers_entry_size[0x2];
	u8         reserved_at_1f8[0x4];
	u8         log_headers_buffer_entry_num[0x4];

	u8         reserved_at_200[0x400];

	struct mlx5_ifc_cmd_pas_bits pas[];
};

struct mlx5_ifc_rq_num_bits {
	u8         reserved_at_0[0x8];
	u8         rq_num[0x18];
};

struct mlx5_ifc_mac_address_layout_bits {
	u8         reserved_at_0[0x10];
	u8         mac_addr_47_32[0x10];

	u8         mac_addr_31_0[0x20];
};

struct mlx5_ifc_vlan_layout_bits {
	u8         reserved_at_0[0x14];
	u8         vlan[0x0c];

	u8         reserved_at_20[0x20];
};

struct mlx5_ifc_cong_control_r_roce_ecn_np_bits {
	u8         reserved_at_0[0xa0];

	u8         min_time_between_cnps[0x20];

	u8         reserved_at_c0[0x12];
	u8         cnp_dscp[0x6];
	u8         reserved_at_d8[0x4];
	u8         cnp_prio_mode[0x1];
	u8         cnp_802p_prio[0x3];

	u8         reserved_at_e0[0x720];
};

struct mlx5_ifc_cong_control_r_roce_ecn_rp_bits {
	u8         reserved_at_0[0x60];

	u8         reserved_at_60[0x4];
	u8         clamp_tgt_rate[0x1];
	u8         reserved_at_65[0x3];
	u8         clamp_tgt_rate_after_time_inc[0x1];
	u8         reserved_at_69[0x17];

	u8         reserved_at_80[0x20];

	u8         rpg_time_reset[0x20];

	u8         rpg_byte_reset[0x20];

	u8         rpg_threshold[0x20];

	u8         rpg_max_rate[0x20];

	u8         rpg_ai_rate[0x20];

	u8         rpg_hai_rate[0x20];

	u8         rpg_gd[0x20];

	u8         rpg_min_dec_fac[0x20];

	u8         rpg_min_rate[0x20];

	u8         reserved_at_1c0[0xe0];

	u8         rate_to_set_on_first_cnp[0x20];

	u8         dce_tcp_g[0x20];

	u8         dce_tcp_rtt[0x20];

	u8         rate_reduce_monitor_period[0x20];

	u8         reserved_at_320[0x20];

	u8         initial_alpha_value[0x20];

	u8         reserved_at_360[0x4a0];
};

struct mlx5_ifc_cong_control_802_1qau_rp_bits {
	u8         reserved_at_0[0x80];

	u8         rppp_max_rps[0x20];

	u8         rpg_time_reset[0x20];

	u8         rpg_byte_reset[0x20];

	u8         rpg_threshold[0x20];

	u8         rpg_max_rate[0x20];

	u8         rpg_ai_rate[0x20];

	u8         rpg_hai_rate[0x20];

	u8         rpg_gd[0x20];

	u8         rpg_min_dec_fac[0x20];

	u8         rpg_min_rate[0x20];

	u8         reserved_at_1c0[0x640];
};

enum {
	MLX5_RESIZE_FIELD_SELECT_RESIZE_FIELD_SELECT_LOG_CQ_SIZE    = 0x1,
	MLX5_RESIZE_FIELD_SELECT_RESIZE_FIELD_SELECT_PAGE_OFFSET    = 0x2,
	MLX5_RESIZE_FIELD_SELECT_RESIZE_FIELD_SELECT_LOG_PAGE_SIZE  = 0x4,
};

struct mlx5_ifc_resize_field_select_bits {
	u8         resize_field_select[0x20];
};

struct mlx5_ifc_resource_dump_bits {
	u8         more_dump[0x1];
	u8         inline_dump[0x1];
	u8         reserved_at_2[0xa];
	u8         seq_num[0x4];
	u8         segment_type[0x10];

	u8         reserved_at_20[0x10];
	u8         vhca_id[0x10];

	u8         index1[0x20];

	u8         index2[0x20];

	u8         num_of_obj1[0x10];
	u8         num_of_obj2[0x10];

	u8         reserved_at_a0[0x20];

	u8         device_opaque[0x40];

	u8         mkey[0x20];

	u8         size[0x20];

	u8         address[0x40];

	u8         inline_data[52][0x20];
};

struct mlx5_ifc_resource_dump_menu_record_bits {
	u8         reserved_at_0[0x4];
	u8         num_of_obj2_supports_active[0x1];
	u8         num_of_obj2_supports_all[0x1];
	u8         must_have_num_of_obj2[0x1];
	u8         support_num_of_obj2[0x1];
	u8         num_of_obj1_supports_active[0x1];
	u8         num_of_obj1_supports_all[0x1];
	u8         must_have_num_of_obj1[0x1];
	u8         support_num_of_obj1[0x1];
	u8         must_have_index2[0x1];
	u8         support_index2[0x1];
	u8         must_have_index1[0x1];
	u8         support_index1[0x1];
	u8         segment_type[0x10];

	u8         segment_name[4][0x20];

	u8         index1_name[4][0x20];

	u8         index2_name[4][0x20];
};

struct mlx5_ifc_resource_dump_segment_header_bits {
	u8         length_dw[0x10];
	u8         segment_type[0x10];
};

struct mlx5_ifc_resource_dump_command_segment_bits {
	struct mlx5_ifc_resource_dump_segment_header_bits segment_header;

	u8         segment_called[0x10];
	u8         vhca_id[0x10];

	u8         index1[0x20];

	u8         index2[0x20];

	u8         num_of_obj1[0x10];
	u8         num_of_obj2[0x10];
};

struct mlx5_ifc_resource_dump_error_segment_bits {
	struct mlx5_ifc_resource_dump_segment_header_bits segment_header;

	u8         reserved_at_20[0x10];
	u8         syndrome_id[0x10];

	u8         reserved_at_40[0x40];

	u8         error[8][0x20];
};

struct mlx5_ifc_resource_dump_info_segment_bits {
	struct mlx5_ifc_resource_dump_segment_header_bits segment_header;

	u8         reserved_at_20[0x18];
	u8         dump_version[0x8];

	u8         hw_version[0x20];

	u8         fw_version[0x20];
};

struct mlx5_ifc_resource_dump_menu_segment_bits {
	struct mlx5_ifc_resource_dump_segment_header_bits segment_header;

	u8         reserved_at_20[0x10];
	u8         num_of_records[0x10];

	struct mlx5_ifc_resource_dump_menu_record_bits record[];
};

struct mlx5_ifc_resource_dump_resource_segment_bits {
	struct mlx5_ifc_resource_dump_segment_header_bits segment_header;

	u8         reserved_at_20[0x20];

	u8         index1[0x20];

	u8         index2[0x20];

	u8         payload[][0x20];
};

struct mlx5_ifc_resource_dump_terminate_segment_bits {
	struct mlx5_ifc_resource_dump_segment_header_bits segment_header;
};

struct mlx5_ifc_menu_resource_dump_response_bits {
	struct mlx5_ifc_resource_dump_info_segment_bits info;
	struct mlx5_ifc_resource_dump_command_segment_bits cmd;
	struct mlx5_ifc_resource_dump_menu_segment_bits menu;
	struct mlx5_ifc_resource_dump_terminate_segment_bits terminate;
};

enum {
	MLX5_MODIFY_FIELD_SELECT_MODIFY_FIELD_SELECT_CQ_PERIOD     = 0x1,
	MLX5_MODIFY_FIELD_SELECT_MODIFY_FIELD_SELECT_CQ_MAX_COUNT  = 0x2,
	MLX5_MODIFY_FIELD_SELECT_MODIFY_FIELD_SELECT_OI            = 0x4,
	MLX5_MODIFY_FIELD_SELECT_MODIFY_FIELD_SELECT_C_EQN         = 0x8,
};

struct mlx5_ifc_modify_field_select_bits {
	u8         modify_field_select[0x20];
};

struct mlx5_ifc_field_select_r_roce_np_bits {
	u8         field_select_r_roce_np[0x20];
};

struct mlx5_ifc_field_select_r_roce_rp_bits {
	u8         field_select_r_roce_rp[0x20];
};

enum {
	MLX5_FIELD_SELECT_802_1QAU_RP_FIELD_SELECT_8021QAURP_RPPP_MAX_RPS     = 0x4,
	MLX5_FIELD_SELECT_802_1QAU_RP_FIELD_SELECT_8021QAURP_RPG_TIME_RESET   = 0x8,
	MLX5_FIELD_SELECT_802_1QAU_RP_FIELD_SELECT_8021QAURP_RPG_BYTE_RESET   = 0x10,
	MLX5_FIELD_SELECT_802_1QAU_RP_FIELD_SELECT_8021QAURP_RPG_THRESHOLD    = 0x20,
	MLX5_FIELD_SELECT_802_1QAU_RP_FIELD_SELECT_8021QAURP_RPG_MAX_RATE     = 0x40,
	MLX5_FIELD_SELECT_802_1QAU_RP_FIELD_SELECT_8021QAURP_RPG_AI_RATE      = 0x80,
	MLX5_FIELD_SELECT_802_1QAU_RP_FIELD_SELECT_8021QAURP_RPG_HAI_RATE     = 0x100,
	MLX5_FIELD_SELECT_802_1QAU_RP_FIELD_SELECT_8021QAURP_RPG_GD           = 0x200,
	MLX5_FIELD_SELECT_802_1QAU_RP_FIELD_SELECT_8021QAURP_RPG_MIN_DEC_FAC  = 0x400,
	MLX5_FIELD_SELECT_802_1QAU_RP_FIELD_SELECT_8021QAURP_RPG_MIN_RATE     = 0x800,
};

struct mlx5_ifc_field_select_802_1qau_rp_bits {
	u8         field_select_8021qaurp[0x20];
};

struct mlx5_ifc_phys_layer_cntrs_bits {
	u8         time_since_last_clear_high[0x20];

	u8         time_since_last_clear_low[0x20];

	u8         symbol_errors_high[0x20];

	u8         symbol_errors_low[0x20];

	u8         sync_headers_errors_high[0x20];

	u8         sync_headers_errors_low[0x20];

	u8         edpl_bip_errors_lane0_high[0x20];

	u8         edpl_bip_errors_lane0_low[0x20];

	u8         edpl_bip_errors_lane1_high[0x20];

	u8         edpl_bip_errors_lane1_low[0x20];

	u8         edpl_bip_errors_lane2_high[0x20];

	u8         edpl_bip_errors_lane2_low[0x20];

	u8         edpl_bip_errors_lane3_high[0x20];

	u8         edpl_bip_errors_lane3_low[0x20];

	u8         fc_fec_corrected_blocks_lane0_high[0x20];

	u8         fc_fec_corrected_blocks_lane0_low[0x20];

	u8         fc_fec_corrected_blocks_lane1_high[0x20];

	u8         fc_fec_corrected_blocks_lane1_low[0x20];

	u8         fc_fec_corrected_blocks_lane2_high[0x20];

	u8         fc_fec_corrected_blocks_lane2_low[0x20];

	u8         fc_fec_corrected_blocks_lane3_high[0x20];

	u8         fc_fec_corrected_blocks_lane3_low[0x20];

	u8         fc_fec_uncorrectable_blocks_lane0_high[0x20];

	u8         fc_fec_uncorrectable_blocks_lane0_low[0x20];

	u8         fc_fec_uncorrectable_blocks_lane1_high[0x20];

	u8         fc_fec_uncorrectable_blocks_lane1_low[0x20];

	u8         fc_fec_uncorrectable_blocks_lane2_high[0x20];

	u8         fc_fec_uncorrectable_blocks_lane2_low[0x20];

	u8         fc_fec_uncorrectable_blocks_lane3_high[0x20];

	u8         fc_fec_uncorrectable_blocks_lane3_low[0x20];

	u8         rs_fec_corrected_blocks_high[0x20];

	u8         rs_fec_corrected_blocks_low[0x20];

	u8         rs_fec_uncorrectable_blocks_high[0x20];

	u8         rs_fec_uncorrectable_blocks_low[0x20];

	u8         rs_fec_no_errors_blocks_high[0x20];

	u8         rs_fec_no_errors_blocks_low[0x20];

	u8         rs_fec_single_error_blocks_high[0x20];

	u8         rs_fec_single_error_blocks_low[0x20];

	u8         rs_fec_corrected_symbols_total_high[0x20];

	u8         rs_fec_corrected_symbols_total_low[0x20];

	u8         rs_fec_corrected_symbols_lane0_high[0x20];

	u8         rs_fec_corrected_symbols_lane0_low[0x20];

	u8         rs_fec_corrected_symbols_lane1_high[0x20];

	u8         rs_fec_corrected_symbols_lane1_low[0x20];

	u8         rs_fec_corrected_symbols_lane2_high[0x20];

	u8         rs_fec_corrected_symbols_lane2_low[0x20];

	u8         rs_fec_corrected_symbols_lane3_high[0x20];

	u8         rs_fec_corrected_symbols_lane3_low[0x20];

	u8         link_down_events[0x20];

	u8         successful_recovery_events[0x20];

	u8         reserved_at_640[0x180];
};

struct mlx5_ifc_phys_layer_statistical_cntrs_bits {
	u8         time_since_last_clear_high[0x20];

	u8         time_since_last_clear_low[0x20];

	u8         phy_received_bits_high[0x20];

	u8         phy_received_bits_low[0x20];

	u8         phy_symbol_errors_high[0x20];

	u8         phy_symbol_errors_low[0x20];

	u8         phy_corrected_bits_high[0x20];

	u8         phy_corrected_bits_low[0x20];

	u8         phy_corrected_bits_lane0_high[0x20];

	u8         phy_corrected_bits_lane0_low[0x20];

	u8         phy_corrected_bits_lane1_high[0x20];

	u8         phy_corrected_bits_lane1_low[0x20];

	u8         phy_corrected_bits_lane2_high[0x20];

	u8         phy_corrected_bits_lane2_low[0x20];

	u8         phy_corrected_bits_lane3_high[0x20];

	u8         phy_corrected_bits_lane3_low[0x20];

	u8         reserved_at_200[0x5c0];
};

struct mlx5_ifc_ib_port_cntrs_grp_data_layout_bits {
	u8	   symbol_error_counter[0x10];

	u8         link_error_recovery_counter[0x8];

	u8         link_downed_counter[0x8];

	u8         port_rcv_errors[0x10];

	u8         port_rcv_remote_physical_errors[0x10];

	u8         port_rcv_switch_relay_errors[0x10];

	u8         port_xmit_discards[0x10];

	u8         port_xmit_constraint_errors[0x8];

	u8         port_rcv_constraint_errors[0x8];

	u8         reserved_at_70[0x8];

	u8         link_overrun_errors[0x8];

	u8	   reserved_at_80[0x10];

	u8         vl_15_dropped[0x10];

	u8	   reserved_at_a0[0x80];

	u8         port_xmit_wait[0x20];
};

struct mlx5_ifc_eth_per_tc_prio_grp_data_layout_bits {
	u8         transmit_queue_high[0x20];

	u8         transmit_queue_low[0x20];

	u8         no_buffer_discard_uc_high[0x20];

	u8         no_buffer_discard_uc_low[0x20];

	u8         reserved_at_80[0x740];
};

struct mlx5_ifc_eth_per_tc_congest_prio_grp_data_layout_bits {
	u8         wred_discard_high[0x20];

	u8         wred_discard_low[0x20];

	u8         ecn_marked_tc_high[0x20];

	u8         ecn_marked_tc_low[0x20];

	u8         reserved_at_80[0x740];
};

struct mlx5_ifc_eth_per_prio_grp_data_layout_bits {
	u8         rx_octets_high[0x20];

	u8         rx_octets_low[0x20];

	u8         reserved_at_40[0xc0];

	u8         rx_frames_high[0x20];

	u8         rx_frames_low[0x20];

	u8         tx_octets_high[0x20];

	u8         tx_octets_low[0x20];

	u8         reserved_at_180[0xc0];

	u8         tx_frames_high[0x20];

	u8         tx_frames_low[0x20];

	u8         rx_pause_high[0x20];

	u8         rx_pause_low[0x20];

	u8         rx_pause_duration_high[0x20];

	u8         rx_pause_duration_low[0x20];

	u8         tx_pause_high[0x20];

	u8         tx_pause_low[0x20];

	u8         tx_pause_duration_high[0x20];

	u8         tx_pause_duration_low[0x20];

	u8         rx_pause_transition_high[0x20];

	u8         rx_pause_transition_low[0x20];

	u8         rx_discards_high[0x20];

	u8         rx_discards_low[0x20];

	u8         device_stall_minor_watermark_cnt_high[0x20];

	u8         device_stall_minor_watermark_cnt_low[0x20];

	u8         device_stall_critical_watermark_cnt_high[0x20];

	u8         device_stall_critical_watermark_cnt_low[0x20];

	u8         reserved_at_480[0x340];
};

struct mlx5_ifc_eth_extended_cntrs_grp_data_layout_bits {
	u8         port_transmit_wait_high[0x20];

	u8         port_transmit_wait_low[0x20];

	u8         reserved_at_40[0x100];

	u8         rx_buffer_almost_full_high[0x20];

	u8         rx_buffer_almost_full_low[0x20];

	u8         rx_buffer_full_high[0x20];

	u8         rx_buffer_full_low[0x20];

	u8         rx_icrc_encapsulated_high[0x20];

	u8         rx_icrc_encapsulated_low[0x20];

	u8         reserved_at_200[0x5c0];
};

struct mlx5_ifc_eth_3635_cntrs_grp_data_layout_bits {
	u8         dot3stats_alignment_errors_high[0x20];

	u8         dot3stats_alignment_errors_low[0x20];

	u8         dot3stats_fcs_errors_high[0x20];

	u8         dot3stats_fcs_errors_low[0x20];

	u8         dot3stats_single_collision_frames_high[0x20];

	u8         dot3stats_single_collision_frames_low[0x20];

	u8         dot3stats_multiple_collision_frames_high[0x20];

	u8         dot3stats_multiple_collision_frames_low[0x20];

	u8         dot3stats_sqe_test_errors_high[0x20];

	u8         dot3stats_sqe_test_errors_low[0x20];

	u8         dot3stats_deferred_transmissions_high[0x20];

	u8         dot3stats_deferred_transmissions_low[0x20];

	u8         dot3stats_late_collisions_high[0x20];

	u8         dot3stats_late_collisions_low[0x20];

	u8         dot3stats_excessive_collisions_high[0x20];

	u8         dot3stats_excessive_collisions_low[0x20];

	u8         dot3stats_internal_mac_transmit_errors_high[0x20];

	u8         dot3stats_internal_mac_transmit_errors_low[0x20];

	u8         dot3stats_carrier_sense_errors_high[0x20];

	u8         dot3stats_carrier_sense_errors_low[0x20];

	u8         dot3stats_frame_too_longs_high[0x20];

	u8         dot3stats_frame_too_longs_low[0x20];

	u8         dot3stats_internal_mac_receive_errors_high[0x20];

	u8         dot3stats_internal_mac_receive_errors_low[0x20];

	u8         dot3stats_symbol_errors_high[0x20];

	u8         dot3stats_symbol_errors_low[0x20];

	u8         dot3control_in_unknown_opcodes_high[0x20];

	u8         dot3control_in_unknown_opcodes_low[0x20];

	u8         dot3in_pause_frames_high[0x20];

	u8         dot3in_pause_frames_low[0x20];

	u8         dot3out_pause_frames_high[0x20];

	u8         dot3out_pause_frames_low[0x20];

	u8         reserved_at_400[0x3c0];
};

struct mlx5_ifc_eth_2819_cntrs_grp_data_layout_bits {
	u8         ether_stats_drop_events_high[0x20];

	u8         ether_stats_drop_events_low[0x20];

	u8         ether_stats_octets_high[0x20];

	u8         ether_stats_octets_low[0x20];

	u8         ether_stats_pkts_high[0x20];

	u8         ether_stats_pkts_low[0x20];

	u8         ether_stats_broadcast_pkts_high[0x20];

	u8         ether_stats_broadcast_pkts_low[0x20];

	u8         ether_stats_multicast_pkts_high[0x20];

	u8         ether_stats_multicast_pkts_low[0x20];

	u8         ether_stats_crc_align_errors_high[0x20];

	u8         ether_stats_crc_align_errors_low[0x20];

	u8         ether_stats_undersize_pkts_high[0x20];

	u8         ether_stats_undersize_pkts_low[0x20];

	u8         ether_stats_oversize_pkts_high[0x20];

	u8         ether_stats_oversize_pkts_low[0x20];

	u8         ether_stats_fragments_high[0x20];

	u8         ether_stats_fragments_low[0x20];

	u8         ether_stats_jabbers_high[0x20];

	u8         ether_stats_jabbers_low[0x20];

	u8         ether_stats_collisions_high[0x20];

	u8         ether_stats_collisions_low[0x20];

	u8         ether_stats_pkts64octets_high[0x20];

	u8         ether_stats_pkts64octets_low[0x20];

	u8         ether_stats_pkts65to127octets_high[0x20];

	u8         ether_stats_pkts65to127octets_low[0x20];

	u8         ether_stats_pkts128to255octets_high[0x20];

	u8         ether_stats_pkts128to255octets_low[0x20];

	u8         ether_stats_pkts256to511octets_high[0x20];

	u8         ether_stats_pkts256to511octets_low[0x20];

	u8         ether_stats_pkts512to1023octets_high[0x20];

	u8         ether_stats_pkts512to1023octets_low[0x20];

	u8         ether_stats_pkts1024to1518octets_high[0x20];

	u8         ether_stats_pkts1024to1518octets_low[0x20];

	u8         ether_stats_pkts1519to2047octets_high[0x20];

	u8         ether_stats_pkts1519to2047octets_low[0x20];

	u8         ether_stats_pkts2048to4095octets_high[0x20];

	u8         ether_stats_pkts2048to4095octets_low[0x20];

	u8         ether_stats_pkts4096to8191octets_high[0x20];

	u8         ether_stats_pkts4096to8191octets_low[0x20];

	u8         ether_stats_pkts8192to10239octets_high[0x20];

	u8         ether_stats_pkts8192to10239octets_low[0x20];

	u8         reserved_at_540[0x280];
};

struct mlx5_ifc_eth_2863_cntrs_grp_data_layout_bits {
	u8         if_in_octets_high[0x20];

	u8         if_in_octets_low[0x20];

	u8         if_in_ucast_pkts_high[0x20];

	u8         if_in_ucast_pkts_low[0x20];

	u8         if_in_discards_high[0x20];

	u8         if_in_discards_low[0x20];

	u8         if_in_errors_high[0x20];

	u8         if_in_errors_low[0x20];

	u8         if_in_unknown_protos_high[0x20];

	u8         if_in_unknown_protos_low[0x20];

	u8         if_out_octets_high[0x20];

	u8         if_out_octets_low[0x20];

	u8         if_out_ucast_pkts_high[0x20];

	u8         if_out_ucast_pkts_low[0x20];

	u8         if_out_discards_high[0x20];

	u8         if_out_discards_low[0x20];

	u8         if_out_errors_high[0x20];

	u8         if_out_errors_low[0x20];

	u8         if_in_multicast_pkts_high[0x20];

	u8         if_in_multicast_pkts_low[0x20];

	u8         if_in_broadcast_pkts_high[0x20];

	u8         if_in_broadcast_pkts_low[0x20];

	u8         if_out_multicast_pkts_high[0x20];

	u8         if_out_multicast_pkts_low[0x20];

	u8         if_out_broadcast_pkts_high[0x20];

	u8         if_out_broadcast_pkts_low[0x20];

	u8         reserved_at_340[0x480];
};

struct mlx5_ifc_eth_802_3_cntrs_grp_data_layout_bits {
	u8         a_frames_transmitted_ok_high[0x20];

	u8         a_frames_transmitted_ok_low[0x20];

	u8         a_frames_received_ok_high[0x20];

	u8         a_frames_received_ok_low[0x20];

	u8         a_frame_check_sequence_errors_high[0x20];

	u8         a_frame_check_sequence_errors_low[0x20];

	u8         a_alignment_errors_high[0x20];

	u8         a_alignment_errors_low[0x20];

	u8         a_octets_transmitted_ok_high[0x20];

	u8         a_octets_transmitted_ok_low[0x20];

	u8         a_octets_received_ok_high[0x20];

	u8         a_octets_received_ok_low[0x20];

	u8         a_multicast_frames_xmitted_ok_high[0x20];

	u8         a_multicast_frames_xmitted_ok_low[0x20];

	u8         a_broadcast_frames_xmitted_ok_high[0x20];

	u8         a_broadcast_frames_xmitted_ok_low[0x20];

	u8         a_multicast_frames_received_ok_high[0x20];

	u8         a_multicast_frames_received_ok_low[0x20];

	u8         a_broadcast_frames_received_ok_high[0x20];

	u8         a_broadcast_frames_received_ok_low[0x20];

	u8         a_in_range_length_errors_high[0x20];

	u8         a_in_range_length_errors_low[0x20];

	u8         a_out_of_range_length_field_high[0x20];

	u8         a_out_of_range_length_field_low[0x20];

	u8         a_frame_too_long_errors_high[0x20];

	u8         a_frame_too_long_errors_low[0x20];

	u8         a_symbol_error_during_carrier_high[0x20];

	u8         a_symbol_error_during_carrier_low[0x20];

	u8         a_mac_control_frames_transmitted_high[0x20];

	u8         a_mac_control_frames_transmitted_low[0x20];

	u8         a_mac_control_frames_received_high[0x20];

	u8         a_mac_control_frames_received_low[0x20];

	u8         a_unsupported_opcodes_received_high[0x20];

	u8         a_unsupported_opcodes_received_low[0x20];

	u8         a_pause_mac_ctrl_frames_received_high[0x20];

	u8         a_pause_mac_ctrl_frames_received_low[0x20];

	u8         a_pause_mac_ctrl_frames_transmitted_high[0x20];

	u8         a_pause_mac_ctrl_frames_transmitted_low[0x20];

	u8         reserved_at_4c0[0x300];
};

struct mlx5_ifc_pcie_perf_cntrs_grp_data_layout_bits {
	u8         life_time_counter_high[0x20];

	u8         life_time_counter_low[0x20];

	u8         rx_errors[0x20];

	u8         tx_errors[0x20];

	u8         l0_to_recovery_eieos[0x20];

	u8         l0_to_recovery_ts[0x20];

	u8         l0_to_recovery_framing[0x20];

	u8         l0_to_recovery_retrain[0x20];

	u8         crc_error_dllp[0x20];

	u8         crc_error_tlp[0x20];

	u8         tx_overflow_buffer_pkt_high[0x20];

	u8         tx_overflow_buffer_pkt_low[0x20];

	u8         outbound_stalled_reads[0x20];

	u8         outbound_stalled_writes[0x20];

	u8         outbound_stalled_reads_events[0x20];

	u8         outbound_stalled_writes_events[0x20];

	u8         reserved_at_200[0x5c0];
};

struct mlx5_ifc_cmd_inter_comp_event_bits {
	u8         command_completion_vector[0x20];

	u8         reserved_at_20[0xc0];
};

struct mlx5_ifc_stall_vl_event_bits {
	u8         reserved_at_0[0x18];
	u8         port_num[0x1];
	u8         reserved_at_19[0x3];
	u8         vl[0x4];

	u8         reserved_at_20[0xa0];
};

struct mlx5_ifc_db_bf_congestion_event_bits {
	u8         event_subtype[0x8];
	u8         reserved_at_8[0x8];
	u8         congestion_level[0x8];
	u8         reserved_at_18[0x8];

	u8         reserved_at_20[0xa0];
};

struct mlx5_ifc_gpio_event_bits {
	u8         reserved_at_0[0x60];

	u8         gpio_event_hi[0x20];

	u8         gpio_event_lo[0x20];

	u8         reserved_at_a0[0x40];
};

struct mlx5_ifc_port_state_change_event_bits {
	u8         reserved_at_0[0x40];

	u8         port_num[0x4];
	u8         reserved_at_44[0x1c];

	u8         reserved_at_60[0x80];
};

struct mlx5_ifc_dropped_packet_logged_bits {
	u8         reserved_at_0[0xe0];
};

struct mlx5_ifc_default_timeout_bits {
	u8         to_multiplier[0x3];
	u8         reserved_at_3[0x9];
	u8         to_value[0x14];
};

struct mlx5_ifc_dtor_reg_bits {
	u8         reserved_at_0[0x20];

	struct mlx5_ifc_default_timeout_bits pcie_toggle_to;

	u8         reserved_at_40[0x60];

	struct mlx5_ifc_default_timeout_bits health_poll_to;

	struct mlx5_ifc_default_timeout_bits full_crdump_to;

	struct mlx5_ifc_default_timeout_bits fw_reset_to;

	struct mlx5_ifc_default_timeout_bits flush_on_err_to;

	struct mlx5_ifc_default_timeout_bits pci_sync_update_to;

	struct mlx5_ifc_default_timeout_bits tear_down_to;

	struct mlx5_ifc_default_timeout_bits fsm_reactivate_to;

	struct mlx5_ifc_default_timeout_bits reclaim_pages_to;

	struct mlx5_ifc_default_timeout_bits reclaim_vfs_pages_to;

	u8         reserved_at_1c0[0x40];
};

enum {
	MLX5_CQ_ERROR_SYNDROME_CQ_OVERRUN                 = 0x1,
	MLX5_CQ_ERROR_SYNDROME_CQ_ACCESS_VIOLATION_ERROR  = 0x2,
};

struct mlx5_ifc_cq_error_bits {
	u8         reserved_at_0[0x8];
	u8         cqn[0x18];

	u8         reserved_at_20[0x20];

	u8         reserved_at_40[0x18];
	u8         syndrome[0x8];

	u8         reserved_at_60[0x80];
};

struct mlx5_ifc_rdma_page_fault_event_bits {
	u8         bytes_committed[0x20];

	u8         r_key[0x20];

	u8         reserved_at_40[0x10];
	u8         packet_len[0x10];

	u8         rdma_op_len[0x20];

	u8         rdma_va[0x40];

	u8         reserved_at_c0[0x5];
	u8         rdma[0x1];
	u8         write[0x1];
	u8         requestor[0x1];
	u8         qp_number[0x18];
};

struct mlx5_ifc_wqe_associated_page_fault_event_bits {
	u8         bytes_committed[0x20];

	u8         reserved_at_20[0x10];
	u8         wqe_index[0x10];

	u8         reserved_at_40[0x10];
	u8         len[0x10];

	u8         reserved_at_60[0x60];

	u8         reserved_at_c0[0x5];
	u8         rdma[0x1];
	u8         write_read[0x1];
	u8         requestor[0x1];
	u8         qpn[0x18];
};

struct mlx5_ifc_qp_events_bits {
	u8         reserved_at_0[0xa0];

	u8         type[0x8];
	u8         reserved_at_a8[0x18];

	u8         reserved_at_c0[0x8];
	u8         qpn_rqn_sqn[0x18];
};

struct mlx5_ifc_dct_events_bits {
	u8         reserved_at_0[0xc0];

	u8         reserved_at_c0[0x8];
	u8         dct_number[0x18];
};

struct mlx5_ifc_comp_event_bits {
	u8         reserved_at_0[0xc0];

	u8         reserved_at_c0[0x8];
	u8         cq_number[0x18];
};

enum {
	MLX5_QPC_STATE_RST        = 0x0,
	MLX5_QPC_STATE_INIT       = 0x1,
	MLX5_QPC_STATE_RTR        = 0x2,
	MLX5_QPC_STATE_RTS        = 0x3,
	MLX5_QPC_STATE_SQER       = 0x4,
	MLX5_QPC_STATE_ERR        = 0x6,
	MLX5_QPC_STATE_SQD        = 0x7,
	MLX5_QPC_STATE_SUSPENDED  = 0x9,
};

enum {
	MLX5_QPC_ST_RC            = 0x0,
	MLX5_QPC_ST_UC            = 0x1,
	MLX5_QPC_ST_UD            = 0x2,
	MLX5_QPC_ST_XRC           = 0x3,
	MLX5_QPC_ST_DCI           = 0x5,
	MLX5_QPC_ST_QP0           = 0x7,
	MLX5_QPC_ST_QP1           = 0x8,
	MLX5_QPC_ST_RAW_DATAGRAM  = 0x9,
	MLX5_QPC_ST_REG_UMR       = 0xc,
};

enum {
	MLX5_QPC_PM_STATE_ARMED     = 0x0,
	MLX5_QPC_PM_STATE_REARM     = 0x1,
	MLX5_QPC_PM_STATE_RESERVED  = 0x2,
	MLX5_QPC_PM_STATE_MIGRATED  = 0x3,
};

enum {
	MLX5_QPC_OFFLOAD_TYPE_RNDV  = 0x1,
};

enum {
	MLX5_QPC_END_PADDING_MODE_SCATTER_AS_IS                = 0x0,
	MLX5_QPC_END_PADDING_MODE_PAD_TO_CACHE_LINE_ALIGNMENT  = 0x1,
};

enum {
	MLX5_QPC_MTU_256_BYTES        = 0x1,
	MLX5_QPC_MTU_512_BYTES        = 0x2,
	MLX5_QPC_MTU_1K_BYTES         = 0x3,
	MLX5_QPC_MTU_2K_BYTES         = 0x4,
	MLX5_QPC_MTU_4K_BYTES         = 0x5,
	MLX5_QPC_MTU_RAW_ETHERNET_QP  = 0x7,
};

enum {
	MLX5_QPC_ATOMIC_MODE_IB_SPEC     = 0x1,
	MLX5_QPC_ATOMIC_MODE_ONLY_8B     = 0x2,
	MLX5_QPC_ATOMIC_MODE_UP_TO_8B    = 0x3,
	MLX5_QPC_ATOMIC_MODE_UP_TO_16B   = 0x4,
	MLX5_QPC_ATOMIC_MODE_UP_TO_32B   = 0x5,
	MLX5_QPC_ATOMIC_MODE_UP_TO_64B   = 0x6,
	MLX5_QPC_ATOMIC_MODE_UP_TO_128B  = 0x7,
	MLX5_QPC_ATOMIC_MODE_UP_TO_256B  = 0x8,
};

enum {
	MLX5_QPC_CS_REQ_DISABLE    = 0x0,
	MLX5_QPC_CS_REQ_UP_TO_32B  = 0x11,
	MLX5_QPC_CS_REQ_UP_TO_64B  = 0x22,
};

enum {
	MLX5_QPC_CS_RES_DISABLE    = 0x0,
	MLX5_QPC_CS_RES_UP_TO_32B  = 0x1,
	MLX5_QPC_CS_RES_UP_TO_64B  = 0x2,
};

enum {
	MLX5_TIMESTAMP_FORMAT_FREE_RUNNING = 0x0,
	MLX5_TIMESTAMP_FORMAT_DEFAULT      = 0x1,
	MLX5_TIMESTAMP_FORMAT_REAL_TIME    = 0x2,
};

struct mlx5_ifc_qpc_bits {
	u8         state[0x4];
	u8         lag_tx_port_affinity[0x4];
	u8         st[0x8];
	u8         reserved_at_10[0x2];
	u8	   isolate_vl_tc[0x1];
	u8         pm_state[0x2];
	u8         reserved_at_15[0x1];
	u8         req_e2e_credit_mode[0x2];
	u8         offload_type[0x4];
	u8         end_padding_mode[0x2];
	u8         reserved_at_1e[0x2];

	u8         wq_signature[0x1];
	u8         block_lb_mc[0x1];
	u8         atomic_like_write_en[0x1];
	u8         latency_sensitive[0x1];
	u8         reserved_at_24[0x1];
	u8         drain_sigerr[0x1];
	u8         reserved_at_26[0x2];
	u8         pd[0x18];

	u8         mtu[0x3];
	u8         log_msg_max[0x5];
	u8         reserved_at_48[0x1];
	u8         log_rq_size[0x4];
	u8         log_rq_stride[0x3];
	u8         no_sq[0x1];
	u8         log_sq_size[0x4];
	u8         reserved_at_55[0x3];
	u8	   ts_format[0x2];
	u8         reserved_at_5a[0x1];
	u8         rlky[0x1];
	u8         ulp_stateless_offload_mode[0x4];

	u8         counter_set_id[0x8];
	u8         uar_page[0x18];

	u8         reserved_at_80[0x8];
	u8         user_index[0x18];

	u8         reserved_at_a0[0x3];
	u8         log_page_size[0x5];
	u8         remote_qpn[0x18];

	struct mlx5_ifc_ads_bits primary_address_path;

	struct mlx5_ifc_ads_bits secondary_address_path;

	u8         log_ack_req_freq[0x4];
	u8         reserved_at_384[0x4];
	u8         log_sra_max[0x3];
	u8         reserved_at_38b[0x2];
	u8         retry_count[0x3];
	u8         rnr_retry[0x3];
	u8         reserved_at_393[0x1];
	u8         fre[0x1];
	u8         cur_rnr_retry[0x3];
	u8         cur_retry_count[0x3];
	u8         reserved_at_39b[0x5];

	u8         reserved_at_3a0[0x20];

	u8         reserved_at_3c0[0x8];
	u8         next_send_psn[0x18];

	u8         reserved_at_3e0[0x3];
	u8	   log_num_dci_stream_channels[0x5];
	u8         cqn_snd[0x18];

	u8         reserved_at_400[0x3];
	u8	   log_num_dci_errored_streams[0x5];
	u8         deth_sqpn[0x18];

	u8         reserved_at_420[0x20];

	u8         reserved_at_440[0x8];
	u8         last_acked_psn[0x18];

	u8         reserved_at_460[0x8];
	u8         ssn[0x18];

	u8         reserved_at_480[0x8];
	u8         log_rra_max[0x3];
	u8         reserved_at_48b[0x1];
	u8         atomic_mode[0x4];
	u8         rre[0x1];
	u8         rwe[0x1];
	u8         rae[0x1];
	u8         reserved_at_493[0x1];
	u8         page_offset[0x6];
	u8         reserved_at_49a[0x3];
	u8         cd_slave_receive[0x1];
	u8         cd_slave_send[0x1];
	u8         cd_master[0x1];

	u8         reserved_at_4a0[0x3];
	u8         min_rnr_nak[0x5];
	u8         next_rcv_psn[0x18];

	u8         reserved_at_4c0[0x8];
	u8         xrcd[0x18];

	u8         reserved_at_4e0[0x8];
	u8         cqn_rcv[0x18];

	u8         dbr_addr[0x40];

	u8         q_key[0x20];

	u8         reserved_at_560[0x5];
	u8         rq_type[0x3];
	u8         srqn_rmpn_xrqn[0x18];

	u8         reserved_at_580[0x8];
	u8         rmsn[0x18];

	u8         hw_sq_wqebb_counter[0x10];
	u8         sw_sq_wqebb_counter[0x10];

	u8         hw_rq_counter[0x20];

	u8         sw_rq_counter[0x20];

	u8         reserved_at_600[0x20];

	u8         reserved_at_620[0xf];
	u8         cgs[0x1];
	u8         cs_req[0x8];
	u8         cs_res[0x8];

	u8         dc_access_key[0x40];

	u8         reserved_at_680[0x3];
	u8         dbr_umem_valid[0x1];

	u8         reserved_at_684[0xbc];
};

struct mlx5_ifc_roce_addr_layout_bits {
	u8         source_l3_address[16][0x8];

	u8         reserved_at_80[0x3];
	u8         vlan_valid[0x1];
	u8         vlan_id[0xc];
	u8         source_mac_47_32[0x10];

	u8         source_mac_31_0[0x20];

	u8         reserved_at_c0[0x14];
	u8         roce_l3_type[0x4];
	u8         roce_version[0x8];

	u8         reserved_at_e0[0x20];
};

struct mlx5_ifc_shampo_cap_bits {
	u8    reserved_at_0[0x3];
	u8    shampo_log_max_reservation_size[0x5];
	u8    reserved_at_8[0x3];
	u8    shampo_log_min_reservation_size[0x5];
	u8    shampo_min_mss_size[0x10];

	u8    reserved_at_20[0x3];
	u8    shampo_max_log_headers_entry_size[0x5];
	u8    reserved_at_28[0x18];
	u8    reserved_at_40[0x7c0];
};

struct mlx5_ifc_nvmeotcp_cap_bits {
	u8    zerocopy[0x1];
	u8    crc_rx[0x1];
	u8    crc_tx[0x1];
	u8    reserved_at_3[0x15];
	u8    version[0x8];

	u8    reserved_at_20[0x13];
	u8    log_max_nvmeotcp_tag_buffer_table[0x5];
	u8    reserved_at_38[0x3];
	u8    log_max_nvmeotcp_tag_buffer_size[0x5];
	u8    reserved_at_40[0x7c0];
};

struct mlx5_ifc_crypto_cap_bits {
	u8    reserved_at_0[0x3];
	u8    synchronize_dek[0x1];
	u8    int_kek_manual[0x1];
	u8    int_kek_auto[0x1];
	u8    reserved_at_6[0x1a];

	u8    reserved_at_20[0x3];
	u8    log_dek_max_alloc[0x5];
	u8    reserved_at_28[0x3];
	u8    log_max_num_deks[0x5];
	u8    reserved_at_30[0x10];

	u8    reserved_at_40[0x20];

	u8    reserved_at_60[0x3];
	u8    log_dek_granularity[0x5];
	u8    reserved_at_68[0x3];
	u8    log_max_num_int_kek[0x5];
	u8    sw_wrapped_dek[0x10];

	u8    reserved_at_80[0x780];
};

union mlx5_ifc_hca_cap_union_bits {
	struct mlx5_ifc_cmd_hca_cap_bits cmd_hca_cap;
	struct mlx5_ifc_cmd_hca_cap_2_bits cmd_hca_cap_2;
	struct mlx5_ifc_odp_cap_bits odp_cap;
	struct mlx5_ifc_atomic_caps_bits atomic_caps;
	struct mlx5_ifc_roce_cap_bits roce_cap;
	struct mlx5_ifc_per_protocol_networking_offload_caps_bits per_protocol_networking_offload_caps;
	struct mlx5_ifc_flow_table_nic_cap_bits flow_table_nic_cap;
	struct mlx5_ifc_flow_table_eswitch_cap_bits flow_table_eswitch_cap;
	struct mlx5_ifc_e_switch_cap_bits e_switch_cap;
	struct mlx5_ifc_port_selection_cap_bits port_selection_cap;
	struct mlx5_ifc_vector_calc_cap_bits vector_calc_cap;
	struct mlx5_ifc_qos_cap_bits qos_cap;
	struct mlx5_ifc_debug_cap_bits debug_cap;
	struct mlx5_ifc_fpga_cap_bits fpga_cap;
	struct mlx5_ifc_tls_cap_bits tls_cap;
	struct mlx5_ifc_device_mem_cap_bits device_mem_cap;
	struct mlx5_ifc_virtio_emulation_cap_bits virtio_emulation_cap;
	struct mlx5_ifc_shampo_cap_bits shampo_cap;
<<<<<<< HEAD
	struct mlx5_ifc_macsec_cap_bits macsec_cap;
=======
	struct mlx5_ifc_nvmeotcp_cap_bits nvmeotcp_cap;
	struct mlx5_ifc_crypto_cap_bits crypto_cap;
>>>>>>> 4ced81c0
	u8         reserved_at_0[0x8000];
};

enum {
	MLX5_FLOW_CONTEXT_ACTION_ALLOW     = 0x1,
	MLX5_FLOW_CONTEXT_ACTION_DROP      = 0x2,
	MLX5_FLOW_CONTEXT_ACTION_FWD_DEST  = 0x4,
	MLX5_FLOW_CONTEXT_ACTION_COUNT     = 0x8,
	MLX5_FLOW_CONTEXT_ACTION_PACKET_REFORMAT = 0x10,
	MLX5_FLOW_CONTEXT_ACTION_DECAP     = 0x20,
	MLX5_FLOW_CONTEXT_ACTION_MOD_HDR   = 0x40,
	MLX5_FLOW_CONTEXT_ACTION_VLAN_POP  = 0x80,
	MLX5_FLOW_CONTEXT_ACTION_VLAN_PUSH = 0x100,
	MLX5_FLOW_CONTEXT_ACTION_VLAN_POP_2  = 0x400,
	MLX5_FLOW_CONTEXT_ACTION_VLAN_PUSH_2 = 0x800,
	MLX5_FLOW_CONTEXT_ACTION_CRYPTO_DECRYPT = 0x1000,
	MLX5_FLOW_CONTEXT_ACTION_CRYPTO_ENCRYPT = 0x2000,
	MLX5_FLOW_CONTEXT_ACTION_EXECUTE_ASO = 0x4000,
};

enum {
	MLX5_FLOW_CONTEXT_FLOW_SOURCE_ANY_VPORT         = 0x0,
	MLX5_FLOW_CONTEXT_FLOW_SOURCE_UPLINK            = 0x1,
	MLX5_FLOW_CONTEXT_FLOW_SOURCE_LOCAL_VPORT       = 0x2,
};

enum {
	MLX5_FLOW_CONTEXT_ENCRYPT_DECRYPT_TYPE_IPSEC   = 0x0,
	MLX5_FLOW_CONTEXT_ENCRYPT_DECRYPT_TYPE_MACSEC  = 0x1,
};

struct mlx5_ifc_vlan_bits {
	u8         ethtype[0x10];
	u8         prio[0x3];
	u8         cfi[0x1];
	u8         vid[0xc];
};

enum {
	MLX5_FLOW_METER_COLOR_RED	= 0x0,
	MLX5_FLOW_METER_COLOR_YELLOW	= 0x1,
	MLX5_FLOW_METER_COLOR_GREEN	= 0x2,
	MLX5_FLOW_METER_COLOR_UNDEFINED	= 0x3,
};

enum {
	MLX5_EXE_ASO_FLOW_METER		= 0x2,
};

struct mlx5_ifc_exe_aso_ctrl_flow_meter_bits {
	u8        return_reg_id[0x4];
	u8        aso_type[0x4];
	u8        reserved_at_8[0x14];
	u8        action[0x1];
	u8        init_color[0x2];
	u8        meter_id[0x1];
};

union mlx5_ifc_exe_aso_ctrl {
	struct mlx5_ifc_exe_aso_ctrl_flow_meter_bits exe_aso_ctrl_flow_meter;
};

struct mlx5_ifc_execute_aso_bits {
	u8        valid[0x1];
	u8        reserved_at_1[0x7];
	u8        aso_object_id[0x18];

	union mlx5_ifc_exe_aso_ctrl exe_aso_ctrl;
};

struct mlx5_ifc_flow_context_bits {
	struct mlx5_ifc_vlan_bits push_vlan;

	u8         group_id[0x20];

	u8         reserved_at_40[0x8];
	u8         flow_tag[0x18];

	u8         reserved_at_60[0x10];
	u8         action[0x10];

	u8         extended_destination[0x1];
	u8         reserved_at_81[0x1];
	u8         flow_source[0x2];
	u8         encrypt_decrypt_type[0x4];
	u8         destination_list_size[0x18];

	u8         reserved_at_a0[0x8];
	u8         flow_counter_list_size[0x18];

	u8         packet_reformat_id[0x20];

	u8         modify_header_id[0x20];

	struct mlx5_ifc_vlan_bits push_vlan_2;

	u8         encrypt_decrypt_obj_id[0x20];
	u8         reserved_at_140[0xc0];

	struct mlx5_ifc_fte_match_param_bits match_value;

	struct mlx5_ifc_execute_aso_bits execute_aso[4];

	u8         reserved_at_1300[0x500];

	union mlx5_ifc_dest_format_struct_flow_counter_list_auto_bits destination[];
};

enum {
	MLX5_XRC_SRQC_STATE_GOOD   = 0x0,
	MLX5_XRC_SRQC_STATE_ERROR  = 0x1,
};

struct mlx5_ifc_xrc_srqc_bits {
	u8         state[0x4];
	u8         log_xrc_srq_size[0x4];
	u8         reserved_at_8[0x18];

	u8         wq_signature[0x1];
	u8         cont_srq[0x1];
	u8         reserved_at_22[0x1];
	u8         rlky[0x1];
	u8         basic_cyclic_rcv_wqe[0x1];
	u8         log_rq_stride[0x3];
	u8         xrcd[0x18];

	u8         page_offset[0x6];
	u8         reserved_at_46[0x1];
	u8         dbr_umem_valid[0x1];
	u8         cqn[0x18];

	u8         reserved_at_60[0x20];

	u8         user_index_equal_xrc_srqn[0x1];
	u8         reserved_at_81[0x1];
	u8         log_page_size[0x6];
	u8         user_index[0x18];

	u8         reserved_at_a0[0x20];

	u8         reserved_at_c0[0x8];
	u8         pd[0x18];

	u8         lwm[0x10];
	u8         wqe_cnt[0x10];

	u8         reserved_at_100[0x40];

	u8         db_record_addr_h[0x20];

	u8         db_record_addr_l[0x1e];
	u8         reserved_at_17e[0x2];

	u8         reserved_at_180[0x80];
};

struct mlx5_ifc_vnic_diagnostic_statistics_bits {
	u8         counter_error_queues[0x20];

	u8         total_error_queues[0x20];

	u8         send_queue_priority_update_flow[0x20];

	u8         reserved_at_60[0x20];

	u8         nic_receive_steering_discard[0x40];

	u8         receive_discard_vport_down[0x40];

	u8         transmit_discard_vport_down[0x40];

	u8         async_eq_overrun[0x20];

	u8         comp_eq_overrun[0x20];

	u8         reserved_at_180[0x20];

	u8         invalid_command[0x20];

	u8         quota_exceeded_command[0x20];

	u8         internal_rq_out_of_buffer[0x20];

	u8         cq_overrun[0x20];

	u8         reserved_at_220[0xde0];
};

struct mlx5_ifc_traffic_counter_bits {
	u8         packets[0x40];

	u8         octets[0x40];
};

struct mlx5_ifc_tisc_bits {
	u8         strict_lag_tx_port_affinity[0x1];
	u8         tls_en[0x1];
	u8         reserved_at_2[0x2];
	u8         lag_tx_port_affinity[0x04];

	u8         reserved_at_8[0x4];
	u8         prio[0x4];
	u8         reserved_at_10[0x10];

	u8         reserved_at_20[0x100];

	u8         reserved_at_120[0x8];
	u8         transport_domain[0x18];

	u8         reserved_at_140[0x8];
	u8         underlay_qpn[0x18];

	u8         reserved_at_160[0x8];
	u8         pd[0x18];

	u8         reserved_at_180[0x380];
};

enum {
	MLX5_TIRC_DISP_TYPE_DIRECT    = 0x0,
	MLX5_TIRC_DISP_TYPE_INDIRECT  = 0x1,
};

enum {
	MLX5_TIRC_PACKET_MERGE_MASK_IPV4_LRO  = BIT(0),
	MLX5_TIRC_PACKET_MERGE_MASK_IPV6_LRO  = BIT(1),
};

enum {
	MLX5_RX_HASH_FN_NONE           = 0x0,
	MLX5_RX_HASH_FN_INVERTED_XOR8  = 0x1,
	MLX5_RX_HASH_FN_TOEPLITZ       = 0x2,
};

enum {
	MLX5_TIRC_SELF_LB_BLOCK_BLOCK_UNICAST    = 0x1,
	MLX5_TIRC_SELF_LB_BLOCK_BLOCK_MULTICAST  = 0x2,
};

struct mlx5_ifc_tirc_bits {
	u8         reserved_at_0[0x20];

	u8         disp_type[0x4];
	u8         tls_en[0x1];
	u8         nvmeotcp_zero_copy_en[0x1];
	u8         nvmeotcp_crc_en[0x1];
	u8         reserved_at_27[0x19];

	u8         reserved_at_40[0x40];

	u8         reserved_at_80[0x4];
	u8         lro_timeout_period_usecs[0x10];
	u8         packet_merge_mask[0x4];
	u8         lro_max_ip_payload_size[0x8];

	u8         reserved_at_a0[0x40];

	u8         reserved_at_e0[0x8];
	u8         inline_rqn[0x18];

	u8         rx_hash_symmetric[0x1];
	u8         reserved_at_101[0x1];
	u8         tunneled_offload_en[0x1];
	u8         reserved_at_103[0x5];
	u8         indirect_table[0x18];

	u8         rx_hash_fn[0x4];
	u8         reserved_at_124[0x2];
	u8         self_lb_block[0x2];
	u8         transport_domain[0x18];

	u8         rx_hash_toeplitz_key[10][0x20];

	struct mlx5_ifc_rx_hash_field_select_bits rx_hash_field_selector_outer;

	struct mlx5_ifc_rx_hash_field_select_bits rx_hash_field_selector_inner;

	u8         nvmeotcp_tag_buffer_table_id[0x20];
	u8         reserved_at_2e0[0x4a0];
};

enum {
	MLX5_SRQC_STATE_GOOD   = 0x0,
	MLX5_SRQC_STATE_ERROR  = 0x1,
};

struct mlx5_ifc_srqc_bits {
	u8         state[0x4];
	u8         log_srq_size[0x4];
	u8         reserved_at_8[0x18];

	u8         wq_signature[0x1];
	u8         cont_srq[0x1];
	u8         reserved_at_22[0x1];
	u8         rlky[0x1];
	u8         reserved_at_24[0x1];
	u8         log_rq_stride[0x3];
	u8         xrcd[0x18];

	u8         page_offset[0x6];
	u8         reserved_at_46[0x2];
	u8         cqn[0x18];

	u8         reserved_at_60[0x20];

	u8         reserved_at_80[0x2];
	u8         log_page_size[0x6];
	u8         reserved_at_88[0x18];

	u8         reserved_at_a0[0x20];

	u8         reserved_at_c0[0x8];
	u8         pd[0x18];

	u8         lwm[0x10];
	u8         wqe_cnt[0x10];

	u8         reserved_at_100[0x40];

	u8         dbr_addr[0x40];

	u8         reserved_at_180[0x80];
};

enum {
	MLX5_SQC_STATE_RST  = 0x0,
	MLX5_SQC_STATE_RDY  = 0x1,
	MLX5_SQC_STATE_ERR  = 0x3,
};

struct mlx5_ifc_sqc_bits {
	u8         rlky[0x1];
	u8         cd_master[0x1];
	u8         fre[0x1];
	u8         flush_in_error_en[0x1];
	u8         allow_multi_pkt_send_wqe[0x1];
	u8	   min_wqe_inline_mode[0x3];
	u8         state[0x4];
	u8         reg_umr[0x1];
	u8         allow_swp[0x1];
	u8         hairpin[0x1];
	u8         reserved_at_f[0xb];
	u8	   ts_format[0x2];
	u8	   reserved_at_1c[0x4];

	u8         reserved_at_20[0x8];
	u8         user_index[0x18];

	u8         reserved_at_40[0x8];
	u8         cqn[0x18];

	u8         reserved_at_60[0x8];
	u8         hairpin_peer_rq[0x18];

	u8         reserved_at_80[0x10];
	u8         hairpin_peer_vhca[0x10];

	u8         reserved_at_a0[0x20];

	u8         reserved_at_c0[0x8];
	u8         ts_cqe_to_dest_cqn[0x18];

	u8         reserved_at_e0[0x10];
	u8         packet_pacing_rate_limit_index[0x10];
	u8         tis_lst_sz[0x10];
	u8         qos_queue_group_id[0x10];

	u8         reserved_at_120[0x40];

	u8         reserved_at_160[0x8];
	u8         tis_num_0[0x18];

	struct mlx5_ifc_wq_bits wq;
};

enum {
	SCHEDULING_CONTEXT_ELEMENT_TYPE_TSAR = 0x0,
	SCHEDULING_CONTEXT_ELEMENT_TYPE_VPORT = 0x1,
	SCHEDULING_CONTEXT_ELEMENT_TYPE_VPORT_TC = 0x2,
	SCHEDULING_CONTEXT_ELEMENT_TYPE_PARA_VPORT_TC = 0x3,
	SCHEDULING_CONTEXT_ELEMENT_TYPE_QUEUE_GROUP = 0x4,
};

enum {
	ELEMENT_TYPE_CAP_MASK_TASR		= 1 << 0,
	ELEMENT_TYPE_CAP_MASK_VPORT		= 1 << 1,
	ELEMENT_TYPE_CAP_MASK_VPORT_TC		= 1 << 2,
	ELEMENT_TYPE_CAP_MASK_PARA_VPORT_TC	= 1 << 3,
};

struct mlx5_ifc_scheduling_context_bits {
	u8         element_type[0x8];
	u8         reserved_at_8[0x18];

	u8         element_attributes[0x20];

	u8         parent_element_id[0x20];

	u8         reserved_at_60[0x40];

	u8         bw_share[0x20];

	u8         max_average_bw[0x20];

	u8         reserved_at_e0[0x120];
};

struct mlx5_ifc_rqtc_bits {
	u8    reserved_at_0[0xa0];

	u8    reserved_at_a0[0x5];
	u8    list_q_type[0x3];
	u8    reserved_at_a8[0x8];
	u8    rqt_max_size[0x10];

	u8    rq_vhca_id_format[0x1];
	u8    reserved_at_c1[0xf];
	u8    rqt_actual_size[0x10];

	u8    reserved_at_e0[0x6a0];

	struct mlx5_ifc_rq_num_bits rq_num[];
};

enum {
	MLX5_RQC_MEM_RQ_TYPE_MEMORY_RQ_INLINE  = 0x0,
	MLX5_RQC_MEM_RQ_TYPE_MEMORY_RQ_RMP     = 0x1,
};

enum {
	MLX5_RQC_STATE_RST  = 0x0,
	MLX5_RQC_STATE_RDY  = 0x1,
	MLX5_RQC_STATE_ERR  = 0x3,
};

enum {
	MLX5_RQC_SHAMPO_NO_MATCH_ALIGNMENT_GRANULARITY_BYTE    = 0x0,
	MLX5_RQC_SHAMPO_NO_MATCH_ALIGNMENT_GRANULARITY_STRIDE  = 0x1,
	MLX5_RQC_SHAMPO_NO_MATCH_ALIGNMENT_GRANULARITY_PAGE    = 0x2,
};

enum {
	MLX5_RQC_SHAMPO_MATCH_CRITERIA_TYPE_NO_MATCH    = 0x0,
	MLX5_RQC_SHAMPO_MATCH_CRITERIA_TYPE_EXTENDED    = 0x1,
	MLX5_RQC_SHAMPO_MATCH_CRITERIA_TYPE_FIVE_TUPLE  = 0x2,
};

struct mlx5_ifc_rqc_bits {
	u8         rlky[0x1];
	u8	   delay_drop_en[0x1];
	u8         scatter_fcs[0x1];
	u8         vsd[0x1];
	u8         mem_rq_type[0x4];
	u8         state[0x4];
	u8         reserved_at_c[0x1];
	u8         flush_in_error_en[0x1];
	u8         hairpin[0x1];
	u8         reserved_at_f[0xb];
	u8	   ts_format[0x2];
	u8	   reserved_at_1c[0x4];

	u8         reserved_at_20[0x8];
	u8         user_index[0x18];

	u8         reserved_at_40[0x8];
	u8         cqn[0x18];

	u8         counter_set_id[0x8];
	u8         reserved_at_68[0x18];

	u8         reserved_at_80[0x8];
	u8         rmpn[0x18];

	u8         reserved_at_a0[0x8];
	u8         hairpin_peer_sq[0x18];

	u8         reserved_at_c0[0x10];
	u8         hairpin_peer_vhca[0x10];

	u8         reserved_at_e0[0x46];
	u8         shampo_no_match_alignment_granularity[0x2];
	u8         reserved_at_128[0x6];
	u8         shampo_match_criteria_type[0x2];
	u8         reservation_timeout[0x10];

	u8         reserved_at_140[0x40];

	struct mlx5_ifc_wq_bits wq;
};

enum {
	MLX5_RMPC_STATE_RDY  = 0x1,
	MLX5_RMPC_STATE_ERR  = 0x3,
};

struct mlx5_ifc_rmpc_bits {
	u8         reserved_at_0[0x8];
	u8         state[0x4];
	u8         reserved_at_c[0x14];

	u8         basic_cyclic_rcv_wqe[0x1];
	u8         reserved_at_21[0x1f];

	u8         reserved_at_40[0x140];

	struct mlx5_ifc_wq_bits wq;
};

enum {
	VHCA_ID_TYPE_HW = 0,
	VHCA_ID_TYPE_SW = 1,
};

struct mlx5_ifc_nic_vport_context_bits {
	u8         reserved_at_0[0x5];
	u8         min_wqe_inline_mode[0x3];
	u8         reserved_at_8[0x15];
	u8         disable_mc_local_lb[0x1];
	u8         disable_uc_local_lb[0x1];
	u8         roce_en[0x1];

	u8         arm_change_event[0x1];
	u8         reserved_at_21[0x1a];
	u8         event_on_mtu[0x1];
	u8         event_on_promisc_change[0x1];
	u8         event_on_vlan_change[0x1];
	u8         event_on_mc_address_change[0x1];
	u8         event_on_uc_address_change[0x1];

	u8         vhca_id_type[0x1];
	u8         reserved_at_41[0xb];
	u8	   affiliation_criteria[0x4];
	u8	   affiliated_vhca_id[0x10];

	u8	   reserved_at_60[0xd0];

	u8         mtu[0x10];

	u8         system_image_guid[0x40];
	u8         port_guid[0x40];
	u8         node_guid[0x40];

	u8         reserved_at_200[0x140];
	u8         qkey_violation_counter[0x10];
	u8         reserved_at_350[0x430];

	u8         promisc_uc[0x1];
	u8         promisc_mc[0x1];
	u8         promisc_all[0x1];
	u8         reserved_at_783[0x2];
	u8         allowed_list_type[0x3];
	u8         reserved_at_788[0xc];
	u8         allowed_list_size[0xc];

	struct mlx5_ifc_mac_address_layout_bits permanent_address;

	u8         reserved_at_7e0[0x20];

	u8         current_uc_mac_address[][0x40];
};

enum {
	MLX5_MKC_ACCESS_MODE_PA    = 0x0,
	MLX5_MKC_ACCESS_MODE_MTT   = 0x1,
	MLX5_MKC_ACCESS_MODE_KLMS  = 0x2,
	MLX5_MKC_ACCESS_MODE_KSM   = 0x3,
	MLX5_MKC_ACCESS_MODE_SW_ICM = 0x4,
	MLX5_MKC_ACCESS_MODE_MEMIC = 0x5,
};

struct mlx5_ifc_mkc_bits {
	u8         reserved_at_0[0x1];
	u8         free[0x1];
	u8         reserved_at_2[0x1];
	u8         access_mode_4_2[0x3];
	u8         reserved_at_6[0x7];
	u8         relaxed_ordering_write[0x1];
	u8         reserved_at_e[0x1];
	u8         small_fence_on_rdma_read_response[0x1];
	u8         umr_en[0x1];
	u8         a[0x1];
	u8         rw[0x1];
	u8         rr[0x1];
	u8         lw[0x1];
	u8         lr[0x1];
	u8         access_mode_1_0[0x2];
	u8         reserved_at_18[0x8];

	u8         qpn[0x18];
	u8         mkey_7_0[0x8];

	u8         reserved_at_40[0x20];

	u8         length64[0x1];
	u8         bsf_en[0x1];
	u8         sync_umr[0x1];
	u8         reserved_at_63[0x2];
	u8         expected_sigerr_count[0x1];
	u8         reserved_at_66[0x1];
	u8         en_rinval[0x1];
	u8         pd[0x18];

	u8         start_addr[0x40];

	u8         len[0x40];

	u8         bsf_octword_size[0x20];

	u8         reserved_at_120[0x80];

	u8         translations_octword_size[0x20];

	u8         reserved_at_1c0[0x19];
	u8         relaxed_ordering_read[0x1];
	u8         reserved_at_1d9[0x1];
	u8         log_page_size[0x5];

	u8         reserved_at_1e0[0x20];
};

struct mlx5_ifc_pkey_bits {
	u8         reserved_at_0[0x10];
	u8         pkey[0x10];
};

struct mlx5_ifc_array128_auto_bits {
	u8         array128_auto[16][0x8];
};

struct mlx5_ifc_hca_vport_context_bits {
	u8         field_select[0x20];

	u8         reserved_at_20[0xe0];

	u8         sm_virt_aware[0x1];
	u8         has_smi[0x1];
	u8         has_raw[0x1];
	u8         grh_required[0x1];
	u8         reserved_at_104[0xc];
	u8         port_physical_state[0x4];
	u8         vport_state_policy[0x4];
	u8         port_state[0x4];
	u8         vport_state[0x4];

	u8         reserved_at_120[0x20];

	u8         system_image_guid[0x40];

	u8         port_guid[0x40];

	u8         node_guid[0x40];

	u8         cap_mask1[0x20];

	u8         cap_mask1_field_select[0x20];

	u8         cap_mask2[0x20];

	u8         cap_mask2_field_select[0x20];

	u8         reserved_at_280[0x80];

	u8         lid[0x10];
	u8         reserved_at_310[0x4];
	u8         init_type_reply[0x4];
	u8         lmc[0x3];
	u8         subnet_timeout[0x5];

	u8         sm_lid[0x10];
	u8         sm_sl[0x4];
	u8         reserved_at_334[0xc];

	u8         qkey_violation_counter[0x10];
	u8         pkey_violation_counter[0x10];

	u8         reserved_at_360[0xca0];
};

struct mlx5_ifc_esw_vport_context_bits {
	u8         fdb_to_vport_reg_c[0x1];
	u8         reserved_at_1[0x2];
	u8         vport_svlan_strip[0x1];
	u8         vport_cvlan_strip[0x1];
	u8         vport_svlan_insert[0x1];
	u8         vport_cvlan_insert[0x2];
	u8         fdb_to_vport_reg_c_id[0x8];
	u8         reserved_at_10[0x10];

	u8         reserved_at_20[0x20];

	u8         svlan_cfi[0x1];
	u8         svlan_pcp[0x3];
	u8         svlan_id[0xc];
	u8         cvlan_cfi[0x1];
	u8         cvlan_pcp[0x3];
	u8         cvlan_id[0xc];

	u8         reserved_at_60[0x720];

	u8         sw_steering_vport_icm_address_rx[0x40];

	u8         sw_steering_vport_icm_address_tx[0x40];
};

enum {
	MLX5_EQC_STATUS_OK                = 0x0,
	MLX5_EQC_STATUS_EQ_WRITE_FAILURE  = 0xa,
};

enum {
	MLX5_EQC_ST_ARMED  = 0x9,
	MLX5_EQC_ST_FIRED  = 0xa,
};

struct mlx5_ifc_eqc_bits {
	u8         status[0x4];
	u8         reserved_at_4[0x9];
	u8         ec[0x1];
	u8         oi[0x1];
	u8         reserved_at_f[0x5];
	u8         st[0x4];
	u8         reserved_at_18[0x8];

	u8         reserved_at_20[0x20];

	u8         reserved_at_40[0x14];
	u8         page_offset[0x6];
	u8         reserved_at_5a[0x6];

	u8         reserved_at_60[0x3];
	u8         log_eq_size[0x5];
	u8         uar_page[0x18];

	u8         reserved_at_80[0x20];

	u8         reserved_at_a0[0x14];
	u8         intr[0xc];

	u8         reserved_at_c0[0x3];
	u8         log_page_size[0x5];
	u8         reserved_at_c8[0x18];

	u8         reserved_at_e0[0x60];

	u8         reserved_at_140[0x8];
	u8         consumer_counter[0x18];

	u8         reserved_at_160[0x8];
	u8         producer_counter[0x18];

	u8         reserved_at_180[0x80];
};

enum {
	MLX5_DCTC_STATE_ACTIVE    = 0x0,
	MLX5_DCTC_STATE_DRAINING  = 0x1,
	MLX5_DCTC_STATE_DRAINED   = 0x2,
};

enum {
	MLX5_DCTC_CS_RES_DISABLE    = 0x0,
	MLX5_DCTC_CS_RES_NA         = 0x1,
	MLX5_DCTC_CS_RES_UP_TO_64B  = 0x2,
};

enum {
	MLX5_DCTC_MTU_256_BYTES  = 0x1,
	MLX5_DCTC_MTU_512_BYTES  = 0x2,
	MLX5_DCTC_MTU_1K_BYTES   = 0x3,
	MLX5_DCTC_MTU_2K_BYTES   = 0x4,
	MLX5_DCTC_MTU_4K_BYTES   = 0x5,
};

struct mlx5_ifc_dctc_bits {
	u8         reserved_at_0[0x4];
	u8         state[0x4];
	u8         reserved_at_8[0x18];

	u8         reserved_at_20[0x8];
	u8         user_index[0x18];

	u8         reserved_at_40[0x8];
	u8         cqn[0x18];

	u8         counter_set_id[0x8];
	u8         atomic_mode[0x4];
	u8         rre[0x1];
	u8         rwe[0x1];
	u8         rae[0x1];
	u8         atomic_like_write_en[0x1];
	u8         latency_sensitive[0x1];
	u8         rlky[0x1];
	u8         free_ar[0x1];
	u8         reserved_at_73[0xd];

	u8         reserved_at_80[0x8];
	u8         cs_res[0x8];
	u8         reserved_at_90[0x3];
	u8         min_rnr_nak[0x5];
	u8         reserved_at_98[0x8];

	u8         reserved_at_a0[0x8];
	u8         srqn_xrqn[0x18];

	u8         reserved_at_c0[0x8];
	u8         pd[0x18];

	u8         tclass[0x8];
	u8         reserved_at_e8[0x4];
	u8         flow_label[0x14];

	u8         dc_access_key[0x40];

	u8         reserved_at_140[0x5];
	u8         mtu[0x3];
	u8         port[0x8];
	u8         pkey_index[0x10];

	u8         reserved_at_160[0x8];
	u8         my_addr_index[0x8];
	u8         reserved_at_170[0x8];
	u8         hop_limit[0x8];

	u8         dc_access_key_violation_count[0x20];

	u8         reserved_at_1a0[0x14];
	u8         dei_cfi[0x1];
	u8         eth_prio[0x3];
	u8         ecn[0x2];
	u8         dscp[0x6];

	u8         reserved_at_1c0[0x20];
	u8         ece[0x20];
};

enum {
	MLX5_CQC_STATUS_OK             = 0x0,
	MLX5_CQC_STATUS_CQ_OVERFLOW    = 0x9,
	MLX5_CQC_STATUS_CQ_WRITE_FAIL  = 0xa,
};

enum {
	MLX5_CQC_CQE_SZ_64_BYTES   = 0x0,
	MLX5_CQC_CQE_SZ_128_BYTES  = 0x1,
};

enum {
	MLX5_CQC_ST_SOLICITED_NOTIFICATION_REQUEST_ARMED  = 0x6,
	MLX5_CQC_ST_NOTIFICATION_REQUEST_ARMED            = 0x9,
	MLX5_CQC_ST_FIRED                                 = 0xa,
};

enum {
	MLX5_CQ_PERIOD_MODE_START_FROM_EQE = 0x0,
	MLX5_CQ_PERIOD_MODE_START_FROM_CQE = 0x1,
	MLX5_CQ_PERIOD_NUM_MODES
};

struct mlx5_ifc_cqc_bits {
	u8         status[0x4];
	u8         reserved_at_4[0x2];
	u8         dbr_umem_valid[0x1];
	u8         apu_cq[0x1];
	u8         cqe_sz[0x3];
	u8         cc[0x1];
	u8         reserved_at_c[0x1];
	u8         scqe_break_moderation_en[0x1];
	u8         oi[0x1];
	u8         cq_period_mode[0x2];
	u8         cqe_comp_en[0x1];
	u8         mini_cqe_res_format[0x2];
	u8         st[0x4];
	u8         reserved_at_18[0x6];
	u8         cqe_compression_layout[0x2];

	u8         reserved_at_20[0x20];

	u8         reserved_at_40[0x14];
	u8         page_offset[0x6];
	u8         reserved_at_5a[0x6];

	u8         reserved_at_60[0x3];
	u8         log_cq_size[0x5];
	u8         uar_page[0x18];

	u8         reserved_at_80[0x4];
	u8         cq_period[0xc];
	u8         cq_max_count[0x10];

	u8         c_eqn_or_apu_element[0x20];

	u8         reserved_at_c0[0x3];
	u8         log_page_size[0x5];
	u8         reserved_at_c8[0x18];

	u8         reserved_at_e0[0x20];

	u8         reserved_at_100[0x8];
	u8         last_notified_index[0x18];

	u8         reserved_at_120[0x8];
	u8         last_solicit_index[0x18];

	u8         reserved_at_140[0x8];
	u8         consumer_counter[0x18];

	u8         reserved_at_160[0x8];
	u8         producer_counter[0x18];

	u8         reserved_at_180[0x40];

	u8         dbr_addr[0x40];
};

union mlx5_ifc_cong_control_roce_ecn_auto_bits {
	struct mlx5_ifc_cong_control_802_1qau_rp_bits cong_control_802_1qau_rp;
	struct mlx5_ifc_cong_control_r_roce_ecn_rp_bits cong_control_r_roce_ecn_rp;
	struct mlx5_ifc_cong_control_r_roce_ecn_np_bits cong_control_r_roce_ecn_np;
	u8         reserved_at_0[0x800];
};

struct mlx5_ifc_query_adapter_param_block_bits {
	u8         reserved_at_0[0xc0];

	u8         reserved_at_c0[0x8];
	u8         ieee_vendor_id[0x18];

	u8         reserved_at_e0[0x10];
	u8         vsd_vendor_id[0x10];

	u8         vsd[208][0x8];

	u8         vsd_contd_psid[16][0x8];
};

enum {
	MLX5_XRQC_STATE_GOOD   = 0x0,
	MLX5_XRQC_STATE_ERROR  = 0x1,
};

enum {
	MLX5_XRQC_TOPOLOGY_NO_SPECIAL_TOPOLOGY = 0x0,
	MLX5_XRQC_TOPOLOGY_TAG_MATCHING        = 0x1,
};

enum {
	MLX5_XRQC_OFFLOAD_RNDV = 0x1,
};

struct mlx5_ifc_tag_matching_topology_context_bits {
	u8         log_matching_list_sz[0x4];
	u8         reserved_at_4[0xc];
	u8         append_next_index[0x10];

	u8         sw_phase_cnt[0x10];
	u8         hw_phase_cnt[0x10];

	u8         reserved_at_40[0x40];
};

struct mlx5_ifc_xrqc_bits {
	u8         state[0x4];
	u8         rlkey[0x1];
	u8         reserved_at_5[0xf];
	u8         topology[0x4];
	u8         reserved_at_18[0x4];
	u8         offload[0x4];

	u8         reserved_at_20[0x8];
	u8         user_index[0x18];

	u8         reserved_at_40[0x8];
	u8         cqn[0x18];

	u8         reserved_at_60[0xa0];

	struct mlx5_ifc_tag_matching_topology_context_bits tag_matching_topology_context;

	u8         reserved_at_180[0x280];

	struct mlx5_ifc_wq_bits wq;
};

union mlx5_ifc_modify_field_select_resize_field_select_auto_bits {
	struct mlx5_ifc_modify_field_select_bits modify_field_select;
	struct mlx5_ifc_resize_field_select_bits resize_field_select;
	u8         reserved_at_0[0x20];
};

union mlx5_ifc_field_select_802_1_r_roce_auto_bits {
	struct mlx5_ifc_field_select_802_1qau_rp_bits field_select_802_1qau_rp;
	struct mlx5_ifc_field_select_r_roce_rp_bits field_select_r_roce_rp;
	struct mlx5_ifc_field_select_r_roce_np_bits field_select_r_roce_np;
	u8         reserved_at_0[0x20];
};

union mlx5_ifc_eth_cntrs_grp_data_layout_auto_bits {
	struct mlx5_ifc_eth_802_3_cntrs_grp_data_layout_bits eth_802_3_cntrs_grp_data_layout;
	struct mlx5_ifc_eth_2863_cntrs_grp_data_layout_bits eth_2863_cntrs_grp_data_layout;
	struct mlx5_ifc_eth_2819_cntrs_grp_data_layout_bits eth_2819_cntrs_grp_data_layout;
	struct mlx5_ifc_eth_3635_cntrs_grp_data_layout_bits eth_3635_cntrs_grp_data_layout;
	struct mlx5_ifc_eth_extended_cntrs_grp_data_layout_bits eth_extended_cntrs_grp_data_layout;
	struct mlx5_ifc_eth_per_prio_grp_data_layout_bits eth_per_prio_grp_data_layout;
	struct mlx5_ifc_eth_per_tc_prio_grp_data_layout_bits eth_per_tc_prio_grp_data_layout;
	struct mlx5_ifc_eth_per_tc_congest_prio_grp_data_layout_bits eth_per_tc_congest_prio_grp_data_layout;
	struct mlx5_ifc_ib_port_cntrs_grp_data_layout_bits ib_port_cntrs_grp_data_layout;
	struct mlx5_ifc_phys_layer_cntrs_bits phys_layer_cntrs;
	struct mlx5_ifc_phys_layer_statistical_cntrs_bits phys_layer_statistical_cntrs;
	u8         reserved_at_0[0x7c0];
};

union mlx5_ifc_pcie_cntrs_grp_data_layout_auto_bits {
	struct mlx5_ifc_pcie_perf_cntrs_grp_data_layout_bits pcie_perf_cntrs_grp_data_layout;
	u8         reserved_at_0[0x7c0];
};

union mlx5_ifc_event_auto_bits {
	struct mlx5_ifc_comp_event_bits comp_event;
	struct mlx5_ifc_dct_events_bits dct_events;
	struct mlx5_ifc_qp_events_bits qp_events;
	struct mlx5_ifc_wqe_associated_page_fault_event_bits wqe_associated_page_fault_event;
	struct mlx5_ifc_rdma_page_fault_event_bits rdma_page_fault_event;
	struct mlx5_ifc_cq_error_bits cq_error;
	struct mlx5_ifc_dropped_packet_logged_bits dropped_packet_logged;
	struct mlx5_ifc_port_state_change_event_bits port_state_change_event;
	struct mlx5_ifc_gpio_event_bits gpio_event;
	struct mlx5_ifc_db_bf_congestion_event_bits db_bf_congestion_event;
	struct mlx5_ifc_stall_vl_event_bits stall_vl_event;
	struct mlx5_ifc_cmd_inter_comp_event_bits cmd_inter_comp_event;
	u8         reserved_at_0[0xe0];
};

struct mlx5_ifc_health_buffer_bits {
	u8         reserved_at_0[0x100];

	u8         assert_existptr[0x20];

	u8         assert_callra[0x20];

	u8         reserved_at_140[0x20];

	u8         time[0x20];

	u8         fw_version[0x20];

	u8         hw_id[0x20];

	u8         rfr[0x1];
	u8         reserved_at_1c1[0x3];
	u8         valid[0x1];
	u8         severity[0x3];
	u8         reserved_at_1c8[0x18];

	u8         irisc_index[0x8];
	u8         synd[0x8];
	u8         ext_synd[0x10];
};

struct mlx5_ifc_register_loopback_control_bits {
	u8         no_lb[0x1];
	u8         reserved_at_1[0x7];
	u8         port[0x8];
	u8         reserved_at_10[0x10];

	u8         reserved_at_20[0x60];
};

struct mlx5_ifc_vport_tc_element_bits {
	u8         traffic_class[0x4];
	u8         reserved_at_4[0xc];
	u8         vport_number[0x10];
};

struct mlx5_ifc_vport_element_bits {
	u8         reserved_at_0[0x10];
	u8         vport_number[0x10];
};

enum {
	TSAR_ELEMENT_TSAR_TYPE_DWRR = 0x0,
	TSAR_ELEMENT_TSAR_TYPE_ROUND_ROBIN = 0x1,
	TSAR_ELEMENT_TSAR_TYPE_ETS = 0x2,
};

struct mlx5_ifc_tsar_element_bits {
	u8         reserved_at_0[0x8];
	u8         tsar_type[0x8];
	u8         reserved_at_10[0x10];
};

enum {
	MLX5_TEARDOWN_HCA_OUT_FORCE_STATE_SUCCESS = 0x0,
	MLX5_TEARDOWN_HCA_OUT_FORCE_STATE_FAIL = 0x1,
};

struct mlx5_ifc_teardown_hca_out_bits {
	u8         status[0x8];
	u8         reserved_at_8[0x18];

	u8         syndrome[0x20];

	u8         reserved_at_40[0x3f];

	u8         state[0x1];
};

enum {
	MLX5_TEARDOWN_HCA_IN_PROFILE_GRACEFUL_CLOSE  = 0x0,
	MLX5_TEARDOWN_HCA_IN_PROFILE_FORCE_CLOSE     = 0x1,
	MLX5_TEARDOWN_HCA_IN_PROFILE_PREPARE_FAST_TEARDOWN = 0x2,
};

struct mlx5_ifc_teardown_hca_in_bits {
	u8         opcode[0x10];
	u8         reserved_at_10[0x10];

	u8         reserved_at_20[0x10];
	u8         op_mod[0x10];

	u8         reserved_at_40[0x10];
	u8         profile[0x10];

	u8         reserved_at_60[0x20];
};

struct mlx5_ifc_sqerr2rts_qp_out_bits {
	u8         status[0x8];
	u8         reserved_at_8[0x18];

	u8         syndrome[0x20];

	u8         reserved_at_40[0x40];
};

struct mlx5_ifc_sqerr2rts_qp_in_bits {
	u8         opcode[0x10];
	u8         uid[0x10];

	u8         reserved_at_20[0x10];
	u8         op_mod[0x10];

	u8         reserved_at_40[0x8];
	u8         qpn[0x18];

	u8         reserved_at_60[0x20];

	u8         opt_param_mask[0x20];

	u8         reserved_at_a0[0x20];

	struct mlx5_ifc_qpc_bits qpc;

	u8         reserved_at_800[0x80];
};

struct mlx5_ifc_sqd2rts_qp_out_bits {
	u8         status[0x8];
	u8         reserved_at_8[0x18];

	u8         syndrome[0x20];

	u8         reserved_at_40[0x40];
};

struct mlx5_ifc_sqd2rts_qp_in_bits {
	u8         opcode[0x10];
	u8         uid[0x10];

	u8         reserved_at_20[0x10];
	u8         op_mod[0x10];

	u8         reserved_at_40[0x8];
	u8         qpn[0x18];

	u8         reserved_at_60[0x20];

	u8         opt_param_mask[0x20];

	u8         reserved_at_a0[0x20];

	struct mlx5_ifc_qpc_bits qpc;

	u8         reserved_at_800[0x80];
};

struct mlx5_ifc_set_roce_address_out_bits {
	u8         status[0x8];
	u8         reserved_at_8[0x18];

	u8         syndrome[0x20];

	u8         reserved_at_40[0x40];
};

struct mlx5_ifc_set_roce_address_in_bits {
	u8         opcode[0x10];
	u8         reserved_at_10[0x10];

	u8         reserved_at_20[0x10];
	u8         op_mod[0x10];

	u8         roce_address_index[0x10];
	u8         reserved_at_50[0xc];
	u8	   vhca_port_num[0x4];

	u8         reserved_at_60[0x20];

	struct mlx5_ifc_roce_addr_layout_bits roce_address;
};

struct mlx5_ifc_set_mad_demux_out_bits {
	u8         status[0x8];
	u8         reserved_at_8[0x18];

	u8         syndrome[0x20];

	u8         reserved_at_40[0x40];
};

enum {
	MLX5_SET_MAD_DEMUX_IN_DEMUX_MODE_PASS_ALL   = 0x0,
	MLX5_SET_MAD_DEMUX_IN_DEMUX_MODE_SELECTIVE  = 0x2,
};

struct mlx5_ifc_set_mad_demux_in_bits {
	u8         opcode[0x10];
	u8         reserved_at_10[0x10];

	u8         reserved_at_20[0x10];
	u8         op_mod[0x10];

	u8         reserved_at_40[0x20];

	u8         reserved_at_60[0x6];
	u8         demux_mode[0x2];
	u8         reserved_at_68[0x18];
};

struct mlx5_ifc_set_l2_table_entry_out_bits {
	u8         status[0x8];
	u8         reserved_at_8[0x18];

	u8         syndrome[0x20];

	u8         reserved_at_40[0x40];
};

struct mlx5_ifc_set_l2_table_entry_in_bits {
	u8         opcode[0x10];
	u8         reserved_at_10[0x10];

	u8         reserved_at_20[0x10];
	u8         op_mod[0x10];

	u8         reserved_at_40[0x60];

	u8         reserved_at_a0[0x8];
	u8         table_index[0x18];

	u8         reserved_at_c0[0x20];

	u8         reserved_at_e0[0x13];
	u8         vlan_valid[0x1];
	u8         vlan[0xc];

	struct mlx5_ifc_mac_address_layout_bits mac_address;

	u8         reserved_at_140[0xc0];
};

struct mlx5_ifc_set_issi_out_bits {
	u8         status[0x8];
	u8         reserved_at_8[0x18];

	u8         syndrome[0x20];

	u8         reserved_at_40[0x40];
};

struct mlx5_ifc_set_issi_in_bits {
	u8         opcode[0x10];
	u8         reserved_at_10[0x10];

	u8         reserved_at_20[0x10];
	u8         op_mod[0x10];

	u8         reserved_at_40[0x10];
	u8         current_issi[0x10];

	u8         reserved_at_60[0x20];
};

struct mlx5_ifc_set_hca_cap_out_bits {
	u8         status[0x8];
	u8         reserved_at_8[0x18];

	u8         syndrome[0x20];

	u8         reserved_at_40[0x40];
};

struct mlx5_ifc_set_hca_cap_in_bits {
	u8         opcode[0x10];
	u8         reserved_at_10[0x10];

	u8         reserved_at_20[0x10];
	u8         op_mod[0x10];

	u8         other_function[0x1];
	u8         reserved_at_41[0xf];
	u8         function_id[0x10];

	u8         reserved_at_60[0x20];

	union mlx5_ifc_hca_cap_union_bits capability;
};

enum {
	MLX5_SET_FTE_MODIFY_ENABLE_MASK_ACTION    = 0x0,
	MLX5_SET_FTE_MODIFY_ENABLE_MASK_FLOW_TAG  = 0x1,
	MLX5_SET_FTE_MODIFY_ENABLE_MASK_DESTINATION_LIST    = 0x2,
	MLX5_SET_FTE_MODIFY_ENABLE_MASK_FLOW_COUNTERS    = 0x3,
	MLX5_SET_FTE_MODIFY_ENABLE_MASK_IPSEC_OBJ_ID    = 0x4
};

struct mlx5_ifc_set_fte_out_bits {
	u8         status[0x8];
	u8         reserved_at_8[0x18];

	u8         syndrome[0x20];

	u8         reserved_at_40[0x40];
};

struct mlx5_ifc_set_fte_in_bits {
	u8         opcode[0x10];
	u8         reserved_at_10[0x10];

	u8         reserved_at_20[0x10];
	u8         op_mod[0x10];

	u8         other_vport[0x1];
	u8         reserved_at_41[0xf];
	u8         vport_number[0x10];

	u8         reserved_at_60[0x20];

	u8         table_type[0x8];
	u8         reserved_at_88[0x18];

	u8         reserved_at_a0[0x8];
	u8         table_id[0x18];

	u8         ignore_flow_level[0x1];
	u8         reserved_at_c1[0x17];
	u8         modify_enable_mask[0x8];

	u8         reserved_at_e0[0x20];

	u8         flow_index[0x20];

	u8         reserved_at_120[0xe0];

	struct mlx5_ifc_flow_context_bits flow_context;
};

struct mlx5_ifc_rts2rts_qp_out_bits {
	u8         status[0x8];
	u8         reserved_at_8[0x18];

	u8         syndrome[0x20];

	u8         reserved_at_40[0x20];
	u8         ece[0x20];
};

struct mlx5_ifc_rts2rts_qp_in_bits {
	u8         opcode[0x10];
	u8         uid[0x10];

	u8         reserved_at_20[0x10];
	u8         op_mod[0x10];

	u8         reserved_at_40[0x8];
	u8         qpn[0x18];

	u8         reserved_at_60[0x20];

	u8         opt_param_mask[0x20];

	u8         ece[0x20];

	struct mlx5_ifc_qpc_bits qpc;

	u8         reserved_at_800[0x80];
};

struct mlx5_ifc_rtr2rts_qp_out_bits {
	u8         status[0x8];
	u8         reserved_at_8[0x18];

	u8         syndrome[0x20];

	u8         reserved_at_40[0x20];
	u8         ece[0x20];
};

struct mlx5_ifc_rtr2rts_qp_in_bits {
	u8         opcode[0x10];
	u8         uid[0x10];

	u8         reserved_at_20[0x10];
	u8         op_mod[0x10];

	u8         reserved_at_40[0x8];
	u8         qpn[0x18];

	u8         reserved_at_60[0x20];

	u8         opt_param_mask[0x20];

	u8         ece[0x20];

	struct mlx5_ifc_qpc_bits qpc;

	u8         reserved_at_800[0x80];
};

struct mlx5_ifc_rst2init_qp_out_bits {
	u8         status[0x8];
	u8         reserved_at_8[0x18];

	u8         syndrome[0x20];

	u8         reserved_at_40[0x20];
	u8         ece[0x20];
};

struct mlx5_ifc_rst2init_qp_in_bits {
	u8         opcode[0x10];
	u8         uid[0x10];

	u8         reserved_at_20[0x10];
	u8         op_mod[0x10];

	u8         reserved_at_40[0x8];
	u8         qpn[0x18];

	u8         reserved_at_60[0x20];

	u8         opt_param_mask[0x20];

	u8         ece[0x20];

	struct mlx5_ifc_qpc_bits qpc;

	u8         reserved_at_800[0x80];
};

struct mlx5_ifc_query_xrq_out_bits {
	u8         status[0x8];
	u8         reserved_at_8[0x18];

	u8         syndrome[0x20];

	u8         reserved_at_40[0x40];

	struct mlx5_ifc_xrqc_bits xrq_context;
};

struct mlx5_ifc_query_xrq_in_bits {
	u8         opcode[0x10];
	u8         reserved_at_10[0x10];

	u8         reserved_at_20[0x10];
	u8         op_mod[0x10];

	u8         reserved_at_40[0x8];
	u8         xrqn[0x18];

	u8         reserved_at_60[0x20];
};

struct mlx5_ifc_query_xrc_srq_out_bits {
	u8         status[0x8];
	u8         reserved_at_8[0x18];

	u8         syndrome[0x20];

	u8         reserved_at_40[0x40];

	struct mlx5_ifc_xrc_srqc_bits xrc_srq_context_entry;

	u8         reserved_at_280[0x600];

	u8         pas[][0x40];
};

struct mlx5_ifc_query_xrc_srq_in_bits {
	u8         opcode[0x10];
	u8         reserved_at_10[0x10];

	u8         reserved_at_20[0x10];
	u8         op_mod[0x10];

	u8         reserved_at_40[0x8];
	u8         xrc_srqn[0x18];

	u8         reserved_at_60[0x20];
};

enum {
	MLX5_QUERY_VPORT_STATE_OUT_STATE_DOWN  = 0x0,
	MLX5_QUERY_VPORT_STATE_OUT_STATE_UP    = 0x1,
};

struct mlx5_ifc_query_vport_state_out_bits {
	u8         status[0x8];
	u8         reserved_at_8[0x18];

	u8         syndrome[0x20];

	u8         reserved_at_40[0x20];

	u8         reserved_at_60[0x18];
	u8         admin_state[0x4];
	u8         state[0x4];
};

enum {
	MLX5_VPORT_STATE_OP_MOD_VNIC_VPORT  = 0x0,
	MLX5_VPORT_STATE_OP_MOD_ESW_VPORT   = 0x1,
	MLX5_VPORT_STATE_OP_MOD_UPLINK      = 0x2,
};

struct mlx5_ifc_arm_monitor_counter_in_bits {
	u8         opcode[0x10];
	u8         uid[0x10];

	u8         reserved_at_20[0x10];
	u8         op_mod[0x10];

	u8         reserved_at_40[0x20];

	u8         reserved_at_60[0x20];
};

struct mlx5_ifc_arm_monitor_counter_out_bits {
	u8         status[0x8];
	u8         reserved_at_8[0x18];

	u8         syndrome[0x20];

	u8         reserved_at_40[0x40];
};

enum {
	MLX5_QUERY_MONITOR_CNT_TYPE_PPCNT     = 0x0,
	MLX5_QUERY_MONITOR_CNT_TYPE_Q_COUNTER = 0x1,
};

enum mlx5_monitor_counter_ppcnt {
	MLX5_QUERY_MONITOR_PPCNT_IN_RANGE_LENGTH_ERRORS      = 0x0,
	MLX5_QUERY_MONITOR_PPCNT_OUT_OF_RANGE_LENGTH_FIELD   = 0x1,
	MLX5_QUERY_MONITOR_PPCNT_FRAME_TOO_LONG_ERRORS       = 0x2,
	MLX5_QUERY_MONITOR_PPCNT_FRAME_CHECK_SEQUENCE_ERRORS = 0x3,
	MLX5_QUERY_MONITOR_PPCNT_ALIGNMENT_ERRORS            = 0x4,
	MLX5_QUERY_MONITOR_PPCNT_IF_OUT_DISCARDS             = 0x5,
};

enum {
	MLX5_QUERY_MONITOR_Q_COUNTER_RX_OUT_OF_BUFFER     = 0x4,
};

struct mlx5_ifc_monitor_counter_output_bits {
	u8         reserved_at_0[0x4];
	u8         type[0x4];
	u8         reserved_at_8[0x8];
	u8         counter[0x10];

	u8         counter_group_id[0x20];
};

#define MLX5_CMD_SET_MONITOR_NUM_PPCNT_COUNTER_SET1 (6)
#define MLX5_CMD_SET_MONITOR_NUM_Q_COUNTERS_SET1    (1)
#define MLX5_CMD_SET_MONITOR_NUM_COUNTER (MLX5_CMD_SET_MONITOR_NUM_PPCNT_COUNTER_SET1 +\
					  MLX5_CMD_SET_MONITOR_NUM_Q_COUNTERS_SET1)

struct mlx5_ifc_set_monitor_counter_in_bits {
	u8         opcode[0x10];
	u8         uid[0x10];

	u8         reserved_at_20[0x10];
	u8         op_mod[0x10];

	u8         reserved_at_40[0x10];
	u8         num_of_counters[0x10];

	u8         reserved_at_60[0x20];

	struct mlx5_ifc_monitor_counter_output_bits monitor_counter[MLX5_CMD_SET_MONITOR_NUM_COUNTER];
};

struct mlx5_ifc_set_monitor_counter_out_bits {
	u8         status[0x8];
	u8         reserved_at_8[0x18];

	u8         syndrome[0x20];

	u8         reserved_at_40[0x40];
};

struct mlx5_ifc_query_vport_state_in_bits {
	u8         opcode[0x10];
	u8         reserved_at_10[0x10];

	u8         reserved_at_20[0x10];
	u8         op_mod[0x10];

	u8         other_vport[0x1];
	u8         reserved_at_41[0xf];
	u8         vport_number[0x10];

	u8         reserved_at_60[0x20];
};

struct mlx5_ifc_query_vnic_env_out_bits {
	u8         status[0x8];
	u8         reserved_at_8[0x18];

	u8         syndrome[0x20];

	u8         reserved_at_40[0x40];

	struct mlx5_ifc_vnic_diagnostic_statistics_bits vport_env;
};

enum {
	MLX5_QUERY_VNIC_ENV_IN_OP_MOD_VPORT_DIAG_STATISTICS  = 0x0,
};

struct mlx5_ifc_query_vnic_env_in_bits {
	u8         opcode[0x10];
	u8         reserved_at_10[0x10];

	u8         reserved_at_20[0x10];
	u8         op_mod[0x10];

	u8         other_vport[0x1];
	u8         reserved_at_41[0xf];
	u8         vport_number[0x10];

	u8         reserved_at_60[0x20];
};

struct mlx5_ifc_query_vport_counter_out_bits {
	u8         status[0x8];
	u8         reserved_at_8[0x18];

	u8         syndrome[0x20];

	u8         reserved_at_40[0x40];

	struct mlx5_ifc_traffic_counter_bits received_errors;

	struct mlx5_ifc_traffic_counter_bits transmit_errors;

	struct mlx5_ifc_traffic_counter_bits received_ib_unicast;

	struct mlx5_ifc_traffic_counter_bits transmitted_ib_unicast;

	struct mlx5_ifc_traffic_counter_bits received_ib_multicast;

	struct mlx5_ifc_traffic_counter_bits transmitted_ib_multicast;

	struct mlx5_ifc_traffic_counter_bits received_eth_broadcast;

	struct mlx5_ifc_traffic_counter_bits transmitted_eth_broadcast;

	struct mlx5_ifc_traffic_counter_bits received_eth_unicast;

	struct mlx5_ifc_traffic_counter_bits transmitted_eth_unicast;

	struct mlx5_ifc_traffic_counter_bits received_eth_multicast;

	struct mlx5_ifc_traffic_counter_bits transmitted_eth_multicast;

	u8         reserved_at_680[0xa00];
};

enum {
	MLX5_QUERY_VPORT_COUNTER_IN_OP_MOD_VPORT_COUNTERS  = 0x0,
};

struct mlx5_ifc_query_vport_counter_in_bits {
	u8         opcode[0x10];
	u8         reserved_at_10[0x10];

	u8         reserved_at_20[0x10];
	u8         op_mod[0x10];

	u8         other_vport[0x1];
	u8         reserved_at_41[0xb];
	u8	   port_num[0x4];
	u8         vport_number[0x10];

	u8         reserved_at_60[0x60];

	u8         clear[0x1];
	u8         reserved_at_c1[0x1f];

	u8         reserved_at_e0[0x20];
};

struct mlx5_ifc_query_tis_out_bits {
	u8         status[0x8];
	u8         reserved_at_8[0x18];

	u8         syndrome[0x20];

	u8         reserved_at_40[0x40];

	struct mlx5_ifc_tisc_bits tis_context;
};

struct mlx5_ifc_query_tis_in_bits {
	u8         opcode[0x10];
	u8         reserved_at_10[0x10];

	u8         reserved_at_20[0x10];
	u8         op_mod[0x10];

	u8         reserved_at_40[0x8];
	u8         tisn[0x18];

	u8         reserved_at_60[0x20];
};

struct mlx5_ifc_query_tir_out_bits {
	u8         status[0x8];
	u8         reserved_at_8[0x18];

	u8         syndrome[0x20];

	u8         reserved_at_40[0xc0];

	struct mlx5_ifc_tirc_bits tir_context;
};

struct mlx5_ifc_query_tir_in_bits {
	u8         opcode[0x10];
	u8         reserved_at_10[0x10];

	u8         reserved_at_20[0x10];
	u8         op_mod[0x10];

	u8         reserved_at_40[0x8];
	u8         tirn[0x18];

	u8         reserved_at_60[0x20];
};

struct mlx5_ifc_query_srq_out_bits {
	u8         status[0x8];
	u8         reserved_at_8[0x18];

	u8         syndrome[0x20];

	u8         reserved_at_40[0x40];

	struct mlx5_ifc_srqc_bits srq_context_entry;

	u8         reserved_at_280[0x600];

	u8         pas[][0x40];
};

struct mlx5_ifc_query_srq_in_bits {
	u8         opcode[0x10];
	u8         reserved_at_10[0x10];

	u8         reserved_at_20[0x10];
	u8         op_mod[0x10];

	u8         reserved_at_40[0x8];
	u8         srqn[0x18];

	u8         reserved_at_60[0x20];
};

struct mlx5_ifc_query_sq_out_bits {
	u8         status[0x8];
	u8         reserved_at_8[0x18];

	u8         syndrome[0x20];

	u8         reserved_at_40[0xc0];

	struct mlx5_ifc_sqc_bits sq_context;
};

struct mlx5_ifc_query_sq_in_bits {
	u8         opcode[0x10];
	u8         reserved_at_10[0x10];

	u8         reserved_at_20[0x10];
	u8         op_mod[0x10];

	u8         reserved_at_40[0x8];
	u8         sqn[0x18];

	u8         reserved_at_60[0x20];
};

struct mlx5_ifc_query_special_contexts_out_bits {
	u8         status[0x8];
	u8         reserved_at_8[0x18];

	u8         syndrome[0x20];

	u8         dump_fill_mkey[0x20];

	u8         resd_lkey[0x20];

	u8         null_mkey[0x20];

	u8         reserved_at_a0[0x60];
};

struct mlx5_ifc_query_special_contexts_in_bits {
	u8         opcode[0x10];
	u8         reserved_at_10[0x10];

	u8         reserved_at_20[0x10];
	u8         op_mod[0x10];

	u8         reserved_at_40[0x40];
};

struct mlx5_ifc_query_scheduling_element_out_bits {
	u8         opcode[0x10];
	u8         reserved_at_10[0x10];

	u8         reserved_at_20[0x10];
	u8         op_mod[0x10];

	u8         reserved_at_40[0xc0];

	struct mlx5_ifc_scheduling_context_bits scheduling_context;

	u8         reserved_at_300[0x100];
};

enum {
	SCHEDULING_HIERARCHY_E_SWITCH = 0x2,
	SCHEDULING_HIERARCHY_NIC = 0x3,
};

struct mlx5_ifc_query_scheduling_element_in_bits {
	u8         opcode[0x10];
	u8         reserved_at_10[0x10];

	u8         reserved_at_20[0x10];
	u8         op_mod[0x10];

	u8         scheduling_hierarchy[0x8];
	u8         reserved_at_48[0x18];

	u8         scheduling_element_id[0x20];

	u8         reserved_at_80[0x180];
};

struct mlx5_ifc_query_rqt_out_bits {
	u8         status[0x8];
	u8         reserved_at_8[0x18];

	u8         syndrome[0x20];

	u8         reserved_at_40[0xc0];

	struct mlx5_ifc_rqtc_bits rqt_context;
};

struct mlx5_ifc_query_rqt_in_bits {
	u8         opcode[0x10];
	u8         reserved_at_10[0x10];

	u8         reserved_at_20[0x10];
	u8         op_mod[0x10];

	u8         reserved_at_40[0x8];
	u8         rqtn[0x18];

	u8         reserved_at_60[0x20];
};

struct mlx5_ifc_query_rq_out_bits {
	u8         status[0x8];
	u8         reserved_at_8[0x18];

	u8         syndrome[0x20];

	u8         reserved_at_40[0xc0];

	struct mlx5_ifc_rqc_bits rq_context;
};

struct mlx5_ifc_query_rq_in_bits {
	u8         opcode[0x10];
	u8         reserved_at_10[0x10];

	u8         reserved_at_20[0x10];
	u8         op_mod[0x10];

	u8         reserved_at_40[0x8];
	u8         rqn[0x18];

	u8         reserved_at_60[0x20];
};

struct mlx5_ifc_query_roce_address_out_bits {
	u8         status[0x8];
	u8         reserved_at_8[0x18];

	u8         syndrome[0x20];

	u8         reserved_at_40[0x40];

	struct mlx5_ifc_roce_addr_layout_bits roce_address;
};

struct mlx5_ifc_query_roce_address_in_bits {
	u8         opcode[0x10];
	u8         reserved_at_10[0x10];

	u8         reserved_at_20[0x10];
	u8         op_mod[0x10];

	u8         roce_address_index[0x10];
	u8         reserved_at_50[0xc];
	u8	   vhca_port_num[0x4];

	u8         reserved_at_60[0x20];
};

struct mlx5_ifc_query_rmp_out_bits {
	u8         status[0x8];
	u8         reserved_at_8[0x18];

	u8         syndrome[0x20];

	u8         reserved_at_40[0xc0];

	struct mlx5_ifc_rmpc_bits rmp_context;
};

struct mlx5_ifc_query_rmp_in_bits {
	u8         opcode[0x10];
	u8         reserved_at_10[0x10];

	u8         reserved_at_20[0x10];
	u8         op_mod[0x10];

	u8         reserved_at_40[0x8];
	u8         rmpn[0x18];

	u8         reserved_at_60[0x20];
};

struct mlx5_ifc_query_qp_out_bits {
	u8         status[0x8];
	u8         reserved_at_8[0x18];

	u8         syndrome[0x20];

	u8         reserved_at_40[0x40];

	u8         opt_param_mask[0x20];

	u8         ece[0x20];

	struct mlx5_ifc_qpc_bits qpc;

	u8         reserved_at_800[0x80];

	u8         pas[][0x40];
};

struct mlx5_ifc_query_qp_in_bits {
	u8         opcode[0x10];
	u8         reserved_at_10[0x10];

	u8         reserved_at_20[0x10];
	u8         op_mod[0x10];

	u8         reserved_at_40[0x8];
	u8         qpn[0x18];

	u8         reserved_at_60[0x20];
};

struct mlx5_ifc_query_q_counter_out_bits {
	u8         status[0x8];
	u8         reserved_at_8[0x18];

	u8         syndrome[0x20];

	u8         reserved_at_40[0x40];

	u8         rx_write_requests[0x20];

	u8         reserved_at_a0[0x20];

	u8         rx_read_requests[0x20];

	u8         reserved_at_e0[0x20];

	u8         rx_atomic_requests[0x20];

	u8         reserved_at_120[0x20];

	u8         rx_dct_connect[0x20];

	u8         reserved_at_160[0x20];

	u8         out_of_buffer[0x20];

	u8         reserved_at_1a0[0x20];

	u8         out_of_sequence[0x20];

	u8         reserved_at_1e0[0x20];

	u8         duplicate_request[0x20];

	u8         reserved_at_220[0x20];

	u8         rnr_nak_retry_err[0x20];

	u8         reserved_at_260[0x20];

	u8         packet_seq_err[0x20];

	u8         reserved_at_2a0[0x20];

	u8         implied_nak_seq_err[0x20];

	u8         reserved_at_2e0[0x20];

	u8         local_ack_timeout_err[0x20];

	u8         reserved_at_320[0xa0];

	u8         resp_local_length_error[0x20];

	u8         req_local_length_error[0x20];

	u8         resp_local_qp_error[0x20];

	u8         local_operation_error[0x20];

	u8         resp_local_protection[0x20];

	u8         req_local_protection[0x20];

	u8         resp_cqe_error[0x20];

	u8         req_cqe_error[0x20];

	u8         req_mw_binding[0x20];

	u8         req_bad_response[0x20];

	u8         req_remote_invalid_request[0x20];

	u8         resp_remote_invalid_request[0x20];

	u8         req_remote_access_errors[0x20];

	u8	   resp_remote_access_errors[0x20];

	u8         req_remote_operation_errors[0x20];

	u8         req_transport_retries_exceeded[0x20];

	u8         cq_overflow[0x20];

	u8         resp_cqe_flush_error[0x20];

	u8         req_cqe_flush_error[0x20];

	u8         reserved_at_620[0x20];

	u8         roce_adp_retrans[0x20];

	u8         roce_adp_retrans_to[0x20];

	u8         roce_slow_restart[0x20];

	u8         roce_slow_restart_cnps[0x20];

	u8         roce_slow_restart_trans[0x20];

	u8         reserved_at_6e0[0x120];
};

struct mlx5_ifc_query_q_counter_in_bits {
	u8         opcode[0x10];
	u8         reserved_at_10[0x10];

	u8         reserved_at_20[0x10];
	u8         op_mod[0x10];

	u8         reserved_at_40[0x80];

	u8         clear[0x1];
	u8         reserved_at_c1[0x1f];

	u8         reserved_at_e0[0x18];
	u8         counter_set_id[0x8];
};

struct mlx5_ifc_query_pages_out_bits {
	u8         status[0x8];
	u8         reserved_at_8[0x18];

	u8         syndrome[0x20];

	u8         embedded_cpu_function[0x1];
	u8         reserved_at_41[0xf];
	u8         function_id[0x10];

	u8         num_pages[0x20];
};

enum {
	MLX5_QUERY_PAGES_IN_OP_MOD_BOOT_PAGES     = 0x1,
	MLX5_QUERY_PAGES_IN_OP_MOD_INIT_PAGES     = 0x2,
	MLX5_QUERY_PAGES_IN_OP_MOD_REGULAR_PAGES  = 0x3,
};

struct mlx5_ifc_query_pages_in_bits {
	u8         opcode[0x10];
	u8         reserved_at_10[0x10];

	u8         reserved_at_20[0x10];
	u8         op_mod[0x10];

	u8         embedded_cpu_function[0x1];
	u8         reserved_at_41[0xf];
	u8         function_id[0x10];

	u8         reserved_at_60[0x20];
};

struct mlx5_ifc_query_nic_vport_context_out_bits {
	u8         status[0x8];
	u8         reserved_at_8[0x18];

	u8         syndrome[0x20];

	u8         reserved_at_40[0x40];

	struct mlx5_ifc_nic_vport_context_bits nic_vport_context;
};

struct mlx5_ifc_query_nic_vport_context_in_bits {
	u8         opcode[0x10];
	u8         reserved_at_10[0x10];

	u8         reserved_at_20[0x10];
	u8         op_mod[0x10];

	u8         other_vport[0x1];
	u8         reserved_at_41[0xf];
	u8         vport_number[0x10];

	u8         reserved_at_60[0x5];
	u8         allowed_list_type[0x3];
	u8         reserved_at_68[0x18];
};

struct mlx5_ifc_query_mkey_out_bits {
	u8         status[0x8];
	u8         reserved_at_8[0x18];

	u8         syndrome[0x20];

	u8         reserved_at_40[0x40];

	struct mlx5_ifc_mkc_bits memory_key_mkey_entry;

	u8         reserved_at_280[0x600];

	u8         bsf0_klm0_pas_mtt0_1[16][0x8];

	u8         bsf1_klm1_pas_mtt2_3[16][0x8];
};

struct mlx5_ifc_query_mkey_in_bits {
	u8         opcode[0x10];
	u8         reserved_at_10[0x10];

	u8         reserved_at_20[0x10];
	u8         op_mod[0x10];

	u8         reserved_at_40[0x8];
	u8         mkey_index[0x18];

	u8         pg_access[0x1];
	u8         reserved_at_61[0x1f];
};

struct mlx5_ifc_query_mad_demux_out_bits {
	u8         status[0x8];
	u8         reserved_at_8[0x18];

	u8         syndrome[0x20];

	u8         reserved_at_40[0x40];

	u8         mad_dumux_parameters_block[0x20];
};

struct mlx5_ifc_query_mad_demux_in_bits {
	u8         opcode[0x10];
	u8         reserved_at_10[0x10];

	u8         reserved_at_20[0x10];
	u8         op_mod[0x10];

	u8         reserved_at_40[0x40];
};

struct mlx5_ifc_query_l2_table_entry_out_bits {
	u8         status[0x8];
	u8         reserved_at_8[0x18];

	u8         syndrome[0x20];

	u8         reserved_at_40[0xa0];

	u8         reserved_at_e0[0x13];
	u8         vlan_valid[0x1];
	u8         vlan[0xc];

	struct mlx5_ifc_mac_address_layout_bits mac_address;

	u8         reserved_at_140[0xc0];
};

struct mlx5_ifc_query_l2_table_entry_in_bits {
	u8         opcode[0x10];
	u8         reserved_at_10[0x10];

	u8         reserved_at_20[0x10];
	u8         op_mod[0x10];

	u8         reserved_at_40[0x60];

	u8         reserved_at_a0[0x8];
	u8         table_index[0x18];

	u8         reserved_at_c0[0x140];
};

struct mlx5_ifc_query_issi_out_bits {
	u8         status[0x8];
	u8         reserved_at_8[0x18];

	u8         syndrome[0x20];

	u8         reserved_at_40[0x10];
	u8         current_issi[0x10];

	u8         reserved_at_60[0xa0];

	u8         reserved_at_100[76][0x8];
	u8         supported_issi_dw0[0x20];
};

struct mlx5_ifc_query_issi_in_bits {
	u8         opcode[0x10];
	u8         reserved_at_10[0x10];

	u8         reserved_at_20[0x10];
	u8         op_mod[0x10];

	u8         reserved_at_40[0x40];
};

struct mlx5_ifc_set_driver_version_out_bits {
	u8         status[0x8];
	u8         reserved_0[0x18];

	u8         syndrome[0x20];
	u8         reserved_1[0x40];
};

struct mlx5_ifc_set_driver_version_in_bits {
	u8         opcode[0x10];
	u8         reserved_0[0x10];

	u8         reserved_1[0x10];
	u8         op_mod[0x10];

	u8         reserved_2[0x40];
	u8         driver_version[64][0x8];
};

struct mlx5_ifc_query_hca_vport_pkey_out_bits {
	u8         status[0x8];
	u8         reserved_at_8[0x18];

	u8         syndrome[0x20];

	u8         reserved_at_40[0x40];

	struct mlx5_ifc_pkey_bits pkey[];
};

struct mlx5_ifc_query_hca_vport_pkey_in_bits {
	u8         opcode[0x10];
	u8         reserved_at_10[0x10];

	u8         reserved_at_20[0x10];
	u8         op_mod[0x10];

	u8         other_vport[0x1];
	u8         reserved_at_41[0xb];
	u8         port_num[0x4];
	u8         vport_number[0x10];

	u8         reserved_at_60[0x10];
	u8         pkey_index[0x10];
};

enum {
	MLX5_HCA_VPORT_SEL_PORT_GUID	= 1 << 0,
	MLX5_HCA_VPORT_SEL_NODE_GUID	= 1 << 1,
	MLX5_HCA_VPORT_SEL_STATE_POLICY	= 1 << 2,
};

struct mlx5_ifc_query_hca_vport_gid_out_bits {
	u8         status[0x8];
	u8         reserved_at_8[0x18];

	u8         syndrome[0x20];

	u8         reserved_at_40[0x20];

	u8         gids_num[0x10];
	u8         reserved_at_70[0x10];

	struct mlx5_ifc_array128_auto_bits gid[];
};

struct mlx5_ifc_query_hca_vport_gid_in_bits {
	u8         opcode[0x10];
	u8         reserved_at_10[0x10];

	u8         reserved_at_20[0x10];
	u8         op_mod[0x10];

	u8         other_vport[0x1];
	u8         reserved_at_41[0xb];
	u8         port_num[0x4];
	u8         vport_number[0x10];

	u8         reserved_at_60[0x10];
	u8         gid_index[0x10];
};

struct mlx5_ifc_query_hca_vport_context_out_bits {
	u8         status[0x8];
	u8         reserved_at_8[0x18];

	u8         syndrome[0x20];

	u8         reserved_at_40[0x40];

	struct mlx5_ifc_hca_vport_context_bits hca_vport_context;
};

struct mlx5_ifc_query_hca_vport_context_in_bits {
	u8         opcode[0x10];
	u8         reserved_at_10[0x10];

	u8         reserved_at_20[0x10];
	u8         op_mod[0x10];

	u8         other_vport[0x1];
	u8         reserved_at_41[0xb];
	u8         port_num[0x4];
	u8         vport_number[0x10];

	u8         reserved_at_60[0x20];
};

struct mlx5_ifc_query_hca_cap_out_bits {
	u8         status[0x8];
	u8         reserved_at_8[0x18];

	u8         syndrome[0x20];

	u8         reserved_at_40[0x40];

	union mlx5_ifc_hca_cap_union_bits capability;
};

struct mlx5_ifc_query_hca_cap_in_bits {
	u8         opcode[0x10];
	u8         reserved_at_10[0x10];

	u8         reserved_at_20[0x10];
	u8         op_mod[0x10];

	u8         other_function[0x1];
	u8         reserved_at_41[0xf];
	u8         function_id[0x10];

	u8         reserved_at_60[0x20];
};

struct mlx5_ifc_other_hca_cap_bits {
	u8         roce[0x1];
	u8         reserved_at_1[0x27f];
};

struct mlx5_ifc_query_other_hca_cap_out_bits {
	u8         status[0x8];
	u8         reserved_at_8[0x18];

	u8         syndrome[0x20];

	u8         reserved_at_40[0x40];

	struct     mlx5_ifc_other_hca_cap_bits other_capability;
};

struct mlx5_ifc_query_other_hca_cap_in_bits {
	u8         opcode[0x10];
	u8         reserved_at_10[0x10];

	u8         reserved_at_20[0x10];
	u8         op_mod[0x10];

	u8         reserved_at_40[0x10];
	u8         function_id[0x10];

	u8         reserved_at_60[0x20];
};

struct mlx5_ifc_modify_other_hca_cap_out_bits {
	u8         status[0x8];
	u8         reserved_at_8[0x18];

	u8         syndrome[0x20];

	u8         reserved_at_40[0x40];
};

struct mlx5_ifc_modify_other_hca_cap_in_bits {
	u8         opcode[0x10];
	u8         reserved_at_10[0x10];

	u8         reserved_at_20[0x10];
	u8         op_mod[0x10];

	u8         reserved_at_40[0x10];
	u8         function_id[0x10];
	u8         field_select[0x20];

	struct     mlx5_ifc_other_hca_cap_bits other_capability;
};

struct mlx5_ifc_flow_table_context_bits {
	u8         reformat_en[0x1];
	u8         decap_en[0x1];
	u8         sw_owner[0x1];
	u8         termination_table[0x1];
	u8         table_miss_action[0x4];
	u8         level[0x8];
	u8         reserved_at_10[0x8];
	u8         log_size[0x8];

	u8         reserved_at_20[0x8];
	u8         table_miss_id[0x18];

	u8         reserved_at_40[0x8];
	u8         lag_master_next_table_id[0x18];

	u8         reserved_at_60[0x60];

	u8         sw_owner_icm_root_1[0x40];

	u8         sw_owner_icm_root_0[0x40];

};

struct mlx5_ifc_query_flow_table_out_bits {
	u8         status[0x8];
	u8         reserved_at_8[0x18];

	u8         syndrome[0x20];

	u8         reserved_at_40[0x80];

	struct mlx5_ifc_flow_table_context_bits flow_table_context;
};

struct mlx5_ifc_query_flow_table_in_bits {
	u8         opcode[0x10];
	u8         reserved_at_10[0x10];

	u8         reserved_at_20[0x10];
	u8         op_mod[0x10];

	u8         reserved_at_40[0x40];

	u8         table_type[0x8];
	u8         reserved_at_88[0x18];

	u8         reserved_at_a0[0x8];
	u8         table_id[0x18];

	u8         reserved_at_c0[0x140];
};

struct mlx5_ifc_query_fte_out_bits {
	u8         status[0x8];
	u8         reserved_at_8[0x18];

	u8         syndrome[0x20];

	u8         reserved_at_40[0x1c0];

	struct mlx5_ifc_flow_context_bits flow_context;
};

struct mlx5_ifc_query_fte_in_bits {
	u8         opcode[0x10];
	u8         reserved_at_10[0x10];

	u8         reserved_at_20[0x10];
	u8         op_mod[0x10];

	u8         reserved_at_40[0x40];

	u8         table_type[0x8];
	u8         reserved_at_88[0x18];

	u8         reserved_at_a0[0x8];
	u8         table_id[0x18];

	u8         reserved_at_c0[0x40];

	u8         flow_index[0x20];

	u8         reserved_at_120[0xe0];
};

struct mlx5_ifc_match_definer_format_0_bits {
	u8         reserved_at_0[0x100];

	u8         metadata_reg_c_0[0x20];

	u8         metadata_reg_c_1[0x20];

	u8         outer_dmac_47_16[0x20];

	u8         outer_dmac_15_0[0x10];
	u8         outer_ethertype[0x10];

	u8         reserved_at_180[0x1];
	u8         sx_sniffer[0x1];
	u8         functional_lb[0x1];
	u8         outer_ip_frag[0x1];
	u8         outer_qp_type[0x2];
	u8         outer_encap_type[0x2];
	u8         port_number[0x2];
	u8         outer_l3_type[0x2];
	u8         outer_l4_type[0x2];
	u8         outer_first_vlan_type[0x2];
	u8         outer_first_vlan_prio[0x3];
	u8         outer_first_vlan_cfi[0x1];
	u8         outer_first_vlan_vid[0xc];

	u8         outer_l4_type_ext[0x4];
	u8         reserved_at_1a4[0x2];
	u8         outer_ipsec_layer[0x2];
	u8         outer_l2_type[0x2];
	u8         force_lb[0x1];
	u8         outer_l2_ok[0x1];
	u8         outer_l3_ok[0x1];
	u8         outer_l4_ok[0x1];
	u8         outer_second_vlan_type[0x2];
	u8         outer_second_vlan_prio[0x3];
	u8         outer_second_vlan_cfi[0x1];
	u8         outer_second_vlan_vid[0xc];

	u8         outer_smac_47_16[0x20];

	u8         outer_smac_15_0[0x10];
	u8         inner_ipv4_checksum_ok[0x1];
	u8         inner_l4_checksum_ok[0x1];
	u8         outer_ipv4_checksum_ok[0x1];
	u8         outer_l4_checksum_ok[0x1];
	u8         inner_l3_ok[0x1];
	u8         inner_l4_ok[0x1];
	u8         outer_l3_ok_duplicate[0x1];
	u8         outer_l4_ok_duplicate[0x1];
	u8         outer_tcp_cwr[0x1];
	u8         outer_tcp_ece[0x1];
	u8         outer_tcp_urg[0x1];
	u8         outer_tcp_ack[0x1];
	u8         outer_tcp_psh[0x1];
	u8         outer_tcp_rst[0x1];
	u8         outer_tcp_syn[0x1];
	u8         outer_tcp_fin[0x1];
};

struct mlx5_ifc_match_definer_format_22_bits {
	u8         reserved_at_0[0x100];

	u8         outer_ip_src_addr[0x20];

	u8         outer_ip_dest_addr[0x20];

	u8         outer_l4_sport[0x10];
	u8         outer_l4_dport[0x10];

	u8         reserved_at_160[0x1];
	u8         sx_sniffer[0x1];
	u8         functional_lb[0x1];
	u8         outer_ip_frag[0x1];
	u8         outer_qp_type[0x2];
	u8         outer_encap_type[0x2];
	u8         port_number[0x2];
	u8         outer_l3_type[0x2];
	u8         outer_l4_type[0x2];
	u8         outer_first_vlan_type[0x2];
	u8         outer_first_vlan_prio[0x3];
	u8         outer_first_vlan_cfi[0x1];
	u8         outer_first_vlan_vid[0xc];

	u8         metadata_reg_c_0[0x20];

	u8         outer_dmac_47_16[0x20];

	u8         outer_smac_47_16[0x20];

	u8         outer_smac_15_0[0x10];
	u8         outer_dmac_15_0[0x10];
};

struct mlx5_ifc_match_definer_format_23_bits {
	u8         reserved_at_0[0x100];

	u8         inner_ip_src_addr[0x20];

	u8         inner_ip_dest_addr[0x20];

	u8         inner_l4_sport[0x10];
	u8         inner_l4_dport[0x10];

	u8         reserved_at_160[0x1];
	u8         sx_sniffer[0x1];
	u8         functional_lb[0x1];
	u8         inner_ip_frag[0x1];
	u8         inner_qp_type[0x2];
	u8         inner_encap_type[0x2];
	u8         port_number[0x2];
	u8         inner_l3_type[0x2];
	u8         inner_l4_type[0x2];
	u8         inner_first_vlan_type[0x2];
	u8         inner_first_vlan_prio[0x3];
	u8         inner_first_vlan_cfi[0x1];
	u8         inner_first_vlan_vid[0xc];

	u8         tunnel_header_0[0x20];

	u8         inner_dmac_47_16[0x20];

	u8         inner_smac_47_16[0x20];

	u8         inner_smac_15_0[0x10];
	u8         inner_dmac_15_0[0x10];
};

struct mlx5_ifc_match_definer_format_29_bits {
	u8         reserved_at_0[0xc0];

	u8         outer_ip_dest_addr[0x80];

	u8         outer_ip_src_addr[0x80];

	u8         outer_l4_sport[0x10];
	u8         outer_l4_dport[0x10];

	u8         reserved_at_1e0[0x20];
};

struct mlx5_ifc_match_definer_format_30_bits {
	u8         reserved_at_0[0xa0];

	u8         outer_ip_dest_addr[0x80];

	u8         outer_ip_src_addr[0x80];

	u8         outer_dmac_47_16[0x20];

	u8         outer_smac_47_16[0x20];

	u8         outer_smac_15_0[0x10];
	u8         outer_dmac_15_0[0x10];
};

struct mlx5_ifc_match_definer_format_31_bits {
	u8         reserved_at_0[0xc0];

	u8         inner_ip_dest_addr[0x80];

	u8         inner_ip_src_addr[0x80];

	u8         inner_l4_sport[0x10];
	u8         inner_l4_dport[0x10];

	u8         reserved_at_1e0[0x20];
};

struct mlx5_ifc_match_definer_format_32_bits {
	u8         reserved_at_0[0xa0];

	u8         inner_ip_dest_addr[0x80];

	u8         inner_ip_src_addr[0x80];

	u8         inner_dmac_47_16[0x20];

	u8         inner_smac_47_16[0x20];

	u8         inner_smac_15_0[0x10];
	u8         inner_dmac_15_0[0x10];
};

struct mlx5_ifc_match_definer_bits {
	u8         modify_field_select[0x40];

	u8         reserved_at_40[0x40];

	u8         reserved_at_80[0x10];
	u8         format_id[0x10];

	u8         reserved_at_a0[0x160];

	u8         match_mask[16][0x20];
};

struct mlx5_ifc_general_obj_create_param_bits {
	u8         alias_object[0x1];
	u8         reserved_at_1[0x2];
	u8         log_obj_range[0x5];
	u8         reserved_at_8[0x18];
};

struct mlx5_ifc_general_obj_query_param_bits {
	u8         alias_object[0x1];
	u8         obj_offset[0x1f];
};

struct mlx5_ifc_general_obj_in_cmd_hdr_bits {
	u8         opcode[0x10];
	u8         uid[0x10];

	u8         vhca_tunnel_id[0x10];
	u8         obj_type[0x10];

	u8         obj_id[0x20];

	union {
		struct mlx5_ifc_general_obj_create_param_bits create;
		struct mlx5_ifc_general_obj_query_param_bits query;
	} op_param;
};

struct mlx5_ifc_general_obj_out_cmd_hdr_bits {
	u8         status[0x8];
	u8         reserved_at_8[0x18];

	u8         syndrome[0x20];

	u8         obj_id[0x20];

	u8         reserved_at_60[0x20];
};

struct mlx5_ifc_create_match_definer_in_bits {
	struct mlx5_ifc_general_obj_in_cmd_hdr_bits general_obj_in_cmd_hdr;

	struct mlx5_ifc_match_definer_bits obj_context;
};

struct mlx5_ifc_create_match_definer_out_bits {
	struct mlx5_ifc_general_obj_out_cmd_hdr_bits general_obj_out_cmd_hdr;
};

enum {
	MLX5_QUERY_FLOW_GROUP_OUT_MATCH_CRITERIA_ENABLE_OUTER_HEADERS    = 0x0,
	MLX5_QUERY_FLOW_GROUP_OUT_MATCH_CRITERIA_ENABLE_MISC_PARAMETERS  = 0x1,
	MLX5_QUERY_FLOW_GROUP_OUT_MATCH_CRITERIA_ENABLE_INNER_HEADERS    = 0x2,
	MLX5_QUERY_FLOW_GROUP_IN_MATCH_CRITERIA_ENABLE_MISC_PARAMETERS_2 = 0x3,
	MLX5_QUERY_FLOW_GROUP_IN_MATCH_CRITERIA_ENABLE_MISC_PARAMETERS_3 = 0x4,
	MLX5_QUERY_FLOW_GROUP_IN_MATCH_CRITERIA_ENABLE_MISC_PARAMETERS_4 = 0x5,
	MLX5_QUERY_FLOW_GROUP_IN_MATCH_CRITERIA_ENABLE_MISC_PARAMETERS_5 = 0x6,
};

struct mlx5_ifc_query_flow_group_out_bits {
	u8         status[0x8];
	u8         reserved_at_8[0x18];

	u8         syndrome[0x20];

	u8         reserved_at_40[0xa0];

	u8         start_flow_index[0x20];

	u8         reserved_at_100[0x20];

	u8         end_flow_index[0x20];

	u8         reserved_at_140[0xa0];

	u8         reserved_at_1e0[0x18];
	u8         match_criteria_enable[0x8];

	struct mlx5_ifc_fte_match_param_bits match_criteria;

	u8         reserved_at_1200[0xe00];
};

struct mlx5_ifc_query_flow_group_in_bits {
	u8         opcode[0x10];
	u8         reserved_at_10[0x10];

	u8         reserved_at_20[0x10];
	u8         op_mod[0x10];

	u8         reserved_at_40[0x40];

	u8         table_type[0x8];
	u8         reserved_at_88[0x18];

	u8         reserved_at_a0[0x8];
	u8         table_id[0x18];

	u8         group_id[0x20];

	u8         reserved_at_e0[0x120];
};

struct mlx5_ifc_query_flow_counter_out_bits {
	u8         status[0x8];
	u8         reserved_at_8[0x18];

	u8         syndrome[0x20];

	u8         reserved_at_40[0x40];

	struct mlx5_ifc_traffic_counter_bits flow_statistics[];
};

struct mlx5_ifc_query_flow_counter_in_bits {
	u8         opcode[0x10];
	u8         reserved_at_10[0x10];

	u8         reserved_at_20[0x10];
	u8         op_mod[0x10];

	u8         reserved_at_40[0x80];

	u8         clear[0x1];
	u8         reserved_at_c1[0xf];
	u8         num_of_counters[0x10];

	u8         flow_counter_id[0x20];
};

struct mlx5_ifc_query_esw_vport_context_out_bits {
	u8         status[0x8];
	u8         reserved_at_8[0x18];

	u8         syndrome[0x20];

	u8         reserved_at_40[0x40];

	struct mlx5_ifc_esw_vport_context_bits esw_vport_context;
};

struct mlx5_ifc_query_esw_vport_context_in_bits {
	u8         opcode[0x10];
	u8         reserved_at_10[0x10];

	u8         reserved_at_20[0x10];
	u8         op_mod[0x10];

	u8         other_vport[0x1];
	u8         reserved_at_41[0xf];
	u8         vport_number[0x10];

	u8         reserved_at_60[0x20];
};

struct mlx5_ifc_modify_esw_vport_context_out_bits {
	u8         status[0x8];
	u8         reserved_at_8[0x18];

	u8         syndrome[0x20];

	u8         reserved_at_40[0x40];
};

struct mlx5_ifc_esw_vport_context_fields_select_bits {
	u8         reserved_at_0[0x1b];
	u8         fdb_to_vport_reg_c_id[0x1];
	u8         vport_cvlan_insert[0x1];
	u8         vport_svlan_insert[0x1];
	u8         vport_cvlan_strip[0x1];
	u8         vport_svlan_strip[0x1];
};

struct mlx5_ifc_modify_esw_vport_context_in_bits {
	u8         opcode[0x10];
	u8         reserved_at_10[0x10];

	u8         reserved_at_20[0x10];
	u8         op_mod[0x10];

	u8         other_vport[0x1];
	u8         reserved_at_41[0xf];
	u8         vport_number[0x10];

	struct mlx5_ifc_esw_vport_context_fields_select_bits field_select;

	struct mlx5_ifc_esw_vport_context_bits esw_vport_context;
};

struct mlx5_ifc_query_eq_out_bits {
	u8         status[0x8];
	u8         reserved_at_8[0x18];

	u8         syndrome[0x20];

	u8         reserved_at_40[0x40];

	struct mlx5_ifc_eqc_bits eq_context_entry;

	u8         reserved_at_280[0x40];

	u8         event_bitmask[0x40];

	u8         reserved_at_300[0x580];

	u8         pas[][0x40];
};

struct mlx5_ifc_query_eq_in_bits {
	u8         opcode[0x10];
	u8         reserved_at_10[0x10];

	u8         reserved_at_20[0x10];
	u8         op_mod[0x10];

	u8         reserved_at_40[0x18];
	u8         eq_number[0x8];

	u8         reserved_at_60[0x20];
};

struct mlx5_ifc_packet_reformat_context_in_bits {
	u8         reformat_type[0x8];
	u8         reserved_at_8[0x4];
	u8         reformat_param_0[0x4];
	u8         reserved_at_10[0x6];
	u8         reformat_data_size[0xa];

	u8         reformat_param_1[0x8];
	u8         reserved_at_28[0x8];
	u8         reformat_data[2][0x8];

	u8         more_reformat_data[][0x8];
};

struct mlx5_ifc_query_packet_reformat_context_out_bits {
	u8         status[0x8];
	u8         reserved_at_8[0x18];

	u8         syndrome[0x20];

	u8         reserved_at_40[0xa0];

	struct mlx5_ifc_packet_reformat_context_in_bits packet_reformat_context[];
};

struct mlx5_ifc_query_packet_reformat_context_in_bits {
	u8         opcode[0x10];
	u8         reserved_at_10[0x10];

	u8         reserved_at_20[0x10];
	u8         op_mod[0x10];

	u8         packet_reformat_id[0x20];

	u8         reserved_at_60[0xa0];
};

struct mlx5_ifc_alloc_packet_reformat_context_out_bits {
	u8         status[0x8];
	u8         reserved_at_8[0x18];

	u8         syndrome[0x20];

	u8         packet_reformat_id[0x20];

	u8         reserved_at_60[0x20];
};

enum {
	MLX5_REFORMAT_CONTEXT_ANCHOR_MAC_START = 0x1,
	MLX5_REFORMAT_CONTEXT_ANCHOR_IP_START = 0x7,
	MLX5_REFORMAT_CONTEXT_ANCHOR_TCP_UDP_START = 0x9,
};

enum mlx5_reformat_ctx_type {
	MLX5_REFORMAT_TYPE_L2_TO_VXLAN = 0x0,
	MLX5_REFORMAT_TYPE_L2_TO_NVGRE = 0x1,
	MLX5_REFORMAT_TYPE_L2_TO_L2_TUNNEL = 0x2,
	MLX5_REFORMAT_TYPE_L3_TUNNEL_TO_L2 = 0x3,
	MLX5_REFORMAT_TYPE_L2_TO_L3_TUNNEL = 0x4,
	MLX5_REFORMAT_TYPE_INSERT_HDR = 0xf,
	MLX5_REFORMAT_TYPE_REMOVE_HDR = 0x10,
	MLX5_REFORMAT_TYPE_ADD_MACSEC = 0x11,
	MLX5_REFORMAT_TYPE_DEL_MACSEC = 0x12,
};

struct mlx5_ifc_alloc_packet_reformat_context_in_bits {
	u8         opcode[0x10];
	u8         reserved_at_10[0x10];

	u8         reserved_at_20[0x10];
	u8         op_mod[0x10];

	u8         reserved_at_40[0xa0];

	struct mlx5_ifc_packet_reformat_context_in_bits packet_reformat_context;
};

struct mlx5_ifc_dealloc_packet_reformat_context_out_bits {
	u8         status[0x8];
	u8         reserved_at_8[0x18];

	u8         syndrome[0x20];

	u8         reserved_at_40[0x40];
};

struct mlx5_ifc_dealloc_packet_reformat_context_in_bits {
	u8         opcode[0x10];
	u8         reserved_at_10[0x10];

	u8         reserved_20[0x10];
	u8         op_mod[0x10];

	u8         packet_reformat_id[0x20];

	u8         reserved_60[0x20];
};

struct mlx5_ifc_set_action_in_bits {
	u8         action_type[0x4];
	u8         field[0xc];
	u8         reserved_at_10[0x3];
	u8         offset[0x5];
	u8         reserved_at_18[0x3];
	u8         length[0x5];

	u8         data[0x20];
};

struct mlx5_ifc_add_action_in_bits {
	u8         action_type[0x4];
	u8         field[0xc];
	u8         reserved_at_10[0x10];

	u8         data[0x20];
};

struct mlx5_ifc_copy_action_in_bits {
	u8         action_type[0x4];
	u8         src_field[0xc];
	u8         reserved_at_10[0x3];
	u8         src_offset[0x5];
	u8         reserved_at_18[0x3];
	u8         length[0x5];

	u8         reserved_at_20[0x4];
	u8         dst_field[0xc];
	u8         reserved_at_30[0x3];
	u8         dst_offset[0x5];
	u8         reserved_at_38[0x8];
};

union mlx5_ifc_set_add_copy_action_in_auto_bits {
	struct mlx5_ifc_set_action_in_bits  set_action_in;
	struct mlx5_ifc_add_action_in_bits  add_action_in;
	struct mlx5_ifc_copy_action_in_bits copy_action_in;
	u8         reserved_at_0[0x40];
};

enum {
	MLX5_ACTION_TYPE_SET   = 0x1,
	MLX5_ACTION_TYPE_ADD   = 0x2,
	MLX5_ACTION_TYPE_COPY  = 0x3,
};

enum {
	MLX5_ACTION_IN_FIELD_OUT_SMAC_47_16    = 0x1,
	MLX5_ACTION_IN_FIELD_OUT_SMAC_15_0     = 0x2,
	MLX5_ACTION_IN_FIELD_OUT_ETHERTYPE     = 0x3,
	MLX5_ACTION_IN_FIELD_OUT_DMAC_47_16    = 0x4,
	MLX5_ACTION_IN_FIELD_OUT_DMAC_15_0     = 0x5,
	MLX5_ACTION_IN_FIELD_OUT_IP_DSCP       = 0x6,
	MLX5_ACTION_IN_FIELD_OUT_TCP_FLAGS     = 0x7,
	MLX5_ACTION_IN_FIELD_OUT_TCP_SPORT     = 0x8,
	MLX5_ACTION_IN_FIELD_OUT_TCP_DPORT     = 0x9,
	MLX5_ACTION_IN_FIELD_OUT_IP_TTL        = 0xa,
	MLX5_ACTION_IN_FIELD_OUT_UDP_SPORT     = 0xb,
	MLX5_ACTION_IN_FIELD_OUT_UDP_DPORT     = 0xc,
	MLX5_ACTION_IN_FIELD_OUT_SIPV6_127_96  = 0xd,
	MLX5_ACTION_IN_FIELD_OUT_SIPV6_95_64   = 0xe,
	MLX5_ACTION_IN_FIELD_OUT_SIPV6_63_32   = 0xf,
	MLX5_ACTION_IN_FIELD_OUT_SIPV6_31_0    = 0x10,
	MLX5_ACTION_IN_FIELD_OUT_DIPV6_127_96  = 0x11,
	MLX5_ACTION_IN_FIELD_OUT_DIPV6_95_64   = 0x12,
	MLX5_ACTION_IN_FIELD_OUT_DIPV6_63_32   = 0x13,
	MLX5_ACTION_IN_FIELD_OUT_DIPV6_31_0    = 0x14,
	MLX5_ACTION_IN_FIELD_OUT_SIPV4         = 0x15,
	MLX5_ACTION_IN_FIELD_OUT_DIPV4         = 0x16,
	MLX5_ACTION_IN_FIELD_OUT_FIRST_VID     = 0x17,
	MLX5_ACTION_IN_FIELD_OUT_IPV6_HOPLIMIT = 0x47,
	MLX5_ACTION_IN_FIELD_METADATA_REG_A    = 0x49,
	MLX5_ACTION_IN_FIELD_METADATA_REG_B    = 0x50,
	MLX5_ACTION_IN_FIELD_METADATA_REG_C_0  = 0x51,
	MLX5_ACTION_IN_FIELD_METADATA_REG_C_1  = 0x52,
	MLX5_ACTION_IN_FIELD_METADATA_REG_C_2  = 0x53,
	MLX5_ACTION_IN_FIELD_METADATA_REG_C_3  = 0x54,
	MLX5_ACTION_IN_FIELD_METADATA_REG_C_4  = 0x55,
	MLX5_ACTION_IN_FIELD_METADATA_REG_C_5  = 0x56,
	MLX5_ACTION_IN_FIELD_METADATA_REG_C_6  = 0x57,
	MLX5_ACTION_IN_FIELD_METADATA_REG_C_7  = 0x58,
	MLX5_ACTION_IN_FIELD_OUT_TCP_SEQ_NUM   = 0x59,
	MLX5_ACTION_IN_FIELD_OUT_TCP_ACK_NUM   = 0x5B,
	MLX5_ACTION_IN_FIELD_IPSEC_SYNDROME    = 0x5D,
	MLX5_ACTION_IN_FIELD_OUT_EMD_47_32     = 0x6F,
	MLX5_ACTION_IN_FIELD_OUT_EMD_31_0      = 0x70,
};

struct mlx5_ifc_alloc_modify_header_context_out_bits {
	u8         status[0x8];
	u8         reserved_at_8[0x18];

	u8         syndrome[0x20];

	u8         modify_header_id[0x20];

	u8         reserved_at_60[0x20];
};

struct mlx5_ifc_alloc_modify_header_context_in_bits {
	u8         opcode[0x10];
	u8         reserved_at_10[0x10];

	u8         reserved_at_20[0x10];
	u8         op_mod[0x10];

	u8         reserved_at_40[0x20];

	u8         table_type[0x8];
	u8         reserved_at_68[0x10];
	u8         num_of_actions[0x8];

	union mlx5_ifc_set_add_copy_action_in_auto_bits actions[];
};

struct mlx5_ifc_dealloc_modify_header_context_out_bits {
	u8         status[0x8];
	u8         reserved_at_8[0x18];

	u8         syndrome[0x20];

	u8         reserved_at_40[0x40];
};

struct mlx5_ifc_dealloc_modify_header_context_in_bits {
	u8         opcode[0x10];
	u8         reserved_at_10[0x10];

	u8         reserved_at_20[0x10];
	u8         op_mod[0x10];

	u8         modify_header_id[0x20];

	u8         reserved_at_60[0x20];
};

struct mlx5_ifc_query_modify_header_context_in_bits {
	u8         opcode[0x10];
	u8         uid[0x10];

	u8         reserved_at_20[0x10];
	u8         op_mod[0x10];

	u8         modify_header_id[0x20];

	u8         reserved_at_60[0xa0];
};

struct mlx5_ifc_query_dct_out_bits {
	u8         status[0x8];
	u8         reserved_at_8[0x18];

	u8         syndrome[0x20];

	u8         reserved_at_40[0x40];

	struct mlx5_ifc_dctc_bits dct_context_entry;

	u8         reserved_at_280[0x180];
};

struct mlx5_ifc_query_dct_in_bits {
	u8         opcode[0x10];
	u8         reserved_at_10[0x10];

	u8         reserved_at_20[0x10];
	u8         op_mod[0x10];

	u8         reserved_at_40[0x8];
	u8         dctn[0x18];

	u8         reserved_at_60[0x20];
};

struct mlx5_ifc_query_cq_out_bits {
	u8         status[0x8];
	u8         reserved_at_8[0x18];

	u8         syndrome[0x20];

	u8         reserved_at_40[0x40];

	struct mlx5_ifc_cqc_bits cq_context;

	u8         reserved_at_280[0x600];

	u8         pas[][0x40];
};

struct mlx5_ifc_query_cq_in_bits {
	u8         opcode[0x10];
	u8         reserved_at_10[0x10];

	u8         reserved_at_20[0x10];
	u8         op_mod[0x10];

	u8         reserved_at_40[0x8];
	u8         cqn[0x18];

	u8         reserved_at_60[0x20];
};

struct mlx5_ifc_query_cong_status_out_bits {
	u8         status[0x8];
	u8         reserved_at_8[0x18];

	u8         syndrome[0x20];

	u8         reserved_at_40[0x20];

	u8         enable[0x1];
	u8         tag_enable[0x1];
	u8         reserved_at_62[0x1e];
};

struct mlx5_ifc_query_cong_status_in_bits {
	u8         opcode[0x10];
	u8         reserved_at_10[0x10];

	u8         reserved_at_20[0x10];
	u8         op_mod[0x10];

	u8         reserved_at_40[0x18];
	u8         priority[0x4];
	u8         cong_protocol[0x4];

	u8         reserved_at_60[0x20];
};

struct mlx5_ifc_query_cong_statistics_out_bits {
	u8         status[0x8];
	u8         reserved_at_8[0x18];

	u8         syndrome[0x20];

	u8         reserved_at_40[0x40];

	u8         rp_cur_flows[0x20];

	u8         sum_flows[0x20];

	u8         rp_cnp_ignored_high[0x20];

	u8         rp_cnp_ignored_low[0x20];

	u8         rp_cnp_handled_high[0x20];

	u8         rp_cnp_handled_low[0x20];

	u8         reserved_at_140[0x100];

	u8         time_stamp_high[0x20];

	u8         time_stamp_low[0x20];

	u8         accumulators_period[0x20];

	u8         np_ecn_marked_roce_packets_high[0x20];

	u8         np_ecn_marked_roce_packets_low[0x20];

	u8         np_cnp_sent_high[0x20];

	u8         np_cnp_sent_low[0x20];

	u8         reserved_at_320[0x560];
};

struct mlx5_ifc_query_cong_statistics_in_bits {
	u8         opcode[0x10];
	u8         reserved_at_10[0x10];

	u8         reserved_at_20[0x10];
	u8         op_mod[0x10];

	u8         clear[0x1];
	u8         reserved_at_41[0x1f];

	u8         reserved_at_60[0x20];
};

struct mlx5_ifc_query_cong_params_out_bits {
	u8         status[0x8];
	u8         reserved_at_8[0x18];

	u8         syndrome[0x20];

	u8         reserved_at_40[0x40];

	union mlx5_ifc_cong_control_roce_ecn_auto_bits congestion_parameters;
};

struct mlx5_ifc_query_cong_params_in_bits {
	u8         opcode[0x10];
	u8         reserved_at_10[0x10];

	u8         reserved_at_20[0x10];
	u8         op_mod[0x10];

	u8         reserved_at_40[0x1c];
	u8         cong_protocol[0x4];

	u8         reserved_at_60[0x20];
};

struct mlx5_ifc_query_adapter_out_bits {
	u8         status[0x8];
	u8         reserved_at_8[0x18];

	u8         syndrome[0x20];

	u8         reserved_at_40[0x40];

	struct mlx5_ifc_query_adapter_param_block_bits query_adapter_struct;
};

struct mlx5_ifc_query_adapter_in_bits {
	u8         opcode[0x10];
	u8         reserved_at_10[0x10];

	u8         reserved_at_20[0x10];
	u8         op_mod[0x10];

	u8         reserved_at_40[0x40];
};

struct mlx5_ifc_qp_2rst_out_bits {
	u8         status[0x8];
	u8         reserved_at_8[0x18];

	u8         syndrome[0x20];

	u8         reserved_at_40[0x40];
};

struct mlx5_ifc_qp_2rst_in_bits {
	u8         opcode[0x10];
	u8         uid[0x10];

	u8         reserved_at_20[0x10];
	u8         op_mod[0x10];

	u8         reserved_at_40[0x8];
	u8         qpn[0x18];

	u8         reserved_at_60[0x20];
};

struct mlx5_ifc_qp_2err_out_bits {
	u8         status[0x8];
	u8         reserved_at_8[0x18];

	u8         syndrome[0x20];

	u8         reserved_at_40[0x40];
};

struct mlx5_ifc_qp_2err_in_bits {
	u8         opcode[0x10];
	u8         uid[0x10];

	u8         reserved_at_20[0x10];
	u8         op_mod[0x10];

	u8         reserved_at_40[0x8];
	u8         qpn[0x18];

	u8         reserved_at_60[0x20];
};

struct mlx5_ifc_page_fault_resume_out_bits {
	u8         status[0x8];
	u8         reserved_at_8[0x18];

	u8         syndrome[0x20];

	u8         reserved_at_40[0x40];
};

struct mlx5_ifc_page_fault_resume_in_bits {
	u8         opcode[0x10];
	u8         reserved_at_10[0x10];

	u8         reserved_at_20[0x10];
	u8         op_mod[0x10];

	u8         error[0x1];
	u8         reserved_at_41[0x4];
	u8         page_fault_type[0x3];
	u8         wq_number[0x18];

	u8         reserved_at_60[0x8];
	u8         token[0x18];
};

struct mlx5_ifc_nop_out_bits {
	u8         status[0x8];
	u8         reserved_at_8[0x18];

	u8         syndrome[0x20];

	u8         reserved_at_40[0x40];
};

struct mlx5_ifc_nop_in_bits {
	u8         opcode[0x10];
	u8         reserved_at_10[0x10];

	u8         reserved_at_20[0x10];
	u8         op_mod[0x10];

	u8         reserved_at_40[0x40];
};

struct mlx5_ifc_modify_vport_state_out_bits {
	u8         status[0x8];
	u8         reserved_at_8[0x18];

	u8         syndrome[0x20];

	u8         reserved_at_40[0x40];
};

struct mlx5_ifc_modify_vport_state_in_bits {
	u8         opcode[0x10];
	u8         reserved_at_10[0x10];

	u8         reserved_at_20[0x10];
	u8         op_mod[0x10];

	u8         other_vport[0x1];
	u8         reserved_at_41[0xf];
	u8         vport_number[0x10];

	u8         reserved_at_60[0x18];
	u8         admin_state[0x4];
	u8         reserved_at_7c[0x4];
};

struct mlx5_ifc_modify_tis_out_bits {
	u8         status[0x8];
	u8         reserved_at_8[0x18];

	u8         syndrome[0x20];

	u8         reserved_at_40[0x40];
};

struct mlx5_ifc_modify_tis_bitmask_bits {
	u8         reserved_at_0[0x20];

	u8         reserved_at_20[0x1d];
	u8         lag_tx_port_affinity[0x1];
	u8         strict_lag_tx_port_affinity[0x1];
	u8         prio[0x1];
};

struct mlx5_ifc_modify_tis_in_bits {
	u8         opcode[0x10];
	u8         uid[0x10];

	u8         reserved_at_20[0x10];
	u8         op_mod[0x10];

	u8         reserved_at_40[0x8];
	u8         tisn[0x18];

	u8         reserved_at_60[0x20];

	struct mlx5_ifc_modify_tis_bitmask_bits bitmask;

	u8         reserved_at_c0[0x40];

	struct mlx5_ifc_tisc_bits ctx;
};

struct mlx5_ifc_modify_tir_bitmask_bits {
	u8	   reserved_at_0[0x20];

	u8         reserved_at_20[0x1b];
	u8         self_lb_en[0x1];
	u8         reserved_at_3c[0x1];
	u8         hash[0x1];
	u8         reserved_at_3e[0x1];
	u8         packet_merge[0x1];
};

struct mlx5_ifc_modify_tir_out_bits {
	u8         status[0x8];
	u8         reserved_at_8[0x18];

	u8         syndrome[0x20];

	u8         reserved_at_40[0x40];
};

struct mlx5_ifc_modify_tir_in_bits {
	u8         opcode[0x10];
	u8         uid[0x10];

	u8         reserved_at_20[0x10];
	u8         op_mod[0x10];

	u8         reserved_at_40[0x8];
	u8         tirn[0x18];

	u8         reserved_at_60[0x20];

	struct mlx5_ifc_modify_tir_bitmask_bits bitmask;

	u8         reserved_at_c0[0x40];

	struct mlx5_ifc_tirc_bits ctx;
};

struct mlx5_ifc_modify_sq_out_bits {
	u8         status[0x8];
	u8         reserved_at_8[0x18];

	u8         syndrome[0x20];

	u8         reserved_at_40[0x40];
};

struct mlx5_ifc_modify_sq_in_bits {
	u8         opcode[0x10];
	u8         uid[0x10];

	u8         reserved_at_20[0x10];
	u8         op_mod[0x10];

	u8         sq_state[0x4];
	u8         reserved_at_44[0x4];
	u8         sqn[0x18];

	u8         reserved_at_60[0x20];

	u8         modify_bitmask[0x40];

	u8         reserved_at_c0[0x40];

	struct mlx5_ifc_sqc_bits ctx;
};

struct mlx5_ifc_modify_scheduling_element_out_bits {
	u8         status[0x8];
	u8         reserved_at_8[0x18];

	u8         syndrome[0x20];

	u8         reserved_at_40[0x1c0];
};

enum {
	MODIFY_SCHEDULING_ELEMENT_IN_MODIFY_BITMASK_BW_SHARE = 0x1,
	MODIFY_SCHEDULING_ELEMENT_IN_MODIFY_BITMASK_MAX_AVERAGE_BW = 0x2,
};

struct mlx5_ifc_modify_scheduling_element_in_bits {
	u8         opcode[0x10];
	u8         reserved_at_10[0x10];

	u8         reserved_at_20[0x10];
	u8         op_mod[0x10];

	u8         scheduling_hierarchy[0x8];
	u8         reserved_at_48[0x18];

	u8         scheduling_element_id[0x20];

	u8         reserved_at_80[0x20];

	u8         modify_bitmask[0x20];

	u8         reserved_at_c0[0x40];

	struct mlx5_ifc_scheduling_context_bits scheduling_context;

	u8         reserved_at_300[0x100];
};

struct mlx5_ifc_modify_rqt_out_bits {
	u8         status[0x8];
	u8         reserved_at_8[0x18];

	u8         syndrome[0x20];

	u8         reserved_at_40[0x40];
};

struct mlx5_ifc_rqt_bitmask_bits {
	u8	   reserved_at_0[0x20];

	u8         reserved_at_20[0x1f];
	u8         rqn_list[0x1];
};

struct mlx5_ifc_modify_rqt_in_bits {
	u8         opcode[0x10];
	u8         uid[0x10];

	u8         reserved_at_20[0x10];
	u8         op_mod[0x10];

	u8         reserved_at_40[0x8];
	u8         rqtn[0x18];

	u8         reserved_at_60[0x20];

	struct mlx5_ifc_rqt_bitmask_bits bitmask;

	u8         reserved_at_c0[0x40];

	struct mlx5_ifc_rqtc_bits ctx;
};

struct mlx5_ifc_modify_rq_out_bits {
	u8         status[0x8];
	u8         reserved_at_8[0x18];

	u8         syndrome[0x20];

	u8         reserved_at_40[0x40];
};

enum {
	MLX5_MODIFY_RQ_IN_MODIFY_BITMASK_VSD = 1ULL << 1,
	MLX5_MODIFY_RQ_IN_MODIFY_BITMASK_SCATTER_FCS = 1ULL << 2,
	MLX5_MODIFY_RQ_IN_MODIFY_BITMASK_RQ_COUNTER_SET_ID = 1ULL << 3,
};

struct mlx5_ifc_modify_rq_in_bits {
	u8         opcode[0x10];
	u8         uid[0x10];

	u8         reserved_at_20[0x10];
	u8         op_mod[0x10];

	u8         rq_state[0x4];
	u8         reserved_at_44[0x4];
	u8         rqn[0x18];

	u8         reserved_at_60[0x20];

	u8         modify_bitmask[0x40];

	u8         reserved_at_c0[0x40];

	struct mlx5_ifc_rqc_bits ctx;
};

struct mlx5_ifc_modify_rmp_out_bits {
	u8         status[0x8];
	u8         reserved_at_8[0x18];

	u8         syndrome[0x20];

	u8         reserved_at_40[0x40];
};

struct mlx5_ifc_rmp_bitmask_bits {
	u8	   reserved_at_0[0x20];

	u8         reserved_at_20[0x1f];
	u8         lwm[0x1];
};

struct mlx5_ifc_modify_rmp_in_bits {
	u8         opcode[0x10];
	u8         uid[0x10];

	u8         reserved_at_20[0x10];
	u8         op_mod[0x10];

	u8         rmp_state[0x4];
	u8         reserved_at_44[0x4];
	u8         rmpn[0x18];

	u8         reserved_at_60[0x20];

	struct mlx5_ifc_rmp_bitmask_bits bitmask;

	u8         reserved_at_c0[0x40];

	struct mlx5_ifc_rmpc_bits ctx;
};

struct mlx5_ifc_modify_nic_vport_context_out_bits {
	u8         status[0x8];
	u8         reserved_at_8[0x18];

	u8         syndrome[0x20];

	u8         reserved_at_40[0x40];
};

struct mlx5_ifc_modify_nic_vport_field_select_bits {
	u8         reserved_at_0[0x12];
	u8	   affiliation[0x1];
	u8	   reserved_at_13[0x1];
	u8         disable_uc_local_lb[0x1];
	u8         disable_mc_local_lb[0x1];
	u8         node_guid[0x1];
	u8         port_guid[0x1];
	u8         min_inline[0x1];
	u8         mtu[0x1];
	u8         change_event[0x1];
	u8         promisc[0x1];
	u8         permanent_address[0x1];
	u8         addresses_list[0x1];
	u8         roce_en[0x1];
	u8         reserved_at_1f[0x1];
};

struct mlx5_ifc_modify_nic_vport_context_in_bits {
	u8         opcode[0x10];
	u8         reserved_at_10[0x10];

	u8         reserved_at_20[0x10];
	u8         op_mod[0x10];

	u8         other_vport[0x1];
	u8         reserved_at_41[0xf];
	u8         vport_number[0x10];

	struct mlx5_ifc_modify_nic_vport_field_select_bits field_select;

	u8         reserved_at_80[0x780];

	struct mlx5_ifc_nic_vport_context_bits nic_vport_context;
};

struct mlx5_ifc_modify_hca_vport_context_out_bits {
	u8         status[0x8];
	u8         reserved_at_8[0x18];

	u8         syndrome[0x20];

	u8         reserved_at_40[0x40];
};

struct mlx5_ifc_modify_hca_vport_context_in_bits {
	u8         opcode[0x10];
	u8         reserved_at_10[0x10];

	u8         reserved_at_20[0x10];
	u8         op_mod[0x10];

	u8         other_vport[0x1];
	u8         reserved_at_41[0xb];
	u8         port_num[0x4];
	u8         vport_number[0x10];

	u8         reserved_at_60[0x20];

	struct mlx5_ifc_hca_vport_context_bits hca_vport_context;
};

struct mlx5_ifc_modify_cq_out_bits {
	u8         status[0x8];
	u8         reserved_at_8[0x18];

	u8         syndrome[0x20];

	u8         reserved_at_40[0x40];
};

enum {
	MLX5_MODIFY_CQ_IN_OP_MOD_MODIFY_CQ  = 0x0,
	MLX5_MODIFY_CQ_IN_OP_MOD_RESIZE_CQ  = 0x1,
};

struct mlx5_ifc_modify_cq_in_bits {
	u8         opcode[0x10];
	u8         uid[0x10];

	u8         reserved_at_20[0x10];
	u8         op_mod[0x10];

	u8         reserved_at_40[0x8];
	u8         cqn[0x18];

	union mlx5_ifc_modify_field_select_resize_field_select_auto_bits modify_field_select_resize_field_select;

	struct mlx5_ifc_cqc_bits cq_context;

	u8         reserved_at_280[0x60];

	u8         cq_umem_valid[0x1];
	u8         reserved_at_2e1[0x1f];

	u8         reserved_at_300[0x580];

	u8         pas[][0x40];
};

struct mlx5_ifc_modify_cong_status_out_bits {
	u8         status[0x8];
	u8         reserved_at_8[0x18];

	u8         syndrome[0x20];

	u8         reserved_at_40[0x40];
};

struct mlx5_ifc_modify_cong_status_in_bits {
	u8         opcode[0x10];
	u8         reserved_at_10[0x10];

	u8         reserved_at_20[0x10];
	u8         op_mod[0x10];

	u8         reserved_at_40[0x18];
	u8         priority[0x4];
	u8         cong_protocol[0x4];

	u8         enable[0x1];
	u8         tag_enable[0x1];
	u8         reserved_at_62[0x1e];
};

struct mlx5_ifc_modify_cong_params_out_bits {
	u8         status[0x8];
	u8         reserved_at_8[0x18];

	u8         syndrome[0x20];

	u8         reserved_at_40[0x40];
};

struct mlx5_ifc_modify_cong_params_in_bits {
	u8         opcode[0x10];
	u8         reserved_at_10[0x10];

	u8         reserved_at_20[0x10];
	u8         op_mod[0x10];

	u8         reserved_at_40[0x1c];
	u8         cong_protocol[0x4];

	union mlx5_ifc_field_select_802_1_r_roce_auto_bits field_select;

	u8         reserved_at_80[0x80];

	union mlx5_ifc_cong_control_roce_ecn_auto_bits congestion_parameters;
};

struct mlx5_ifc_manage_pages_out_bits {
	u8         status[0x8];
	u8         reserved_at_8[0x18];

	u8         syndrome[0x20];

	u8         output_num_entries[0x20];

	u8         reserved_at_60[0x20];

	u8         pas[][0x40];
};

enum {
	MLX5_MANAGE_PAGES_IN_OP_MOD_ALLOCATION_FAIL     = 0x0,
	MLX5_MANAGE_PAGES_IN_OP_MOD_ALLOCATION_SUCCESS  = 0x1,
	MLX5_MANAGE_PAGES_IN_OP_MOD_HCA_RETURN_PAGES    = 0x2,
};

struct mlx5_ifc_manage_pages_in_bits {
	u8         opcode[0x10];
	u8         reserved_at_10[0x10];

	u8         reserved_at_20[0x10];
	u8         op_mod[0x10];

	u8         embedded_cpu_function[0x1];
	u8         reserved_at_41[0xf];
	u8         function_id[0x10];

	u8         input_num_entries[0x20];

	u8         pas[][0x40];
};

struct mlx5_ifc_mad_ifc_out_bits {
	u8         status[0x8];
	u8         reserved_at_8[0x18];

	u8         syndrome[0x20];

	u8         reserved_at_40[0x40];

	u8         response_mad_packet[256][0x8];
};

struct mlx5_ifc_mad_ifc_in_bits {
	u8         opcode[0x10];
	u8         reserved_at_10[0x10];

	u8         reserved_at_20[0x10];
	u8         op_mod[0x10];

	u8         remote_lid[0x10];
	u8         reserved_at_50[0x8];
	u8         port[0x8];

	u8         reserved_at_60[0x20];

	u8         mad[256][0x8];
};

struct mlx5_ifc_init_hca_out_bits {
	u8         status[0x8];
	u8         reserved_at_8[0x18];

	u8         syndrome[0x20];

	u8         reserved_at_40[0x40];
};

struct mlx5_ifc_init_hca_in_bits {
	u8         opcode[0x10];
	u8         reserved_at_10[0x10];

	u8         reserved_at_20[0x10];
	u8         op_mod[0x10];

	u8         reserved_at_40[0x20];

	u8         reserved_at_60[0x2];
	u8         sw_vhca_id[0xe];
	u8         reserved_at_70[0x10];

	u8	   sw_owner_id[4][0x20];
};

struct mlx5_ifc_init2rtr_qp_out_bits {
	u8         status[0x8];
	u8         reserved_at_8[0x18];

	u8         syndrome[0x20];

	u8         reserved_at_40[0x20];
	u8         ece[0x20];
};

struct mlx5_ifc_init2rtr_qp_in_bits {
	u8         opcode[0x10];
	u8         uid[0x10];

	u8         reserved_at_20[0x10];
	u8         op_mod[0x10];

	u8         reserved_at_40[0x8];
	u8         qpn[0x18];

	u8         reserved_at_60[0x20];

	u8         opt_param_mask[0x20];

	u8         ece[0x20];

	struct mlx5_ifc_qpc_bits qpc;

	u8         reserved_at_800[0x80];
};

struct mlx5_ifc_init2init_qp_out_bits {
	u8         status[0x8];
	u8         reserved_at_8[0x18];

	u8         syndrome[0x20];

	u8         reserved_at_40[0x20];
	u8         ece[0x20];
};

struct mlx5_ifc_init2init_qp_in_bits {
	u8         opcode[0x10];
	u8         uid[0x10];

	u8         reserved_at_20[0x10];
	u8         op_mod[0x10];

	u8         reserved_at_40[0x8];
	u8         qpn[0x18];

	u8         reserved_at_60[0x20];

	u8         opt_param_mask[0x20];

	u8         ece[0x20];

	struct mlx5_ifc_qpc_bits qpc;

	u8         reserved_at_800[0x80];
};

struct mlx5_ifc_get_dropped_packet_log_out_bits {
	u8         status[0x8];
	u8         reserved_at_8[0x18];

	u8         syndrome[0x20];

	u8         reserved_at_40[0x40];

	u8         packet_headers_log[128][0x8];

	u8         packet_syndrome[64][0x8];
};

struct mlx5_ifc_get_dropped_packet_log_in_bits {
	u8         opcode[0x10];
	u8         reserved_at_10[0x10];

	u8         reserved_at_20[0x10];
	u8         op_mod[0x10];

	u8         reserved_at_40[0x40];
};

struct mlx5_ifc_gen_eqe_in_bits {
	u8         opcode[0x10];
	u8         reserved_at_10[0x10];

	u8         reserved_at_20[0x10];
	u8         op_mod[0x10];

	u8         reserved_at_40[0x18];
	u8         eq_number[0x8];

	u8         reserved_at_60[0x20];

	u8         eqe[64][0x8];
};

struct mlx5_ifc_gen_eq_out_bits {
	u8         status[0x8];
	u8         reserved_at_8[0x18];

	u8         syndrome[0x20];

	u8         reserved_at_40[0x40];
};

struct mlx5_ifc_enable_hca_out_bits {
	u8         status[0x8];
	u8         reserved_at_8[0x18];

	u8         syndrome[0x20];

	u8         reserved_at_40[0x20];
};

struct mlx5_ifc_enable_hca_in_bits {
	u8         opcode[0x10];
	u8         reserved_at_10[0x10];

	u8         reserved_at_20[0x10];
	u8         op_mod[0x10];

	u8         embedded_cpu_function[0x1];
	u8         reserved_at_41[0xf];
	u8         function_id[0x10];

	u8         reserved_at_60[0x20];
};

struct mlx5_ifc_drain_dct_out_bits {
	u8         status[0x8];
	u8         reserved_at_8[0x18];

	u8         syndrome[0x20];

	u8         reserved_at_40[0x40];
};

struct mlx5_ifc_drain_dct_in_bits {
	u8         opcode[0x10];
	u8         uid[0x10];

	u8         reserved_at_20[0x10];
	u8         op_mod[0x10];

	u8         reserved_at_40[0x8];
	u8         dctn[0x18];

	u8         reserved_at_60[0x20];
};

struct mlx5_ifc_disable_hca_out_bits {
	u8         status[0x8];
	u8         reserved_at_8[0x18];

	u8         syndrome[0x20];

	u8         reserved_at_40[0x20];
};

struct mlx5_ifc_disable_hca_in_bits {
	u8         opcode[0x10];
	u8         reserved_at_10[0x10];

	u8         reserved_at_20[0x10];
	u8         op_mod[0x10];

	u8         embedded_cpu_function[0x1];
	u8         reserved_at_41[0xf];
	u8         function_id[0x10];

	u8         reserved_at_60[0x20];
};

struct mlx5_ifc_detach_from_mcg_out_bits {
	u8         status[0x8];
	u8         reserved_at_8[0x18];

	u8         syndrome[0x20];

	u8         reserved_at_40[0x40];
};

struct mlx5_ifc_detach_from_mcg_in_bits {
	u8         opcode[0x10];
	u8         uid[0x10];

	u8         reserved_at_20[0x10];
	u8         op_mod[0x10];

	u8         reserved_at_40[0x8];
	u8         qpn[0x18];

	u8         reserved_at_60[0x20];

	u8         multicast_gid[16][0x8];
};

struct mlx5_ifc_destroy_xrq_out_bits {
	u8         status[0x8];
	u8         reserved_at_8[0x18];

	u8         syndrome[0x20];

	u8         reserved_at_40[0x40];
};

struct mlx5_ifc_destroy_xrq_in_bits {
	u8         opcode[0x10];
	u8         uid[0x10];

	u8         reserved_at_20[0x10];
	u8         op_mod[0x10];

	u8         reserved_at_40[0x8];
	u8         xrqn[0x18];

	u8         reserved_at_60[0x20];
};

struct mlx5_ifc_destroy_xrc_srq_out_bits {
	u8         status[0x8];
	u8         reserved_at_8[0x18];

	u8         syndrome[0x20];

	u8         reserved_at_40[0x40];
};

struct mlx5_ifc_destroy_xrc_srq_in_bits {
	u8         opcode[0x10];
	u8         uid[0x10];

	u8         reserved_at_20[0x10];
	u8         op_mod[0x10];

	u8         reserved_at_40[0x8];
	u8         xrc_srqn[0x18];

	u8         reserved_at_60[0x20];
};

struct mlx5_ifc_destroy_tis_out_bits {
	u8         status[0x8];
	u8         reserved_at_8[0x18];

	u8         syndrome[0x20];

	u8         reserved_at_40[0x40];
};

struct mlx5_ifc_destroy_tis_in_bits {
	u8         opcode[0x10];
	u8         uid[0x10];

	u8         reserved_at_20[0x10];
	u8         op_mod[0x10];

	u8         reserved_at_40[0x8];
	u8         tisn[0x18];

	u8         reserved_at_60[0x20];
};

struct mlx5_ifc_destroy_tir_out_bits {
	u8         status[0x8];
	u8         reserved_at_8[0x18];

	u8         syndrome[0x20];

	u8         reserved_at_40[0x40];
};

struct mlx5_ifc_destroy_tir_in_bits {
	u8         opcode[0x10];
	u8         uid[0x10];

	u8         reserved_at_20[0x10];
	u8         op_mod[0x10];

	u8         reserved_at_40[0x8];
	u8         tirn[0x18];

	u8         reserved_at_60[0x20];
};

struct mlx5_ifc_destroy_srq_out_bits {
	u8         status[0x8];
	u8         reserved_at_8[0x18];

	u8         syndrome[0x20];

	u8         reserved_at_40[0x40];
};

struct mlx5_ifc_destroy_srq_in_bits {
	u8         opcode[0x10];
	u8         uid[0x10];

	u8         reserved_at_20[0x10];
	u8         op_mod[0x10];

	u8         reserved_at_40[0x8];
	u8         srqn[0x18];

	u8         reserved_at_60[0x20];
};

struct mlx5_ifc_destroy_sq_out_bits {
	u8         status[0x8];
	u8         reserved_at_8[0x18];

	u8         syndrome[0x20];

	u8         reserved_at_40[0x40];
};

struct mlx5_ifc_destroy_sq_in_bits {
	u8         opcode[0x10];
	u8         uid[0x10];

	u8         reserved_at_20[0x10];
	u8         op_mod[0x10];

	u8         reserved_at_40[0x8];
	u8         sqn[0x18];

	u8         reserved_at_60[0x20];
};

struct mlx5_ifc_destroy_scheduling_element_out_bits {
	u8         status[0x8];
	u8         reserved_at_8[0x18];

	u8         syndrome[0x20];

	u8         reserved_at_40[0x1c0];
};

struct mlx5_ifc_destroy_scheduling_element_in_bits {
	u8         opcode[0x10];
	u8         reserved_at_10[0x10];

	u8         reserved_at_20[0x10];
	u8         op_mod[0x10];

	u8         scheduling_hierarchy[0x8];
	u8         reserved_at_48[0x18];

	u8         scheduling_element_id[0x20];

	u8         reserved_at_80[0x180];
};

struct mlx5_ifc_destroy_rqt_out_bits {
	u8         status[0x8];
	u8         reserved_at_8[0x18];

	u8         syndrome[0x20];

	u8         reserved_at_40[0x40];
};

struct mlx5_ifc_destroy_rqt_in_bits {
	u8         opcode[0x10];
	u8         uid[0x10];

	u8         reserved_at_20[0x10];
	u8         op_mod[0x10];

	u8         reserved_at_40[0x8];
	u8         rqtn[0x18];

	u8         reserved_at_60[0x20];
};

struct mlx5_ifc_destroy_rq_out_bits {
	u8         status[0x8];
	u8         reserved_at_8[0x18];

	u8         syndrome[0x20];

	u8         reserved_at_40[0x40];
};

struct mlx5_ifc_destroy_rq_in_bits {
	u8         opcode[0x10];
	u8         uid[0x10];

	u8         reserved_at_20[0x10];
	u8         op_mod[0x10];

	u8         reserved_at_40[0x8];
	u8         rqn[0x18];

	u8         reserved_at_60[0x20];
};

struct mlx5_ifc_set_delay_drop_params_in_bits {
	u8         opcode[0x10];
	u8         reserved_at_10[0x10];

	u8         reserved_at_20[0x10];
	u8         op_mod[0x10];

	u8         reserved_at_40[0x20];

	u8         reserved_at_60[0x10];
	u8         delay_drop_timeout[0x10];
};

struct mlx5_ifc_set_delay_drop_params_out_bits {
	u8         status[0x8];
	u8         reserved_at_8[0x18];

	u8         syndrome[0x20];

	u8         reserved_at_40[0x40];
};

struct mlx5_ifc_destroy_rmp_out_bits {
	u8         status[0x8];
	u8         reserved_at_8[0x18];

	u8         syndrome[0x20];

	u8         reserved_at_40[0x40];
};

struct mlx5_ifc_destroy_rmp_in_bits {
	u8         opcode[0x10];
	u8         uid[0x10];

	u8         reserved_at_20[0x10];
	u8         op_mod[0x10];

	u8         reserved_at_40[0x8];
	u8         rmpn[0x18];

	u8         reserved_at_60[0x20];
};

struct mlx5_ifc_destroy_qp_out_bits {
	u8         status[0x8];
	u8         reserved_at_8[0x18];

	u8         syndrome[0x20];

	u8         reserved_at_40[0x40];
};

struct mlx5_ifc_destroy_qp_in_bits {
	u8         opcode[0x10];
	u8         uid[0x10];

	u8         reserved_at_20[0x10];
	u8         op_mod[0x10];

	u8         reserved_at_40[0x8];
	u8         qpn[0x18];

	u8         reserved_at_60[0x20];
};

struct mlx5_ifc_destroy_psv_out_bits {
	u8         status[0x8];
	u8         reserved_at_8[0x18];

	u8         syndrome[0x20];

	u8         reserved_at_40[0x40];
};

struct mlx5_ifc_destroy_psv_in_bits {
	u8         opcode[0x10];
	u8         reserved_at_10[0x10];

	u8         reserved_at_20[0x10];
	u8         op_mod[0x10];

	u8         reserved_at_40[0x8];
	u8         psvn[0x18];

	u8         reserved_at_60[0x20];
};

struct mlx5_ifc_destroy_mkey_out_bits {
	u8         status[0x8];
	u8         reserved_at_8[0x18];

	u8         syndrome[0x20];

	u8         reserved_at_40[0x40];
};

struct mlx5_ifc_destroy_mkey_in_bits {
	u8         opcode[0x10];
	u8         uid[0x10];

	u8         reserved_at_20[0x10];
	u8         op_mod[0x10];

	u8         reserved_at_40[0x8];
	u8         mkey_index[0x18];

	u8         reserved_at_60[0x20];
};

struct mlx5_ifc_destroy_flow_table_out_bits {
	u8         status[0x8];
	u8         reserved_at_8[0x18];

	u8         syndrome[0x20];

	u8         reserved_at_40[0x40];
};

struct mlx5_ifc_destroy_flow_table_in_bits {
	u8         opcode[0x10];
	u8         reserved_at_10[0x10];

	u8         reserved_at_20[0x10];
	u8         op_mod[0x10];

	u8         other_vport[0x1];
	u8         reserved_at_41[0xf];
	u8         vport_number[0x10];

	u8         reserved_at_60[0x20];

	u8         table_type[0x8];
	u8         reserved_at_88[0x18];

	u8         reserved_at_a0[0x8];
	u8         table_id[0x18];

	u8         reserved_at_c0[0x140];
};

struct mlx5_ifc_destroy_flow_group_out_bits {
	u8         status[0x8];
	u8         reserved_at_8[0x18];

	u8         syndrome[0x20];

	u8         reserved_at_40[0x40];
};

struct mlx5_ifc_destroy_flow_group_in_bits {
	u8         opcode[0x10];
	u8         reserved_at_10[0x10];

	u8         reserved_at_20[0x10];
	u8         op_mod[0x10];

	u8         other_vport[0x1];
	u8         reserved_at_41[0xf];
	u8         vport_number[0x10];

	u8         reserved_at_60[0x20];

	u8         table_type[0x8];
	u8         reserved_at_88[0x18];

	u8         reserved_at_a0[0x8];
	u8         table_id[0x18];

	u8         group_id[0x20];

	u8         reserved_at_e0[0x120];
};

struct mlx5_ifc_destroy_eq_out_bits {
	u8         status[0x8];
	u8         reserved_at_8[0x18];

	u8         syndrome[0x20];

	u8         reserved_at_40[0x40];
};

struct mlx5_ifc_destroy_eq_in_bits {
	u8         opcode[0x10];
	u8         reserved_at_10[0x10];

	u8         reserved_at_20[0x10];
	u8         op_mod[0x10];

	u8         reserved_at_40[0x18];
	u8         eq_number[0x8];

	u8         reserved_at_60[0x20];
};

struct mlx5_ifc_destroy_dct_out_bits {
	u8         status[0x8];
	u8         reserved_at_8[0x18];

	u8         syndrome[0x20];

	u8         reserved_at_40[0x40];
};

struct mlx5_ifc_destroy_dct_in_bits {
	u8         opcode[0x10];
	u8         uid[0x10];

	u8         reserved_at_20[0x10];
	u8         op_mod[0x10];

	u8         reserved_at_40[0x8];
	u8         dctn[0x18];

	u8         reserved_at_60[0x20];
};

struct mlx5_ifc_destroy_cq_out_bits {
	u8         status[0x8];
	u8         reserved_at_8[0x18];

	u8         syndrome[0x20];

	u8         reserved_at_40[0x40];
};

struct mlx5_ifc_destroy_cq_in_bits {
	u8         opcode[0x10];
	u8         uid[0x10];

	u8         reserved_at_20[0x10];
	u8         op_mod[0x10];

	u8         reserved_at_40[0x8];
	u8         cqn[0x18];

	u8         reserved_at_60[0x20];
};

struct mlx5_ifc_delete_vxlan_udp_dport_out_bits {
	u8         status[0x8];
	u8         reserved_at_8[0x18];

	u8         syndrome[0x20];

	u8         reserved_at_40[0x40];
};

struct mlx5_ifc_delete_vxlan_udp_dport_in_bits {
	u8         opcode[0x10];
	u8         reserved_at_10[0x10];

	u8         reserved_at_20[0x10];
	u8         op_mod[0x10];

	u8         reserved_at_40[0x20];

	u8         reserved_at_60[0x10];
	u8         vxlan_udp_port[0x10];
};

struct mlx5_ifc_delete_l2_table_entry_out_bits {
	u8         status[0x8];
	u8         reserved_at_8[0x18];

	u8         syndrome[0x20];

	u8         reserved_at_40[0x40];
};

struct mlx5_ifc_delete_l2_table_entry_in_bits {
	u8         opcode[0x10];
	u8         reserved_at_10[0x10];

	u8         reserved_at_20[0x10];
	u8         op_mod[0x10];

	u8         reserved_at_40[0x60];

	u8         reserved_at_a0[0x8];
	u8         table_index[0x18];

	u8         reserved_at_c0[0x140];
};

struct mlx5_ifc_delete_fte_out_bits {
	u8         status[0x8];
	u8         reserved_at_8[0x18];

	u8         syndrome[0x20];

	u8         reserved_at_40[0x40];
};

struct mlx5_ifc_delete_fte_in_bits {
	u8         opcode[0x10];
	u8         reserved_at_10[0x10];

	u8         reserved_at_20[0x10];
	u8         op_mod[0x10];

	u8         other_vport[0x1];
	u8         reserved_at_41[0xf];
	u8         vport_number[0x10];

	u8         reserved_at_60[0x20];

	u8         table_type[0x8];
	u8         reserved_at_88[0x18];

	u8         reserved_at_a0[0x8];
	u8         table_id[0x18];

	u8         reserved_at_c0[0x40];

	u8         flow_index[0x20];

	u8         reserved_at_120[0xe0];
};

struct mlx5_ifc_dealloc_xrcd_out_bits {
	u8         status[0x8];
	u8         reserved_at_8[0x18];

	u8         syndrome[0x20];

	u8         reserved_at_40[0x40];
};

struct mlx5_ifc_dealloc_xrcd_in_bits {
	u8         opcode[0x10];
	u8         uid[0x10];

	u8         reserved_at_20[0x10];
	u8         op_mod[0x10];

	u8         reserved_at_40[0x8];
	u8         xrcd[0x18];

	u8         reserved_at_60[0x20];
};

struct mlx5_ifc_dealloc_uar_out_bits {
	u8         status[0x8];
	u8         reserved_at_8[0x18];

	u8         syndrome[0x20];

	u8         reserved_at_40[0x40];
};

struct mlx5_ifc_dealloc_uar_in_bits {
	u8         opcode[0x10];
	u8         uid[0x10];

	u8         reserved_at_20[0x10];
	u8         op_mod[0x10];

	u8         reserved_at_40[0x8];
	u8         uar[0x18];

	u8         reserved_at_60[0x20];
};

struct mlx5_ifc_dealloc_transport_domain_out_bits {
	u8         status[0x8];
	u8         reserved_at_8[0x18];

	u8         syndrome[0x20];

	u8         reserved_at_40[0x40];
};

struct mlx5_ifc_dealloc_transport_domain_in_bits {
	u8         opcode[0x10];
	u8         uid[0x10];

	u8         reserved_at_20[0x10];
	u8         op_mod[0x10];

	u8         reserved_at_40[0x8];
	u8         transport_domain[0x18];

	u8         reserved_at_60[0x20];
};

struct mlx5_ifc_dealloc_q_counter_out_bits {
	u8         status[0x8];
	u8         reserved_at_8[0x18];

	u8         syndrome[0x20];

	u8         reserved_at_40[0x40];
};

struct mlx5_ifc_dealloc_q_counter_in_bits {
	u8         opcode[0x10];
	u8         reserved_at_10[0x10];

	u8         reserved_at_20[0x10];
	u8         op_mod[0x10];

	u8         reserved_at_40[0x18];
	u8         counter_set_id[0x8];

	u8         reserved_at_60[0x20];
};

struct mlx5_ifc_dealloc_pd_out_bits {
	u8         status[0x8];
	u8         reserved_at_8[0x18];

	u8         syndrome[0x20];

	u8         reserved_at_40[0x40];
};

struct mlx5_ifc_dealloc_pd_in_bits {
	u8         opcode[0x10];
	u8         uid[0x10];

	u8         reserved_at_20[0x10];
	u8         op_mod[0x10];

	u8         reserved_at_40[0x8];
	u8         pd[0x18];

	u8         reserved_at_60[0x20];
};

struct mlx5_ifc_dealloc_flow_counter_out_bits {
	u8         status[0x8];
	u8         reserved_at_8[0x18];

	u8         syndrome[0x20];

	u8         reserved_at_40[0x40];
};

struct mlx5_ifc_dealloc_flow_counter_in_bits {
	u8         opcode[0x10];
	u8         reserved_at_10[0x10];

	u8         reserved_at_20[0x10];
	u8         op_mod[0x10];

	u8         flow_counter_id[0x20];

	u8         reserved_at_60[0x20];
};

struct mlx5_ifc_create_xrq_out_bits {
	u8         status[0x8];
	u8         reserved_at_8[0x18];

	u8         syndrome[0x20];

	u8         reserved_at_40[0x8];
	u8         xrqn[0x18];

	u8         reserved_at_60[0x20];
};

struct mlx5_ifc_create_xrq_in_bits {
	u8         opcode[0x10];
	u8         uid[0x10];

	u8         reserved_at_20[0x10];
	u8         op_mod[0x10];

	u8         reserved_at_40[0x40];

	struct mlx5_ifc_xrqc_bits xrq_context;
};

struct mlx5_ifc_create_xrc_srq_out_bits {
	u8         status[0x8];
	u8         reserved_at_8[0x18];

	u8         syndrome[0x20];

	u8         reserved_at_40[0x8];
	u8         xrc_srqn[0x18];

	u8         reserved_at_60[0x20];
};

struct mlx5_ifc_create_xrc_srq_in_bits {
	u8         opcode[0x10];
	u8         uid[0x10];

	u8         reserved_at_20[0x10];
	u8         op_mod[0x10];

	u8         reserved_at_40[0x40];

	struct mlx5_ifc_xrc_srqc_bits xrc_srq_context_entry;

	u8         reserved_at_280[0x60];

	u8         xrc_srq_umem_valid[0x1];
	u8         reserved_at_2e1[0x1f];

	u8         reserved_at_300[0x580];

	u8         pas[][0x40];
};

struct mlx5_ifc_create_tis_out_bits {
	u8         status[0x8];
	u8         reserved_at_8[0x18];

	u8         syndrome[0x20];

	u8         reserved_at_40[0x8];
	u8         tisn[0x18];

	u8         reserved_at_60[0x20];
};

struct mlx5_ifc_create_tis_in_bits {
	u8         opcode[0x10];
	u8         uid[0x10];

	u8         reserved_at_20[0x10];
	u8         op_mod[0x10];

	u8         reserved_at_40[0xc0];

	struct mlx5_ifc_tisc_bits ctx;
};

struct mlx5_ifc_create_tir_out_bits {
	u8         status[0x8];
	u8         icm_address_63_40[0x18];

	u8         syndrome[0x20];

	u8         icm_address_39_32[0x8];
	u8         tirn[0x18];

	u8         icm_address_31_0[0x20];
};

struct mlx5_ifc_create_tir_in_bits {
	u8         opcode[0x10];
	u8         uid[0x10];

	u8         reserved_at_20[0x10];
	u8         op_mod[0x10];

	u8         reserved_at_40[0xc0];

	struct mlx5_ifc_tirc_bits ctx;
};

struct mlx5_ifc_create_srq_out_bits {
	u8         status[0x8];
	u8         reserved_at_8[0x18];

	u8         syndrome[0x20];

	u8         reserved_at_40[0x8];
	u8         srqn[0x18];

	u8         reserved_at_60[0x20];
};

struct mlx5_ifc_create_srq_in_bits {
	u8         opcode[0x10];
	u8         uid[0x10];

	u8         reserved_at_20[0x10];
	u8         op_mod[0x10];

	u8         reserved_at_40[0x40];

	struct mlx5_ifc_srqc_bits srq_context_entry;

	u8         reserved_at_280[0x600];

	u8         pas[][0x40];
};

struct mlx5_ifc_create_sq_out_bits {
	u8         status[0x8];
	u8         reserved_at_8[0x18];

	u8         syndrome[0x20];

	u8         reserved_at_40[0x8];
	u8         sqn[0x18];

	u8         reserved_at_60[0x20];
};

struct mlx5_ifc_create_sq_in_bits {
	u8         opcode[0x10];
	u8         uid[0x10];

	u8         reserved_at_20[0x10];
	u8         op_mod[0x10];

	u8         reserved_at_40[0xc0];

	struct mlx5_ifc_sqc_bits ctx;
};

struct mlx5_ifc_create_scheduling_element_out_bits {
	u8         status[0x8];
	u8         reserved_at_8[0x18];

	u8         syndrome[0x20];

	u8         reserved_at_40[0x40];

	u8         scheduling_element_id[0x20];

	u8         reserved_at_a0[0x160];
};

struct mlx5_ifc_create_scheduling_element_in_bits {
	u8         opcode[0x10];
	u8         reserved_at_10[0x10];

	u8         reserved_at_20[0x10];
	u8         op_mod[0x10];

	u8         scheduling_hierarchy[0x8];
	u8         reserved_at_48[0x18];

	u8         reserved_at_60[0xa0];

	struct mlx5_ifc_scheduling_context_bits scheduling_context;

	u8         reserved_at_300[0x100];
};

struct mlx5_ifc_create_rqt_out_bits {
	u8         status[0x8];
	u8         reserved_at_8[0x18];

	u8         syndrome[0x20];

	u8         reserved_at_40[0x8];
	u8         rqtn[0x18];

	u8         reserved_at_60[0x20];
};

struct mlx5_ifc_create_rqt_in_bits {
	u8         opcode[0x10];
	u8         uid[0x10];

	u8         reserved_at_20[0x10];
	u8         op_mod[0x10];

	u8         reserved_at_40[0xc0];

	struct mlx5_ifc_rqtc_bits rqt_context;
};

struct mlx5_ifc_create_rq_out_bits {
	u8         status[0x8];
	u8         reserved_at_8[0x18];

	u8         syndrome[0x20];

	u8         reserved_at_40[0x8];
	u8         rqn[0x18];

	u8         reserved_at_60[0x20];
};

struct mlx5_ifc_create_rq_in_bits {
	u8         opcode[0x10];
	u8         uid[0x10];

	u8         reserved_at_20[0x10];
	u8         op_mod[0x10];

	u8         reserved_at_40[0xc0];

	struct mlx5_ifc_rqc_bits ctx;
};

struct mlx5_ifc_create_rmp_out_bits {
	u8         status[0x8];
	u8         reserved_at_8[0x18];

	u8         syndrome[0x20];

	u8         reserved_at_40[0x8];
	u8         rmpn[0x18];

	u8         reserved_at_60[0x20];
};

struct mlx5_ifc_create_rmp_in_bits {
	u8         opcode[0x10];
	u8         uid[0x10];

	u8         reserved_at_20[0x10];
	u8         op_mod[0x10];

	u8         reserved_at_40[0xc0];

	struct mlx5_ifc_rmpc_bits ctx;
};

struct mlx5_ifc_create_qp_out_bits {
	u8         status[0x8];
	u8         reserved_at_8[0x18];

	u8         syndrome[0x20];

	u8         reserved_at_40[0x8];
	u8         qpn[0x18];

	u8         ece[0x20];
};

struct mlx5_ifc_create_qp_in_bits {
	u8         opcode[0x10];
	u8         uid[0x10];

	u8         reserved_at_20[0x10];
	u8         op_mod[0x10];

	u8         reserved_at_40[0x8];
	u8         input_qpn[0x18];

	u8         reserved_at_60[0x20];
	u8         opt_param_mask[0x20];

	u8         ece[0x20];

	struct mlx5_ifc_qpc_bits qpc;

	u8         reserved_at_800[0x60];

	u8         wq_umem_valid[0x1];
	u8         reserved_at_861[0x1f];

	u8         pas[][0x40];
};

struct mlx5_ifc_create_psv_out_bits {
	u8         status[0x8];
	u8         reserved_at_8[0x18];

	u8         syndrome[0x20];

	u8         reserved_at_40[0x40];

	u8         reserved_at_80[0x8];
	u8         psv0_index[0x18];

	u8         reserved_at_a0[0x8];
	u8         psv1_index[0x18];

	u8         reserved_at_c0[0x8];
	u8         psv2_index[0x18];

	u8         reserved_at_e0[0x8];
	u8         psv3_index[0x18];
};

struct mlx5_ifc_create_psv_in_bits {
	u8         opcode[0x10];
	u8         reserved_at_10[0x10];

	u8         reserved_at_20[0x10];
	u8         op_mod[0x10];

	u8         num_psv[0x4];
	u8         reserved_at_44[0x4];
	u8         pd[0x18];

	u8         reserved_at_60[0x20];
};

struct mlx5_ifc_create_mkey_out_bits {
	u8         status[0x8];
	u8         reserved_at_8[0x18];

	u8         syndrome[0x20];

	u8         reserved_at_40[0x8];
	u8         mkey_index[0x18];

	u8         reserved_at_60[0x20];
};

struct mlx5_ifc_create_mkey_in_bits {
	u8         opcode[0x10];
	u8         uid[0x10];

	u8         reserved_at_20[0x10];
	u8         op_mod[0x10];

	u8         reserved_at_40[0x20];

	u8         pg_access[0x1];
	u8         mkey_umem_valid[0x1];
	u8         reserved_at_62[0x1e];

	struct mlx5_ifc_mkc_bits memory_key_mkey_entry;

	u8         reserved_at_280[0x80];

	u8         translations_octword_actual_size[0x20];

	u8         reserved_at_320[0x560];

	u8         klm_pas_mtt[][0x20];
};

enum {
	MLX5_FLOW_TABLE_TYPE_NIC_RX		= 0x0,
	MLX5_FLOW_TABLE_TYPE_NIC_TX		= 0x1,
	MLX5_FLOW_TABLE_TYPE_ESW_EGRESS_ACL	= 0x2,
	MLX5_FLOW_TABLE_TYPE_ESW_INGRESS_ACL	= 0x3,
	MLX5_FLOW_TABLE_TYPE_FDB		= 0X4,
	MLX5_FLOW_TABLE_TYPE_SNIFFER_RX		= 0X5,
	MLX5_FLOW_TABLE_TYPE_SNIFFER_TX		= 0X6,
};

struct mlx5_ifc_create_flow_table_out_bits {
	u8         status[0x8];
	u8         icm_address_63_40[0x18];

	u8         syndrome[0x20];

	u8         icm_address_39_32[0x8];
	u8         table_id[0x18];

	u8         icm_address_31_0[0x20];
};

struct mlx5_ifc_create_flow_table_in_bits {
	u8         opcode[0x10];
	u8         uid[0x10];

	u8         reserved_at_20[0x10];
	u8         op_mod[0x10];

	u8         other_vport[0x1];
	u8         reserved_at_41[0xf];
	u8         vport_number[0x10];

	u8         reserved_at_60[0x20];

	u8         table_type[0x8];
	u8         reserved_at_88[0x18];

	u8         reserved_at_a0[0x20];

	struct mlx5_ifc_flow_table_context_bits flow_table_context;
};

struct mlx5_ifc_create_flow_group_out_bits {
	u8         status[0x8];
	u8         reserved_at_8[0x18];

	u8         syndrome[0x20];

	u8         reserved_at_40[0x8];
	u8         group_id[0x18];

	u8         reserved_at_60[0x20];
};

enum {
	MLX5_CREATE_FLOW_GROUP_IN_GROUP_TYPE_TCAM_SUBTABLE  = 0x0,
	MLX5_CREATE_FLOW_GROUP_IN_GROUP_TYPE_HASH_SPLIT     = 0x1,
};

enum {
	MLX5_CREATE_FLOW_GROUP_IN_MATCH_CRITERIA_ENABLE_OUTER_HEADERS     = 0x0,
	MLX5_CREATE_FLOW_GROUP_IN_MATCH_CRITERIA_ENABLE_MISC_PARAMETERS   = 0x1,
	MLX5_CREATE_FLOW_GROUP_IN_MATCH_CRITERIA_ENABLE_INNER_HEADERS     = 0x2,
	MLX5_CREATE_FLOW_GROUP_IN_MATCH_CRITERIA_ENABLE_MISC_PARAMETERS_2 = 0x3,
};

struct mlx5_ifc_create_flow_group_in_bits {
	u8         opcode[0x10];
	u8         reserved_at_10[0x10];

	u8         reserved_at_20[0x10];
	u8         op_mod[0x10];

	u8         other_vport[0x1];
	u8         reserved_at_41[0xf];
	u8         vport_number[0x10];

	u8         reserved_at_60[0x20];

	u8         table_type[0x8];
	u8         reserved_at_88[0x4];
	u8         group_type[0x4];
	u8         reserved_at_90[0x10];

	u8         reserved_at_a0[0x8];
	u8         table_id[0x18];

	u8         source_eswitch_owner_vhca_id_valid[0x1];

	u8         reserved_at_c1[0x1f];

	u8         start_flow_index[0x20];

	u8         reserved_at_100[0x20];

	u8         end_flow_index[0x20];

	u8         reserved_at_140[0x10];
	u8         match_definer_id[0x10];

	u8         reserved_at_160[0x80];

	u8         reserved_at_1e0[0x18];
	u8         match_criteria_enable[0x8];

	struct mlx5_ifc_fte_match_param_bits match_criteria;

	u8         reserved_at_1200[0xe00];
};

struct mlx5_ifc_create_eq_out_bits {
	u8         status[0x8];
	u8         reserved_at_8[0x18];

	u8         syndrome[0x20];

	u8         reserved_at_40[0x18];
	u8         eq_number[0x8];

	u8         reserved_at_60[0x20];
};

struct mlx5_ifc_create_eq_in_bits {
	u8         opcode[0x10];
	u8         uid[0x10];

	u8         reserved_at_20[0x10];
	u8         op_mod[0x10];

	u8         reserved_at_40[0x40];

	struct mlx5_ifc_eqc_bits eq_context_entry;

	u8         reserved_at_280[0x40];

	u8         event_bitmask[4][0x40];

	u8         reserved_at_3c0[0x4c0];

	u8         pas[][0x40];
};

struct mlx5_ifc_create_dct_out_bits {
	u8         status[0x8];
	u8         reserved_at_8[0x18];

	u8         syndrome[0x20];

	u8         reserved_at_40[0x8];
	u8         dctn[0x18];

	u8         ece[0x20];
};

struct mlx5_ifc_create_dct_in_bits {
	u8         opcode[0x10];
	u8         uid[0x10];

	u8         reserved_at_20[0x10];
	u8         op_mod[0x10];

	u8         reserved_at_40[0x40];

	struct mlx5_ifc_dctc_bits dct_context_entry;

	u8         reserved_at_280[0x180];
};

struct mlx5_ifc_create_cq_out_bits {
	u8         status[0x8];
	u8         reserved_at_8[0x18];

	u8         syndrome[0x20];

	u8         reserved_at_40[0x8];
	u8         cqn[0x18];

	u8         reserved_at_60[0x20];
};

struct mlx5_ifc_create_cq_in_bits {
	u8         opcode[0x10];
	u8         uid[0x10];

	u8         reserved_at_20[0x10];
	u8         op_mod[0x10];

	u8         reserved_at_40[0x40];

	struct mlx5_ifc_cqc_bits cq_context;

	u8         reserved_at_280[0x60];

	u8         cq_umem_valid[0x1];
	u8         reserved_at_2e1[0x59f];

	u8         pas[][0x40];
};

struct mlx5_ifc_config_int_moderation_out_bits {
	u8         status[0x8];
	u8         reserved_at_8[0x18];

	u8         syndrome[0x20];

	u8         reserved_at_40[0x4];
	u8         min_delay[0xc];
	u8         int_vector[0x10];

	u8         reserved_at_60[0x20];
};

enum {
	MLX5_CONFIG_INT_MODERATION_IN_OP_MOD_WRITE  = 0x0,
	MLX5_CONFIG_INT_MODERATION_IN_OP_MOD_READ   = 0x1,
};

struct mlx5_ifc_config_int_moderation_in_bits {
	u8         opcode[0x10];
	u8         reserved_at_10[0x10];

	u8         reserved_at_20[0x10];
	u8         op_mod[0x10];

	u8         reserved_at_40[0x4];
	u8         min_delay[0xc];
	u8         int_vector[0x10];

	u8         reserved_at_60[0x20];
};

struct mlx5_ifc_attach_to_mcg_out_bits {
	u8         status[0x8];
	u8         reserved_at_8[0x18];

	u8         syndrome[0x20];

	u8         reserved_at_40[0x40];
};

struct mlx5_ifc_attach_to_mcg_in_bits {
	u8         opcode[0x10];
	u8         uid[0x10];

	u8         reserved_at_20[0x10];
	u8         op_mod[0x10];

	u8         reserved_at_40[0x8];
	u8         qpn[0x18];

	u8         reserved_at_60[0x20];

	u8         multicast_gid[16][0x8];
};

struct mlx5_ifc_arm_xrq_out_bits {
	u8         status[0x8];
	u8         reserved_at_8[0x18];

	u8         syndrome[0x20];

	u8         reserved_at_40[0x40];
};

struct mlx5_ifc_arm_xrq_in_bits {
	u8         opcode[0x10];
	u8         reserved_at_10[0x10];

	u8         reserved_at_20[0x10];
	u8         op_mod[0x10];

	u8         reserved_at_40[0x8];
	u8         xrqn[0x18];

	u8         reserved_at_60[0x10];
	u8         lwm[0x10];
};

struct mlx5_ifc_arm_xrc_srq_out_bits {
	u8         status[0x8];
	u8         reserved_at_8[0x18];

	u8         syndrome[0x20];

	u8         reserved_at_40[0x40];
};

enum {
	MLX5_ARM_XRC_SRQ_IN_OP_MOD_XRC_SRQ  = 0x1,
};

struct mlx5_ifc_arm_xrc_srq_in_bits {
	u8         opcode[0x10];
	u8         uid[0x10];

	u8         reserved_at_20[0x10];
	u8         op_mod[0x10];

	u8         reserved_at_40[0x8];
	u8         xrc_srqn[0x18];

	u8         reserved_at_60[0x10];
	u8         lwm[0x10];
};

struct mlx5_ifc_arm_rq_out_bits {
	u8         status[0x8];
	u8         reserved_at_8[0x18];

	u8         syndrome[0x20];

	u8         reserved_at_40[0x40];
};

enum {
	MLX5_ARM_RQ_IN_OP_MOD_SRQ = 0x1,
	MLX5_ARM_RQ_IN_OP_MOD_XRQ = 0x2,
};

struct mlx5_ifc_arm_rq_in_bits {
	u8         opcode[0x10];
	u8         uid[0x10];

	u8         reserved_at_20[0x10];
	u8         op_mod[0x10];

	u8         reserved_at_40[0x8];
	u8         srq_number[0x18];

	u8         reserved_at_60[0x10];
	u8         lwm[0x10];
};

struct mlx5_ifc_arm_dct_out_bits {
	u8         status[0x8];
	u8         reserved_at_8[0x18];

	u8         syndrome[0x20];

	u8         reserved_at_40[0x40];
};

struct mlx5_ifc_arm_dct_in_bits {
	u8         opcode[0x10];
	u8         reserved_at_10[0x10];

	u8         reserved_at_20[0x10];
	u8         op_mod[0x10];

	u8         reserved_at_40[0x8];
	u8         dct_number[0x18];

	u8         reserved_at_60[0x20];
};

struct mlx5_ifc_alloc_xrcd_out_bits {
	u8         status[0x8];
	u8         reserved_at_8[0x18];

	u8         syndrome[0x20];

	u8         reserved_at_40[0x8];
	u8         xrcd[0x18];

	u8         reserved_at_60[0x20];
};

struct mlx5_ifc_alloc_xrcd_in_bits {
	u8         opcode[0x10];
	u8         uid[0x10];

	u8         reserved_at_20[0x10];
	u8         op_mod[0x10];

	u8         reserved_at_40[0x40];
};

struct mlx5_ifc_alloc_uar_out_bits {
	u8         status[0x8];
	u8         reserved_at_8[0x18];

	u8         syndrome[0x20];

	u8         reserved_at_40[0x8];
	u8         uar[0x18];

	u8         reserved_at_60[0x20];
};

struct mlx5_ifc_alloc_uar_in_bits {
	u8         opcode[0x10];
	u8         uid[0x10];

	u8         reserved_at_20[0x10];
	u8         op_mod[0x10];

	u8         reserved_at_40[0x40];
};

struct mlx5_ifc_alloc_transport_domain_out_bits {
	u8         status[0x8];
	u8         reserved_at_8[0x18];

	u8         syndrome[0x20];

	u8         reserved_at_40[0x8];
	u8         transport_domain[0x18];

	u8         reserved_at_60[0x20];
};

struct mlx5_ifc_alloc_transport_domain_in_bits {
	u8         opcode[0x10];
	u8         uid[0x10];

	u8         reserved_at_20[0x10];
	u8         op_mod[0x10];

	u8         reserved_at_40[0x40];
};

struct mlx5_ifc_alloc_q_counter_out_bits {
	u8         status[0x8];
	u8         reserved_at_8[0x18];

	u8         syndrome[0x20];

	u8         reserved_at_40[0x18];
	u8         counter_set_id[0x8];

	u8         reserved_at_60[0x20];
};

struct mlx5_ifc_alloc_q_counter_in_bits {
	u8         opcode[0x10];
	u8         uid[0x10];

	u8         reserved_at_20[0x10];
	u8         op_mod[0x10];

	u8         reserved_at_40[0x40];
};

struct mlx5_ifc_alloc_pd_out_bits {
	u8         status[0x8];
	u8         reserved_at_8[0x18];

	u8         syndrome[0x20];

	u8         reserved_at_40[0x8];
	u8         pd[0x18];

	u8         reserved_at_60[0x20];
};

struct mlx5_ifc_alloc_pd_in_bits {
	u8         opcode[0x10];
	u8         uid[0x10];

	u8         reserved_at_20[0x10];
	u8         op_mod[0x10];

	u8         reserved_at_40[0x40];
};

struct mlx5_ifc_alloc_flow_counter_out_bits {
	u8         status[0x8];
	u8         reserved_at_8[0x18];

	u8         syndrome[0x20];

	u8         flow_counter_id[0x20];

	u8         reserved_at_60[0x20];
};

struct mlx5_ifc_alloc_flow_counter_in_bits {
	u8         opcode[0x10];
	u8         reserved_at_10[0x10];

	u8         reserved_at_20[0x10];
	u8         op_mod[0x10];

	u8         reserved_at_40[0x38];
	u8         flow_counter_bulk[0x8];
};

struct mlx5_ifc_add_vxlan_udp_dport_out_bits {
	u8         status[0x8];
	u8         reserved_at_8[0x18];

	u8         syndrome[0x20];

	u8         reserved_at_40[0x40];
};

struct mlx5_ifc_add_vxlan_udp_dport_in_bits {
	u8         opcode[0x10];
	u8         reserved_at_10[0x10];

	u8         reserved_at_20[0x10];
	u8         op_mod[0x10];

	u8         reserved_at_40[0x20];

	u8         reserved_at_60[0x10];
	u8         vxlan_udp_port[0x10];
};

struct mlx5_ifc_set_pp_rate_limit_out_bits {
	u8         status[0x8];
	u8         reserved_at_8[0x18];

	u8         syndrome[0x20];

	u8         reserved_at_40[0x40];
};

struct mlx5_ifc_set_pp_rate_limit_context_bits {
	u8         rate_limit[0x20];

	u8	   burst_upper_bound[0x20];

	u8         reserved_at_40[0x10];
	u8	   typical_packet_size[0x10];

	u8         reserved_at_60[0x120];
};

struct mlx5_ifc_set_pp_rate_limit_in_bits {
	u8         opcode[0x10];
	u8         uid[0x10];

	u8         reserved_at_20[0x10];
	u8         op_mod[0x10];

	u8         reserved_at_40[0x10];
	u8         rate_limit_index[0x10];

	u8         reserved_at_60[0x20];

	struct mlx5_ifc_set_pp_rate_limit_context_bits ctx;
};

struct mlx5_ifc_access_register_out_bits {
	u8         status[0x8];
	u8         reserved_at_8[0x18];

	u8         syndrome[0x20];

	u8         reserved_at_40[0x40];

	u8         register_data[][0x20];
};

enum {
	MLX5_ACCESS_REGISTER_IN_OP_MOD_WRITE  = 0x0,
	MLX5_ACCESS_REGISTER_IN_OP_MOD_READ   = 0x1,
};

struct mlx5_ifc_access_register_in_bits {
	u8         opcode[0x10];
	u8         reserved_at_10[0x10];

	u8         reserved_at_20[0x10];
	u8         op_mod[0x10];

	u8         reserved_at_40[0x10];
	u8         register_id[0x10];

	u8         argument[0x20];

	u8         register_data[][0x20];
};

struct mlx5_ifc_sltp_reg_bits {
	u8         status[0x4];
	u8         version[0x4];
	u8         local_port[0x8];
	u8         pnat[0x2];
	u8         reserved_at_12[0x2];
	u8         lane[0x4];
	u8         reserved_at_18[0x8];

	u8         reserved_at_20[0x20];

	u8         reserved_at_40[0x7];
	u8         polarity[0x1];
	u8         ob_tap0[0x8];
	u8         ob_tap1[0x8];
	u8         ob_tap2[0x8];

	u8         reserved_at_60[0xc];
	u8         ob_preemp_mode[0x4];
	u8         ob_reg[0x8];
	u8         ob_bias[0x8];

	u8         reserved_at_80[0x20];
};

struct mlx5_ifc_slrg_reg_bits {
	u8         status[0x4];
	u8         version[0x4];
	u8         local_port[0x8];
	u8         pnat[0x2];
	u8         reserved_at_12[0x2];
	u8         lane[0x4];
	u8         reserved_at_18[0x8];

	u8         time_to_link_up[0x10];
	u8         reserved_at_30[0xc];
	u8         grade_lane_speed[0x4];

	u8         grade_version[0x8];
	u8         grade[0x18];

	u8         reserved_at_60[0x4];
	u8         height_grade_type[0x4];
	u8         height_grade[0x18];

	u8         height_dz[0x10];
	u8         height_dv[0x10];

	u8         reserved_at_a0[0x10];
	u8         height_sigma[0x10];

	u8         reserved_at_c0[0x20];

	u8         reserved_at_e0[0x4];
	u8         phase_grade_type[0x4];
	u8         phase_grade[0x18];

	u8         reserved_at_100[0x8];
	u8         phase_eo_pos[0x8];
	u8         reserved_at_110[0x8];
	u8         phase_eo_neg[0x8];

	u8         ffe_set_tested[0x10];
	u8         test_errors_per_lane[0x10];
};

struct mlx5_ifc_pvlc_reg_bits {
	u8         reserved_at_0[0x8];
	u8         local_port[0x8];
	u8         reserved_at_10[0x10];

	u8         reserved_at_20[0x1c];
	u8         vl_hw_cap[0x4];

	u8         reserved_at_40[0x1c];
	u8         vl_admin[0x4];

	u8         reserved_at_60[0x1c];
	u8         vl_operational[0x4];
};

struct mlx5_ifc_pude_reg_bits {
	u8         swid[0x8];
	u8         local_port[0x8];
	u8         reserved_at_10[0x4];
	u8         admin_status[0x4];
	u8         reserved_at_18[0x4];
	u8         oper_status[0x4];

	u8         reserved_at_20[0x60];
};

struct mlx5_ifc_ptys_reg_bits {
	u8         reserved_at_0[0x1];
	u8         an_disable_admin[0x1];
	u8         an_disable_cap[0x1];
	u8         reserved_at_3[0x5];
	u8         local_port[0x8];
	u8         reserved_at_10[0xd];
	u8         proto_mask[0x3];

	u8         an_status[0x4];
	u8         reserved_at_24[0xc];
	u8         data_rate_oper[0x10];

	u8         ext_eth_proto_capability[0x20];

	u8         eth_proto_capability[0x20];

	u8         ib_link_width_capability[0x10];
	u8         ib_proto_capability[0x10];

	u8         ext_eth_proto_admin[0x20];

	u8         eth_proto_admin[0x20];

	u8         ib_link_width_admin[0x10];
	u8         ib_proto_admin[0x10];

	u8         ext_eth_proto_oper[0x20];

	u8         eth_proto_oper[0x20];

	u8         ib_link_width_oper[0x10];
	u8         ib_proto_oper[0x10];

	u8         reserved_at_160[0x1c];
	u8         connector_type[0x4];

	u8         eth_proto_lp_advertise[0x20];

	u8         reserved_at_1a0[0x60];
};

struct mlx5_ifc_mlcr_reg_bits {
	u8         reserved_at_0[0x8];
	u8         local_port[0x8];
	u8         reserved_at_10[0x20];

	u8         beacon_duration[0x10];
	u8         reserved_at_40[0x10];

	u8         beacon_remain[0x10];
};

struct mlx5_ifc_ptas_reg_bits {
	u8         reserved_at_0[0x20];

	u8         algorithm_options[0x10];
	u8         reserved_at_30[0x4];
	u8         repetitions_mode[0x4];
	u8         num_of_repetitions[0x8];

	u8         grade_version[0x8];
	u8         height_grade_type[0x4];
	u8         phase_grade_type[0x4];
	u8         height_grade_weight[0x8];
	u8         phase_grade_weight[0x8];

	u8         gisim_measure_bits[0x10];
	u8         adaptive_tap_measure_bits[0x10];

	u8         ber_bath_high_error_threshold[0x10];
	u8         ber_bath_mid_error_threshold[0x10];

	u8         ber_bath_low_error_threshold[0x10];
	u8         one_ratio_high_threshold[0x10];

	u8         one_ratio_high_mid_threshold[0x10];
	u8         one_ratio_low_mid_threshold[0x10];

	u8         one_ratio_low_threshold[0x10];
	u8         ndeo_error_threshold[0x10];

	u8         mixer_offset_step_size[0x10];
	u8         reserved_at_110[0x8];
	u8         mix90_phase_for_voltage_bath[0x8];

	u8         mixer_offset_start[0x10];
	u8         mixer_offset_end[0x10];

	u8         reserved_at_140[0x15];
	u8         ber_test_time[0xb];
};

struct mlx5_ifc_pspa_reg_bits {
	u8         swid[0x8];
	u8         local_port[0x8];
	u8         sub_port[0x8];
	u8         reserved_at_18[0x8];

	u8         reserved_at_20[0x20];
};

struct mlx5_ifc_pqdr_reg_bits {
	u8         reserved_at_0[0x8];
	u8         local_port[0x8];
	u8         reserved_at_10[0x5];
	u8         prio[0x3];
	u8         reserved_at_18[0x6];
	u8         mode[0x2];

	u8         reserved_at_20[0x20];

	u8         reserved_at_40[0x10];
	u8         min_threshold[0x10];

	u8         reserved_at_60[0x10];
	u8         max_threshold[0x10];

	u8         reserved_at_80[0x10];
	u8         mark_probability_denominator[0x10];

	u8         reserved_at_a0[0x60];
};

struct mlx5_ifc_ppsc_reg_bits {
	u8         reserved_at_0[0x8];
	u8         local_port[0x8];
	u8         reserved_at_10[0x10];

	u8         reserved_at_20[0x60];

	u8         reserved_at_80[0x1c];
	u8         wrps_admin[0x4];

	u8         reserved_at_a0[0x1c];
	u8         wrps_status[0x4];

	u8         reserved_at_c0[0x8];
	u8         up_threshold[0x8];
	u8         reserved_at_d0[0x8];
	u8         down_threshold[0x8];

	u8         reserved_at_e0[0x20];

	u8         reserved_at_100[0x1c];
	u8         srps_admin[0x4];

	u8         reserved_at_120[0x1c];
	u8         srps_status[0x4];

	u8         reserved_at_140[0x40];
};

struct mlx5_ifc_pplr_reg_bits {
	u8         reserved_at_0[0x8];
	u8         local_port[0x8];
	u8         reserved_at_10[0x10];

	u8         reserved_at_20[0x8];
	u8         lb_cap[0x8];
	u8         reserved_at_30[0x8];
	u8         lb_en[0x8];
};

struct mlx5_ifc_pplm_reg_bits {
	u8         reserved_at_0[0x8];
	u8	   local_port[0x8];
	u8	   reserved_at_10[0x10];

	u8	   reserved_at_20[0x20];

	u8	   port_profile_mode[0x8];
	u8	   static_port_profile[0x8];
	u8	   active_port_profile[0x8];
	u8	   reserved_at_58[0x8];

	u8	   retransmission_active[0x8];
	u8	   fec_mode_active[0x18];

	u8	   rs_fec_correction_bypass_cap[0x4];
	u8	   reserved_at_84[0x8];
	u8	   fec_override_cap_56g[0x4];
	u8	   fec_override_cap_100g[0x4];
	u8	   fec_override_cap_50g[0x4];
	u8	   fec_override_cap_25g[0x4];
	u8	   fec_override_cap_10g_40g[0x4];

	u8	   rs_fec_correction_bypass_admin[0x4];
	u8	   reserved_at_a4[0x8];
	u8	   fec_override_admin_56g[0x4];
	u8	   fec_override_admin_100g[0x4];
	u8	   fec_override_admin_50g[0x4];
	u8	   fec_override_admin_25g[0x4];
	u8	   fec_override_admin_10g_40g[0x4];

	u8         fec_override_cap_400g_8x[0x10];
	u8         fec_override_cap_200g_4x[0x10];

	u8         fec_override_cap_100g_2x[0x10];
	u8         fec_override_cap_50g_1x[0x10];

	u8         fec_override_admin_400g_8x[0x10];
	u8         fec_override_admin_200g_4x[0x10];

	u8         fec_override_admin_100g_2x[0x10];
	u8         fec_override_admin_50g_1x[0x10];

	u8         reserved_at_140[0x140];
};

struct mlx5_ifc_ppcnt_reg_bits {
	u8         swid[0x8];
	u8         local_port[0x8];
	u8         pnat[0x2];
	u8         reserved_at_12[0x8];
	u8         grp[0x6];

	u8         clr[0x1];
	u8         reserved_at_21[0x1c];
	u8         prio_tc[0x3];

	union mlx5_ifc_eth_cntrs_grp_data_layout_auto_bits counter_set;
};

struct mlx5_ifc_mpein_reg_bits {
	u8         reserved_at_0[0x2];
	u8         depth[0x6];
	u8         pcie_index[0x8];
	u8         node[0x8];
	u8         reserved_at_18[0x8];

	u8         capability_mask[0x20];

	u8         reserved_at_40[0x8];
	u8         link_width_enabled[0x8];
	u8         link_speed_enabled[0x10];

	u8         lane0_physical_position[0x8];
	u8         link_width_active[0x8];
	u8         link_speed_active[0x10];

	u8         num_of_pfs[0x10];
	u8         num_of_vfs[0x10];

	u8         bdf0[0x10];
	u8         reserved_at_b0[0x10];

	u8         max_read_request_size[0x4];
	u8         max_payload_size[0x4];
	u8         reserved_at_c8[0x5];
	u8         pwr_status[0x3];
	u8         port_type[0x4];
	u8         reserved_at_d4[0xb];
	u8         lane_reversal[0x1];

	u8         reserved_at_e0[0x14];
	u8         pci_power[0xc];

	u8         reserved_at_100[0x20];

	u8         device_status[0x10];
	u8         port_state[0x8];
	u8         reserved_at_138[0x8];

	u8         reserved_at_140[0x10];
	u8         receiver_detect_result[0x10];

	u8         reserved_at_160[0x20];
};

struct mlx5_ifc_mpcnt_reg_bits {
	u8         reserved_at_0[0x8];
	u8         pcie_index[0x8];
	u8         reserved_at_10[0xa];
	u8         grp[0x6];

	u8         clr[0x1];
	u8         reserved_at_21[0x1f];

	union mlx5_ifc_pcie_cntrs_grp_data_layout_auto_bits counter_set;
};

struct mlx5_ifc_ppad_reg_bits {
	u8         reserved_at_0[0x3];
	u8         single_mac[0x1];
	u8         reserved_at_4[0x4];
	u8         local_port[0x8];
	u8         mac_47_32[0x10];

	u8         mac_31_0[0x20];

	u8         reserved_at_40[0x40];
};

struct mlx5_ifc_pmtu_reg_bits {
	u8         reserved_at_0[0x8];
	u8         local_port[0x8];
	u8         reserved_at_10[0x10];

	u8         max_mtu[0x10];
	u8         reserved_at_30[0x10];

	u8         admin_mtu[0x10];
	u8         reserved_at_50[0x10];

	u8         oper_mtu[0x10];
	u8         reserved_at_70[0x10];
};

struct mlx5_ifc_pmpr_reg_bits {
	u8         reserved_at_0[0x8];
	u8         module[0x8];
	u8         reserved_at_10[0x10];

	u8         reserved_at_20[0x18];
	u8         attenuation_5g[0x8];

	u8         reserved_at_40[0x18];
	u8         attenuation_7g[0x8];

	u8         reserved_at_60[0x18];
	u8         attenuation_12g[0x8];
};

struct mlx5_ifc_pmpe_reg_bits {
	u8         reserved_at_0[0x8];
	u8         module[0x8];
	u8         reserved_at_10[0xc];
	u8         module_status[0x4];

	u8         reserved_at_20[0x60];
};

struct mlx5_ifc_pmpc_reg_bits {
	u8         module_state_updated[32][0x8];
};

struct mlx5_ifc_pmlpn_reg_bits {
	u8         reserved_at_0[0x4];
	u8         mlpn_status[0x4];
	u8         local_port[0x8];
	u8         reserved_at_10[0x10];

	u8         e[0x1];
	u8         reserved_at_21[0x1f];
};

struct mlx5_ifc_pmlp_reg_bits {
	u8         rxtx[0x1];
	u8         reserved_at_1[0x7];
	u8         local_port[0x8];
	u8         reserved_at_10[0x8];
	u8         width[0x8];

	u8         lane0_module_mapping[0x20];

	u8         lane1_module_mapping[0x20];

	u8         lane2_module_mapping[0x20];

	u8         lane3_module_mapping[0x20];

	u8         reserved_at_a0[0x160];
};

struct mlx5_ifc_pmaos_reg_bits {
	u8         reserved_at_0[0x8];
	u8         module[0x8];
	u8         reserved_at_10[0x4];
	u8         admin_status[0x4];
	u8         reserved_at_18[0x4];
	u8         oper_status[0x4];

	u8         ase[0x1];
	u8         ee[0x1];
	u8         reserved_at_22[0x1c];
	u8         e[0x2];

	u8         reserved_at_40[0x40];
};

struct mlx5_ifc_plpc_reg_bits {
	u8         reserved_at_0[0x4];
	u8         profile_id[0xc];
	u8         reserved_at_10[0x4];
	u8         proto_mask[0x4];
	u8         reserved_at_18[0x8];

	u8         reserved_at_20[0x10];
	u8         lane_speed[0x10];

	u8         reserved_at_40[0x17];
	u8         lpbf[0x1];
	u8         fec_mode_policy[0x8];

	u8         retransmission_capability[0x8];
	u8         fec_mode_capability[0x18];

	u8         retransmission_support_admin[0x8];
	u8         fec_mode_support_admin[0x18];

	u8         retransmission_request_admin[0x8];
	u8         fec_mode_request_admin[0x18];

	u8         reserved_at_c0[0x80];
};

struct mlx5_ifc_plib_reg_bits {
	u8         reserved_at_0[0x8];
	u8         local_port[0x8];
	u8         reserved_at_10[0x8];
	u8         ib_port[0x8];

	u8         reserved_at_20[0x60];
};

struct mlx5_ifc_plbf_reg_bits {
	u8         reserved_at_0[0x8];
	u8         local_port[0x8];
	u8         reserved_at_10[0xd];
	u8         lbf_mode[0x3];

	u8         reserved_at_20[0x20];
};

struct mlx5_ifc_pipg_reg_bits {
	u8         reserved_at_0[0x8];
	u8         local_port[0x8];
	u8         reserved_at_10[0x10];

	u8         dic[0x1];
	u8         reserved_at_21[0x19];
	u8         ipg[0x4];
	u8         reserved_at_3e[0x2];
};

struct mlx5_ifc_pifr_reg_bits {
	u8         reserved_at_0[0x8];
	u8         local_port[0x8];
	u8         reserved_at_10[0x10];

	u8         reserved_at_20[0xe0];

	u8         port_filter[8][0x20];

	u8         port_filter_update_en[8][0x20];
};

struct mlx5_ifc_pfcc_reg_bits {
	u8         reserved_at_0[0x8];
	u8         local_port[0x8];
	u8         reserved_at_10[0xb];
	u8         ppan_mask_n[0x1];
	u8         minor_stall_mask[0x1];
	u8         critical_stall_mask[0x1];
	u8         reserved_at_1e[0x2];

	u8         ppan[0x4];
	u8         reserved_at_24[0x4];
	u8         prio_mask_tx[0x8];
	u8         reserved_at_30[0x8];
	u8         prio_mask_rx[0x8];

	u8         pptx[0x1];
	u8         aptx[0x1];
	u8         pptx_mask_n[0x1];
	u8         reserved_at_43[0x5];
	u8         pfctx[0x8];
	u8         reserved_at_50[0x10];

	u8         pprx[0x1];
	u8         aprx[0x1];
	u8         pprx_mask_n[0x1];
	u8         reserved_at_63[0x5];
	u8         pfcrx[0x8];
	u8         reserved_at_70[0x10];

	u8         device_stall_minor_watermark[0x10];
	u8         device_stall_critical_watermark[0x10];

	u8         reserved_at_a0[0x60];
};

struct mlx5_ifc_pelc_reg_bits {
	u8         op[0x4];
	u8         reserved_at_4[0x4];
	u8         local_port[0x8];
	u8         reserved_at_10[0x10];

	u8         op_admin[0x8];
	u8         op_capability[0x8];
	u8         op_request[0x8];
	u8         op_active[0x8];

	u8         admin[0x40];

	u8         capability[0x40];

	u8         request[0x40];

	u8         active[0x40];

	u8         reserved_at_140[0x80];
};

struct mlx5_ifc_peir_reg_bits {
	u8         reserved_at_0[0x8];
	u8         local_port[0x8];
	u8         reserved_at_10[0x10];

	u8         reserved_at_20[0xc];
	u8         error_count[0x4];
	u8         reserved_at_30[0x10];

	u8         reserved_at_40[0xc];
	u8         lane[0x4];
	u8         reserved_at_50[0x8];
	u8         error_type[0x8];
};

struct mlx5_ifc_mpegc_reg_bits {
	u8         reserved_at_0[0x30];
	u8         field_select[0x10];

	u8         tx_overflow_sense[0x1];
	u8         mark_cqe[0x1];
	u8         mark_cnp[0x1];
	u8         reserved_at_43[0x1b];
	u8         tx_lossy_overflow_oper[0x2];

	u8         reserved_at_60[0x100];
};

enum {
	MLX5_MTUTC_OPERATION_SET_TIME_IMMEDIATE   = 0x1,
	MLX5_MTUTC_OPERATION_ADJUST_TIME          = 0x2,
	MLX5_MTUTC_OPERATION_ADJUST_FREQ_UTC      = 0x3,
};

struct mlx5_ifc_mtutc_reg_bits {
	u8         reserved_at_0[0x1c];
	u8         operation[0x4];

	u8         freq_adjustment[0x20];

	u8         reserved_at_40[0x40];

	u8         utc_sec[0x20];

	u8         reserved_at_a0[0x2];
	u8         utc_nsec[0x1e];

	u8         time_adjustment[0x20];
};

struct mlx5_ifc_pcam_enhanced_features_bits {
	u8         reserved_at_0[0x68];
	u8         fec_50G_per_lane_in_pplm[0x1];
	u8         reserved_at_69[0x4];
	u8         rx_icrc_encapsulated_counter[0x1];
	u8	   reserved_at_6e[0x4];
	u8         ptys_extended_ethernet[0x1];
	u8	   reserved_at_73[0x3];
	u8         pfcc_mask[0x1];
	u8         reserved_at_77[0x3];
	u8         per_lane_error_counters[0x1];
	u8         rx_buffer_fullness_counters[0x1];
	u8         ptys_connector_type[0x1];
	u8         reserved_at_7d[0x1];
	u8         ppcnt_discard_group[0x1];
	u8         ppcnt_statistical_group[0x1];
};

struct mlx5_ifc_pcam_regs_5000_to_507f_bits {
	u8         port_access_reg_cap_mask_127_to_96[0x20];
	u8         port_access_reg_cap_mask_95_to_64[0x20];

	u8         port_access_reg_cap_mask_63_to_36[0x1c];
	u8         pplm[0x1];
	u8         port_access_reg_cap_mask_34_to_32[0x3];

	u8         port_access_reg_cap_mask_31_to_13[0x13];
	u8         pbmc[0x1];
	u8         pptb[0x1];
	u8         port_access_reg_cap_mask_10_to_09[0x2];
	u8         ppcnt[0x1];
	u8         port_access_reg_cap_mask_07_to_00[0x8];
};

struct mlx5_ifc_pcam_reg_bits {
	u8         reserved_at_0[0x8];
	u8         feature_group[0x8];
	u8         reserved_at_10[0x8];
	u8         access_reg_group[0x8];

	u8         reserved_at_20[0x20];

	union {
		struct mlx5_ifc_pcam_regs_5000_to_507f_bits regs_5000_to_507f;
		u8         reserved_at_0[0x80];
	} port_access_reg_cap_mask;

	u8         reserved_at_c0[0x80];

	union {
		struct mlx5_ifc_pcam_enhanced_features_bits enhanced_features;
		u8         reserved_at_0[0x80];
	} feature_cap_mask;

	u8         reserved_at_1c0[0xc0];
};

struct mlx5_ifc_mcam_enhanced_features_bits {
	u8         reserved_at_0[0x5d];
	u8         mcia_32dwords[0x1];
	u8         out_pulse_duration_ns[0x1];
	u8         npps_period[0x1];
	u8         reserved_at_60[0xa];
	u8         reset_state[0x1];
	u8         ptpcyc2realtime_modify[0x1];
	u8         reserved_at_6c[0x2];
	u8         pci_status_and_power[0x1];
	u8         reserved_at_6f[0x5];
	u8         mark_tx_action_cnp[0x1];
	u8         mark_tx_action_cqe[0x1];
	u8         dynamic_tx_overflow[0x1];
	u8         reserved_at_77[0x4];
	u8         pcie_outbound_stalled[0x1];
	u8         tx_overflow_buffer_pkt[0x1];
	u8         mtpps_enh_out_per_adj[0x1];
	u8         mtpps_fs[0x1];
	u8         pcie_performance_group[0x1];
};

struct mlx5_ifc_mcam_access_reg_bits {
	u8         reserved_at_0[0x1c];
	u8         mcda[0x1];
	u8         mcc[0x1];
	u8         mcqi[0x1];
	u8         mcqs[0x1];

	u8         regs_95_to_87[0x9];
	u8         mpegc[0x1];
	u8         mtutc[0x1];
	u8         regs_84_to_68[0x11];
	u8         tracer_registers[0x4];

	u8         regs_63_to_46[0x12];
	u8         mrtc[0x1];
	u8         regs_44_to_32[0xd];

	u8         regs_31_to_0[0x20];
};

struct mlx5_ifc_mcam_access_reg_bits1 {
	u8         regs_127_to_96[0x20];

	u8         regs_95_to_64[0x20];

	u8         regs_63_to_32[0x20];

	u8         regs_31_to_0[0x20];
};

struct mlx5_ifc_mcam_access_reg_bits2 {
	u8         regs_127_to_99[0x1d];
	u8         mirc[0x1];
	u8         regs_97_to_96[0x2];

	u8         regs_95_to_64[0x20];

	u8         regs_63_to_32[0x20];

	u8         regs_31_to_0[0x20];
};

struct mlx5_ifc_mcam_reg_bits {
	u8         reserved_at_0[0x8];
	u8         feature_group[0x8];
	u8         reserved_at_10[0x8];
	u8         access_reg_group[0x8];

	u8         reserved_at_20[0x20];

	union {
		struct mlx5_ifc_mcam_access_reg_bits access_regs;
		struct mlx5_ifc_mcam_access_reg_bits1 access_regs1;
		struct mlx5_ifc_mcam_access_reg_bits2 access_regs2;
		u8         reserved_at_0[0x80];
	} mng_access_reg_cap_mask;

	u8         reserved_at_c0[0x80];

	union {
		struct mlx5_ifc_mcam_enhanced_features_bits enhanced_features;
		u8         reserved_at_0[0x80];
	} mng_feature_cap_mask;

	u8         reserved_at_1c0[0x80];
};

struct mlx5_ifc_qcam_access_reg_cap_mask {
	u8         qcam_access_reg_cap_mask_127_to_20[0x6C];
	u8         qpdpm[0x1];
	u8         qcam_access_reg_cap_mask_18_to_4[0x0F];
	u8         qdpm[0x1];
	u8         qpts[0x1];
	u8         qcap[0x1];
	u8         qcam_access_reg_cap_mask_0[0x1];
};

struct mlx5_ifc_qcam_qos_feature_cap_mask {
	u8         qcam_qos_feature_cap_mask_127_to_1[0x7F];
	u8         qpts_trust_both[0x1];
};

struct mlx5_ifc_qcam_reg_bits {
	u8         reserved_at_0[0x8];
	u8         feature_group[0x8];
	u8         reserved_at_10[0x8];
	u8         access_reg_group[0x8];
	u8         reserved_at_20[0x20];

	union {
		struct mlx5_ifc_qcam_access_reg_cap_mask reg_cap;
		u8  reserved_at_0[0x80];
	} qos_access_reg_cap_mask;

	u8         reserved_at_c0[0x80];

	union {
		struct mlx5_ifc_qcam_qos_feature_cap_mask feature_cap;
		u8  reserved_at_0[0x80];
	} qos_feature_cap_mask;

	u8         reserved_at_1c0[0x80];
};

struct mlx5_ifc_core_dump_reg_bits {
	u8         reserved_at_0[0x18];
	u8         core_dump_type[0x8];

	u8         reserved_at_20[0x30];
	u8         vhca_id[0x10];

	u8         reserved_at_60[0x8];
	u8         qpn[0x18];
	u8         reserved_at_80[0x180];
};

struct mlx5_ifc_pcap_reg_bits {
	u8         reserved_at_0[0x8];
	u8         local_port[0x8];
	u8         reserved_at_10[0x10];

	u8         port_capability_mask[4][0x20];
};

struct mlx5_ifc_paos_reg_bits {
	u8         swid[0x8];
	u8         local_port[0x8];
	u8         reserved_at_10[0x4];
	u8         admin_status[0x4];
	u8         reserved_at_18[0x4];
	u8         oper_status[0x4];

	u8         ase[0x1];
	u8         ee[0x1];
	u8         reserved_at_22[0x1c];
	u8         e[0x2];

	u8         reserved_at_40[0x40];
};

struct mlx5_ifc_pamp_reg_bits {
	u8         reserved_at_0[0x8];
	u8         opamp_group[0x8];
	u8         reserved_at_10[0xc];
	u8         opamp_group_type[0x4];

	u8         start_index[0x10];
	u8         reserved_at_30[0x4];
	u8         num_of_indices[0xc];

	u8         index_data[18][0x10];
};

struct mlx5_ifc_pcmr_reg_bits {
	u8         reserved_at_0[0x8];
	u8         local_port[0x8];
	u8         reserved_at_10[0x10];

	u8         entropy_force_cap[0x1];
	u8         entropy_calc_cap[0x1];
	u8         entropy_gre_calc_cap[0x1];
	u8         reserved_at_23[0xf];
	u8         rx_ts_over_crc_cap[0x1];
	u8         reserved_at_33[0xb];
	u8         fcs_cap[0x1];
	u8         reserved_at_3f[0x1];

	u8         entropy_force[0x1];
	u8         entropy_calc[0x1];
	u8         entropy_gre_calc[0x1];
	u8         reserved_at_43[0xf];
	u8         rx_ts_over_crc[0x1];
	u8         reserved_at_53[0xb];
	u8         fcs_chk[0x1];
	u8         reserved_at_5f[0x1];
};

struct mlx5_ifc_lane_2_module_mapping_bits {
	u8         reserved_at_0[0x4];
	u8         rx_lane[0x4];
	u8         reserved_at_8[0x4];
	u8         tx_lane[0x4];
	u8         reserved_at_10[0x8];
	u8         module[0x8];
};

struct mlx5_ifc_bufferx_reg_bits {
	u8         reserved_at_0[0x6];
	u8         lossy[0x1];
	u8         epsb[0x1];
	u8         reserved_at_8[0x8];
	u8         size[0x10];

	u8         xoff_threshold[0x10];
	u8         xon_threshold[0x10];
};

struct mlx5_ifc_set_node_in_bits {
	u8         node_description[64][0x8];
};

struct mlx5_ifc_register_power_settings_bits {
	u8         reserved_at_0[0x18];
	u8         power_settings_level[0x8];

	u8         reserved_at_20[0x60];
};

struct mlx5_ifc_register_host_endianness_bits {
	u8         he[0x1];
	u8         reserved_at_1[0x1f];

	u8         reserved_at_20[0x60];
};

struct mlx5_ifc_umr_pointer_desc_argument_bits {
	u8         reserved_at_0[0x20];

	u8         mkey[0x20];

	u8         addressh_63_32[0x20];

	u8         addressl_31_0[0x20];
};

struct mlx5_ifc_ud_adrs_vector_bits {
	u8         dc_key[0x40];

	u8         ext[0x1];
	u8         reserved_at_41[0x7];
	u8         destination_qp_dct[0x18];

	u8         static_rate[0x4];
	u8         sl_eth_prio[0x4];
	u8         fl[0x1];
	u8         mlid[0x7];
	u8         rlid_udp_sport[0x10];

	u8         reserved_at_80[0x20];

	u8         rmac_47_16[0x20];

	u8         rmac_15_0[0x10];
	u8         tclass[0x8];
	u8         hop_limit[0x8];

	u8         reserved_at_e0[0x1];
	u8         grh[0x1];
	u8         reserved_at_e2[0x2];
	u8         src_addr_index[0x8];
	u8         flow_label[0x14];

	u8         rgid_rip[16][0x8];
};

struct mlx5_ifc_pages_req_event_bits {
	u8         reserved_at_0[0x10];
	u8         function_id[0x10];

	u8         num_pages[0x20];

	u8         reserved_at_40[0xa0];
};

struct mlx5_ifc_eqe_bits {
	u8         reserved_at_0[0x8];
	u8         event_type[0x8];
	u8         reserved_at_10[0x8];
	u8         event_sub_type[0x8];

	u8         reserved_at_20[0xe0];

	union mlx5_ifc_event_auto_bits event_data;

	u8         reserved_at_1e0[0x10];
	u8         signature[0x8];
	u8         reserved_at_1f8[0x7];
	u8         owner[0x1];
};

enum {
	MLX5_CMD_QUEUE_ENTRY_TYPE_PCIE_CMD_IF_TRANSPORT  = 0x7,
};

struct mlx5_ifc_cmd_queue_entry_bits {
	u8         type[0x8];
	u8         reserved_at_8[0x18];

	u8         input_length[0x20];

	u8         input_mailbox_pointer_63_32[0x20];

	u8         input_mailbox_pointer_31_9[0x17];
	u8         reserved_at_77[0x9];

	u8         command_input_inline_data[16][0x8];

	u8         command_output_inline_data[16][0x8];

	u8         output_mailbox_pointer_63_32[0x20];

	u8         output_mailbox_pointer_31_9[0x17];
	u8         reserved_at_1b7[0x9];

	u8         output_length[0x20];

	u8         token[0x8];
	u8         signature[0x8];
	u8         reserved_at_1f0[0x8];
	u8         status[0x7];
	u8         ownership[0x1];
};

struct mlx5_ifc_cmd_out_bits {
	u8         status[0x8];
	u8         reserved_at_8[0x18];

	u8         syndrome[0x20];

	u8         command_output[0x20];
};

struct mlx5_ifc_cmd_in_bits {
	u8         opcode[0x10];
	u8         reserved_at_10[0x10];

	u8         reserved_at_20[0x10];
	u8         op_mod[0x10];

	u8         command[][0x20];
};

struct mlx5_ifc_cmd_if_box_bits {
	u8         mailbox_data[512][0x8];

	u8         reserved_at_1000[0x180];

	u8         next_pointer_63_32[0x20];

	u8         next_pointer_31_10[0x16];
	u8         reserved_at_11b6[0xa];

	u8         block_number[0x20];

	u8         reserved_at_11e0[0x8];
	u8         token[0x8];
	u8         ctrl_signature[0x8];
	u8         signature[0x8];
};

struct mlx5_ifc_mtt_bits {
	u8         ptag_63_32[0x20];

	u8         ptag_31_8[0x18];
	u8         reserved_at_38[0x6];
	u8         wr_en[0x1];
	u8         rd_en[0x1];
};

struct mlx5_ifc_query_wol_rol_out_bits {
	u8         status[0x8];
	u8         reserved_at_8[0x18];

	u8         syndrome[0x20];

	u8         reserved_at_40[0x10];
	u8         rol_mode[0x8];
	u8         wol_mode[0x8];

	u8         reserved_at_60[0x20];
};

struct mlx5_ifc_query_wol_rol_in_bits {
	u8         opcode[0x10];
	u8         reserved_at_10[0x10];

	u8         reserved_at_20[0x10];
	u8         op_mod[0x10];

	u8         reserved_at_40[0x40];
};

struct mlx5_ifc_set_wol_rol_out_bits {
	u8         status[0x8];
	u8         reserved_at_8[0x18];

	u8         syndrome[0x20];

	u8         reserved_at_40[0x40];
};

struct mlx5_ifc_set_wol_rol_in_bits {
	u8         opcode[0x10];
	u8         reserved_at_10[0x10];

	u8         reserved_at_20[0x10];
	u8         op_mod[0x10];

	u8         rol_mode_valid[0x1];
	u8         wol_mode_valid[0x1];
	u8         reserved_at_42[0xe];
	u8         rol_mode[0x8];
	u8         wol_mode[0x8];

	u8         reserved_at_60[0x20];
};

enum {
	MLX5_INITIAL_SEG_NIC_INTERFACE_FULL_DRIVER  = 0x0,
	MLX5_INITIAL_SEG_NIC_INTERFACE_DISABLED     = 0x1,
	MLX5_INITIAL_SEG_NIC_INTERFACE_NO_DRAM_NIC  = 0x2,
};

enum {
	MLX5_INITIAL_SEG_NIC_INTERFACE_SUPPORTED_FULL_DRIVER  = 0x0,
	MLX5_INITIAL_SEG_NIC_INTERFACE_SUPPORTED_DISABLED     = 0x1,
	MLX5_INITIAL_SEG_NIC_INTERFACE_SUPPORTED_NO_DRAM_NIC  = 0x2,
};

enum {
	MLX5_INITIAL_SEG_HEALTH_SYNDROME_FW_INTERNAL_ERR              = 0x1,
	MLX5_INITIAL_SEG_HEALTH_SYNDROME_DEAD_IRISC                   = 0x7,
	MLX5_INITIAL_SEG_HEALTH_SYNDROME_HW_FATAL_ERR                 = 0x8,
	MLX5_INITIAL_SEG_HEALTH_SYNDROME_FW_CRC_ERR                   = 0x9,
	MLX5_INITIAL_SEG_HEALTH_SYNDROME_ICM_FETCH_PCI_ERR            = 0xa,
	MLX5_INITIAL_SEG_HEALTH_SYNDROME_ICM_PAGE_ERR                 = 0xb,
	MLX5_INITIAL_SEG_HEALTH_SYNDROME_ASYNCHRONOUS_EQ_BUF_OVERRUN  = 0xc,
	MLX5_INITIAL_SEG_HEALTH_SYNDROME_EQ_IN_ERR                    = 0xd,
	MLX5_INITIAL_SEG_HEALTH_SYNDROME_EQ_INV                       = 0xe,
	MLX5_INITIAL_SEG_HEALTH_SYNDROME_FFSER_ERR                    = 0xf,
	MLX5_INITIAL_SEG_HEALTH_SYNDROME_HIGH_TEMP_ERR                = 0x10,
};

struct mlx5_ifc_initial_seg_bits {
	u8         fw_rev_minor[0x10];
	u8         fw_rev_major[0x10];

	u8         cmd_interface_rev[0x10];
	u8         fw_rev_subminor[0x10];

	u8         reserved_at_40[0x40];

	u8         cmdq_phy_addr_63_32[0x20];

	u8         cmdq_phy_addr_31_12[0x14];
	u8         reserved_at_b4[0x2];
	u8         nic_interface[0x2];
	u8         log_cmdq_size[0x4];
	u8         log_cmdq_stride[0x4];

	u8         command_doorbell_vector[0x20];

	u8         reserved_at_e0[0xf00];

	u8         initializing[0x1];
	u8         reserved_at_fe1[0x4];
	u8         nic_interface_supported[0x3];
	u8         embedded_cpu[0x1];
	u8         reserved_at_fe9[0x17];

	struct mlx5_ifc_health_buffer_bits health_buffer;

	u8         no_dram_nic_offset[0x20];

	u8         reserved_at_1220[0x6e40];

	u8         reserved_at_8060[0x1f];
	u8         clear_int[0x1];

	u8         health_syndrome[0x8];
	u8         health_counter[0x18];

	u8         reserved_at_80a0[0x17fc0];
};

struct mlx5_ifc_mtpps_reg_bits {
	u8         reserved_at_0[0xc];
	u8         cap_number_of_pps_pins[0x4];
	u8         reserved_at_10[0x4];
	u8         cap_max_num_of_pps_in_pins[0x4];
	u8         reserved_at_18[0x4];
	u8         cap_max_num_of_pps_out_pins[0x4];

	u8         reserved_at_20[0x13];
	u8         cap_log_min_npps_period[0x5];
	u8         reserved_at_38[0x3];
	u8         cap_log_min_out_pulse_duration_ns[0x5];

	u8         reserved_at_40[0x4];
	u8         cap_pin_3_mode[0x4];
	u8         reserved_at_48[0x4];
	u8         cap_pin_2_mode[0x4];
	u8         reserved_at_50[0x4];
	u8         cap_pin_1_mode[0x4];
	u8         reserved_at_58[0x4];
	u8         cap_pin_0_mode[0x4];

	u8         reserved_at_60[0x4];
	u8         cap_pin_7_mode[0x4];
	u8         reserved_at_68[0x4];
	u8         cap_pin_6_mode[0x4];
	u8         reserved_at_70[0x4];
	u8         cap_pin_5_mode[0x4];
	u8         reserved_at_78[0x4];
	u8         cap_pin_4_mode[0x4];

	u8         field_select[0x20];
	u8         reserved_at_a0[0x20];

	u8         npps_period[0x40];

	u8         enable[0x1];
	u8         reserved_at_101[0xb];
	u8         pattern[0x4];
	u8         reserved_at_110[0x4];
	u8         pin_mode[0x4];
	u8         pin[0x8];

	u8         reserved_at_120[0x2];
	u8         out_pulse_duration_ns[0x1e];

	u8         time_stamp[0x40];

	u8         out_pulse_duration[0x10];
	u8         out_periodic_adjustment[0x10];
	u8         enhanced_out_periodic_adjustment[0x20];

	u8         reserved_at_1c0[0x20];
};

struct mlx5_ifc_mtppse_reg_bits {
	u8         reserved_at_0[0x18];
	u8         pin[0x8];
	u8         event_arm[0x1];
	u8         reserved_at_21[0x1b];
	u8         event_generation_mode[0x4];
	u8         reserved_at_40[0x40];
};

struct mlx5_ifc_mcqs_reg_bits {
	u8         last_index_flag[0x1];
	u8         reserved_at_1[0x7];
	u8         fw_device[0x8];
	u8         component_index[0x10];

	u8         reserved_at_20[0x10];
	u8         identifier[0x10];

	u8         reserved_at_40[0x17];
	u8         component_status[0x5];
	u8         component_update_state[0x4];

	u8         last_update_state_changer_type[0x4];
	u8         last_update_state_changer_host_id[0x4];
	u8         reserved_at_68[0x18];
};

struct mlx5_ifc_mcqi_cap_bits {
	u8         supported_info_bitmask[0x20];

	u8         component_size[0x20];

	u8         max_component_size[0x20];

	u8         log_mcda_word_size[0x4];
	u8         reserved_at_64[0xc];
	u8         mcda_max_write_size[0x10];

	u8         rd_en[0x1];
	u8         reserved_at_81[0x1];
	u8         match_chip_id[0x1];
	u8         match_psid[0x1];
	u8         check_user_timestamp[0x1];
	u8         match_base_guid_mac[0x1];
	u8         reserved_at_86[0x1a];
};

struct mlx5_ifc_mcqi_version_bits {
	u8         reserved_at_0[0x2];
	u8         build_time_valid[0x1];
	u8         user_defined_time_valid[0x1];
	u8         reserved_at_4[0x14];
	u8         version_string_length[0x8];

	u8         version[0x20];

	u8         build_time[0x40];

	u8         user_defined_time[0x40];

	u8         build_tool_version[0x20];

	u8         reserved_at_e0[0x20];

	u8         version_string[92][0x8];
};

struct mlx5_ifc_mcqi_activation_method_bits {
	u8         pending_server_ac_power_cycle[0x1];
	u8         pending_server_dc_power_cycle[0x1];
	u8         pending_server_reboot[0x1];
	u8         pending_fw_reset[0x1];
	u8         auto_activate[0x1];
	u8         all_hosts_sync[0x1];
	u8         device_hw_reset[0x1];
	u8         reserved_at_7[0x19];
};

union mlx5_ifc_mcqi_reg_data_bits {
	struct mlx5_ifc_mcqi_cap_bits               mcqi_caps;
	struct mlx5_ifc_mcqi_version_bits           mcqi_version;
	struct mlx5_ifc_mcqi_activation_method_bits mcqi_activation_mathod;
};

struct mlx5_ifc_mcqi_reg_bits {
	u8         read_pending_component[0x1];
	u8         reserved_at_1[0xf];
	u8         component_index[0x10];

	u8         reserved_at_20[0x20];

	u8         reserved_at_40[0x1b];
	u8         info_type[0x5];

	u8         info_size[0x20];

	u8         offset[0x20];

	u8         reserved_at_a0[0x10];
	u8         data_size[0x10];

	union mlx5_ifc_mcqi_reg_data_bits data[];
};

struct mlx5_ifc_mcc_reg_bits {
	u8         reserved_at_0[0x4];
	u8         time_elapsed_since_last_cmd[0xc];
	u8         reserved_at_10[0x8];
	u8         instruction[0x8];

	u8         reserved_at_20[0x10];
	u8         component_index[0x10];

	u8         reserved_at_40[0x8];
	u8         update_handle[0x18];

	u8         handle_owner_type[0x4];
	u8         handle_owner_host_id[0x4];
	u8         reserved_at_68[0x1];
	u8         control_progress[0x7];
	u8         error_code[0x8];
	u8         reserved_at_78[0x4];
	u8         control_state[0x4];

	u8         component_size[0x20];

	u8         reserved_at_a0[0x60];
};

struct mlx5_ifc_mcda_reg_bits {
	u8         reserved_at_0[0x8];
	u8         update_handle[0x18];

	u8         offset[0x20];

	u8         reserved_at_40[0x10];
	u8         size[0x10];

	u8         reserved_at_60[0x20];

	u8         data[][0x20];
};

enum {
	MLX5_MFRL_REG_RESET_STATE_IDLE = 0,
	MLX5_MFRL_REG_RESET_STATE_IN_NEGOTIATION = 1,
	MLX5_MFRL_REG_RESET_STATE_RESET_IN_PROGRESS = 2,
	MLX5_MFRL_REG_RESET_STATE_TIMEOUT = 3,
	MLX5_MFRL_REG_RESET_STATE_NACK = 4,
};

enum {
	MLX5_MFRL_REG_RESET_TYPE_FULL_CHIP = BIT(0),
	MLX5_MFRL_REG_RESET_TYPE_NET_PORT_ALIVE = BIT(1),
};

enum {
	MLX5_MFRL_REG_RESET_LEVEL0 = BIT(0),
	MLX5_MFRL_REG_RESET_LEVEL3 = BIT(3),
	MLX5_MFRL_REG_RESET_LEVEL6 = BIT(6),
};

struct mlx5_ifc_mfrl_reg_bits {
	u8         reserved_at_0[0x20];

	u8         reserved_at_20[0x2];
	u8         pci_sync_for_fw_update_start[0x1];
	u8         pci_sync_for_fw_update_resp[0x2];
	u8         rst_type_sel[0x3];
	u8         reserved_at_28[0x4];
	u8         reset_state[0x4];
	u8         reset_type[0x8];
	u8         reset_level[0x8];
};

struct mlx5_ifc_mirc_reg_bits {
	u8         reserved_at_0[0x18];
	u8         status_code[0x8];

	u8         reserved_at_20[0x20];
};

struct mlx5_ifc_pddr_monitor_opcode_bits {
	u8         reserved_at_0[0x10];
	u8         monitor_opcode[0x10];
};

union mlx5_ifc_pddr_troubleshooting_page_status_opcode_auto_bits {
	struct mlx5_ifc_pddr_monitor_opcode_bits pddr_monitor_opcode;
	u8         reserved_at_0[0x20];
};

enum {
	/* Monitor opcodes */
	MLX5_PDDR_REG_TRBLSH_GROUP_OPCODE_MONITOR = 0x0,
};

struct mlx5_ifc_pddr_troubleshooting_page_bits {
	u8         reserved_at_0[0x10];
	u8         group_opcode[0x10];

	union mlx5_ifc_pddr_troubleshooting_page_status_opcode_auto_bits status_opcode;

	u8         reserved_at_40[0x20];

	u8         status_message[59][0x20];
};

union mlx5_ifc_pddr_reg_page_data_auto_bits {
	struct mlx5_ifc_pddr_troubleshooting_page_bits pddr_troubleshooting_page;
	u8         reserved_at_0[0x7c0];
};

enum {
	MLX5_PDDR_REG_PAGE_SELECT_TROUBLESHOOTING_INFO_PAGE      = 0x1,
};

struct mlx5_ifc_pddr_reg_bits {
	u8         reserved_at_0[0x8];
	u8         local_port[0x8];
	u8         pnat[0x2];
	u8         reserved_at_12[0xe];

	u8         reserved_at_20[0x18];
	u8         page_select[0x8];

	union mlx5_ifc_pddr_reg_page_data_auto_bits page_data;
};

struct mlx5_ifc_mrtc_reg_bits {
	u8         time_synced[0x1];
	u8         reserved_at_1[0x1f];

	u8         reserved_at_20[0x20];

	u8         time_h[0x20];

	u8         time_l[0x20];
};

union mlx5_ifc_ports_control_registers_document_bits {
	struct mlx5_ifc_bufferx_reg_bits bufferx_reg;
	struct mlx5_ifc_eth_2819_cntrs_grp_data_layout_bits eth_2819_cntrs_grp_data_layout;
	struct mlx5_ifc_eth_2863_cntrs_grp_data_layout_bits eth_2863_cntrs_grp_data_layout;
	struct mlx5_ifc_eth_3635_cntrs_grp_data_layout_bits eth_3635_cntrs_grp_data_layout;
	struct mlx5_ifc_eth_802_3_cntrs_grp_data_layout_bits eth_802_3_cntrs_grp_data_layout;
	struct mlx5_ifc_eth_extended_cntrs_grp_data_layout_bits eth_extended_cntrs_grp_data_layout;
	struct mlx5_ifc_eth_per_prio_grp_data_layout_bits eth_per_prio_grp_data_layout;
	struct mlx5_ifc_eth_per_tc_prio_grp_data_layout_bits eth_per_tc_prio_grp_data_layout;
	struct mlx5_ifc_eth_per_tc_congest_prio_grp_data_layout_bits eth_per_tc_congest_prio_grp_data_layout;
	struct mlx5_ifc_lane_2_module_mapping_bits lane_2_module_mapping;
	struct mlx5_ifc_pamp_reg_bits pamp_reg;
	struct mlx5_ifc_paos_reg_bits paos_reg;
	struct mlx5_ifc_pcap_reg_bits pcap_reg;
	struct mlx5_ifc_pddr_monitor_opcode_bits pddr_monitor_opcode;
	struct mlx5_ifc_pddr_reg_bits pddr_reg;
	struct mlx5_ifc_pddr_troubleshooting_page_bits pddr_troubleshooting_page;
	struct mlx5_ifc_peir_reg_bits peir_reg;
	struct mlx5_ifc_pelc_reg_bits pelc_reg;
	struct mlx5_ifc_pfcc_reg_bits pfcc_reg;
	struct mlx5_ifc_ib_port_cntrs_grp_data_layout_bits ib_port_cntrs_grp_data_layout;
	struct mlx5_ifc_phys_layer_cntrs_bits phys_layer_cntrs;
	struct mlx5_ifc_pifr_reg_bits pifr_reg;
	struct mlx5_ifc_pipg_reg_bits pipg_reg;
	struct mlx5_ifc_plbf_reg_bits plbf_reg;
	struct mlx5_ifc_plib_reg_bits plib_reg;
	struct mlx5_ifc_plpc_reg_bits plpc_reg;
	struct mlx5_ifc_pmaos_reg_bits pmaos_reg;
	struct mlx5_ifc_pmlp_reg_bits pmlp_reg;
	struct mlx5_ifc_pmlpn_reg_bits pmlpn_reg;
	struct mlx5_ifc_pmpc_reg_bits pmpc_reg;
	struct mlx5_ifc_pmpe_reg_bits pmpe_reg;
	struct mlx5_ifc_pmpr_reg_bits pmpr_reg;
	struct mlx5_ifc_pmtu_reg_bits pmtu_reg;
	struct mlx5_ifc_ppad_reg_bits ppad_reg;
	struct mlx5_ifc_ppcnt_reg_bits ppcnt_reg;
	struct mlx5_ifc_mpein_reg_bits mpein_reg;
	struct mlx5_ifc_mpcnt_reg_bits mpcnt_reg;
	struct mlx5_ifc_pplm_reg_bits pplm_reg;
	struct mlx5_ifc_pplr_reg_bits pplr_reg;
	struct mlx5_ifc_ppsc_reg_bits ppsc_reg;
	struct mlx5_ifc_pqdr_reg_bits pqdr_reg;
	struct mlx5_ifc_pspa_reg_bits pspa_reg;
	struct mlx5_ifc_ptas_reg_bits ptas_reg;
	struct mlx5_ifc_ptys_reg_bits ptys_reg;
	struct mlx5_ifc_mlcr_reg_bits mlcr_reg;
	struct mlx5_ifc_pude_reg_bits pude_reg;
	struct mlx5_ifc_pvlc_reg_bits pvlc_reg;
	struct mlx5_ifc_slrg_reg_bits slrg_reg;
	struct mlx5_ifc_sltp_reg_bits sltp_reg;
	struct mlx5_ifc_mtpps_reg_bits mtpps_reg;
	struct mlx5_ifc_mtppse_reg_bits mtppse_reg;
	struct mlx5_ifc_fpga_access_reg_bits fpga_access_reg;
	struct mlx5_ifc_fpga_ctrl_bits fpga_ctrl_bits;
	struct mlx5_ifc_fpga_cap_bits fpga_cap_bits;
	struct mlx5_ifc_mcqi_reg_bits mcqi_reg;
	struct mlx5_ifc_mcc_reg_bits mcc_reg;
	struct mlx5_ifc_mcda_reg_bits mcda_reg;
	struct mlx5_ifc_mirc_reg_bits mirc_reg;
	struct mlx5_ifc_mfrl_reg_bits mfrl_reg;
	struct mlx5_ifc_mtutc_reg_bits mtutc_reg;
	struct mlx5_ifc_mrtc_reg_bits mrtc_reg;
	u8         reserved_at_0[0x60e0];
};

union mlx5_ifc_debug_enhancements_document_bits {
	struct mlx5_ifc_health_buffer_bits health_buffer;
	u8         reserved_at_0[0x200];
};

union mlx5_ifc_uplink_pci_interface_document_bits {
	struct mlx5_ifc_initial_seg_bits initial_seg;
	u8         reserved_at_0[0x20060];
};

struct mlx5_ifc_set_flow_table_root_out_bits {
	u8         status[0x8];
	u8         reserved_at_8[0x18];

	u8         syndrome[0x20];

	u8         reserved_at_40[0x40];
};

struct mlx5_ifc_set_flow_table_root_in_bits {
	u8         opcode[0x10];
	u8         reserved_at_10[0x10];

	u8         reserved_at_20[0x10];
	u8         op_mod[0x10];

	u8         other_vport[0x1];
	u8         reserved_at_41[0xf];
	u8         vport_number[0x10];

	u8         reserved_at_60[0x20];

	u8         table_type[0x8];
	u8         reserved_at_88[0x7];
	u8         table_of_other_vport[0x1];
	u8         table_vport_number[0x10];

	u8         reserved_at_a0[0x8];
	u8         table_id[0x18];

	u8         reserved_at_c0[0x8];
	u8         underlay_qpn[0x18];
	u8         table_eswitch_owner_vhca_id_valid[0x1];
	u8         reserved_at_e1[0xf];
	u8         table_eswitch_owner_vhca_id[0x10];
	u8         reserved_at_100[0x100];
};

enum {
	MLX5_MODIFY_FLOW_TABLE_MISS_TABLE_ID     = (1UL << 0),
	MLX5_MODIFY_FLOW_TABLE_LAG_NEXT_TABLE_ID = (1UL << 15),
};

struct mlx5_ifc_modify_flow_table_out_bits {
	u8         status[0x8];
	u8         reserved_at_8[0x18];

	u8         syndrome[0x20];

	u8         reserved_at_40[0x40];
};

struct mlx5_ifc_modify_flow_table_in_bits {
	u8         opcode[0x10];
	u8         reserved_at_10[0x10];

	u8         reserved_at_20[0x10];
	u8         op_mod[0x10];

	u8         other_vport[0x1];
	u8         reserved_at_41[0xf];
	u8         vport_number[0x10];

	u8         reserved_at_60[0x10];
	u8         modify_field_select[0x10];

	u8         table_type[0x8];
	u8         reserved_at_88[0x18];

	u8         reserved_at_a0[0x8];
	u8         table_id[0x18];

	struct mlx5_ifc_flow_table_context_bits flow_table_context;
};

struct mlx5_ifc_ets_tcn_config_reg_bits {
	u8         g[0x1];
	u8         b[0x1];
	u8         r[0x1];
	u8         reserved_at_3[0x9];
	u8         group[0x4];
	u8         reserved_at_10[0x9];
	u8         bw_allocation[0x7];

	u8         reserved_at_20[0xc];
	u8         max_bw_units[0x4];
	u8         reserved_at_30[0x8];
	u8         max_bw_value[0x8];
};

struct mlx5_ifc_ets_global_config_reg_bits {
	u8         reserved_at_0[0x2];
	u8         r[0x1];
	u8         reserved_at_3[0x1d];

	u8         reserved_at_20[0xc];
	u8         max_bw_units[0x4];
	u8         reserved_at_30[0x8];
	u8         max_bw_value[0x8];
};

struct mlx5_ifc_qetc_reg_bits {
	u8                                         reserved_at_0[0x8];
	u8                                         port_number[0x8];
	u8                                         reserved_at_10[0x30];

	struct mlx5_ifc_ets_tcn_config_reg_bits    tc_configuration[0x8];
	struct mlx5_ifc_ets_global_config_reg_bits global_configuration;
};

struct mlx5_ifc_qpdpm_dscp_reg_bits {
	u8         e[0x1];
	u8         reserved_at_01[0x0b];
	u8         prio[0x04];
};

struct mlx5_ifc_qpdpm_reg_bits {
	u8                                     reserved_at_0[0x8];
	u8                                     local_port[0x8];
	u8                                     reserved_at_10[0x10];
	struct mlx5_ifc_qpdpm_dscp_reg_bits    dscp[64];
};

struct mlx5_ifc_qpts_reg_bits {
	u8         reserved_at_0[0x8];
	u8         local_port[0x8];
	u8         reserved_at_10[0x2d];
	u8         trust_state[0x3];
};

struct mlx5_ifc_pptb_reg_bits {
	u8         reserved_at_0[0x2];
	u8         mm[0x2];
	u8         reserved_at_4[0x4];
	u8         local_port[0x8];
	u8         reserved_at_10[0x6];
	u8         cm[0x1];
	u8         um[0x1];
	u8         pm[0x8];

	u8         prio_x_buff[0x20];

	u8         pm_msb[0x8];
	u8         reserved_at_48[0x10];
	u8         ctrl_buff[0x4];
	u8         untagged_buff[0x4];
};

struct mlx5_ifc_sbcam_reg_bits {
	u8         reserved_at_0[0x8];
	u8         feature_group[0x8];
	u8         reserved_at_10[0x8];
	u8         access_reg_group[0x8];

	u8         reserved_at_20[0x20];

	u8         sb_access_reg_cap_mask[4][0x20];

	u8         reserved_at_c0[0x80];

	u8         sb_feature_cap_mask[4][0x20];

	u8         reserved_at_1c0[0x40];

	u8         cap_total_buffer_size[0x20];

	u8         cap_cell_size[0x10];
	u8         cap_max_pg_buffers[0x8];
	u8         cap_num_pool_supported[0x8];

	u8         reserved_at_240[0x8];
	u8         cap_sbsr_stat_size[0x8];
	u8         cap_max_tclass_data[0x8];
	u8         cap_max_cpu_ingress_tclass_sb[0x8];
};

struct mlx5_ifc_pbmc_reg_bits {
	u8         reserved_at_0[0x8];
	u8         local_port[0x8];
	u8         reserved_at_10[0x10];

	u8         xoff_timer_value[0x10];
	u8         xoff_refresh[0x10];

	u8         reserved_at_40[0x9];
	u8         fullness_threshold[0x7];
	u8         port_buffer_size[0x10];

	struct mlx5_ifc_bufferx_reg_bits buffer[10];

	u8         reserved_at_2e0[0x80];
};

struct mlx5_ifc_qtct_reg_bits {
	u8         reserved_at_0[0x8];
	u8         port_number[0x8];
	u8         reserved_at_10[0xd];
	u8         prio[0x3];

	u8         reserved_at_20[0x1d];
	u8         tclass[0x3];
};

struct mlx5_ifc_mcia_reg_bits {
	u8         l[0x1];
	u8         reserved_at_1[0x7];
	u8         module[0x8];
	u8         reserved_at_10[0x8];
	u8         status[0x8];

	u8         i2c_device_address[0x8];
	u8         page_number[0x8];
	u8         device_address[0x10];

	u8         reserved_at_40[0x10];
	u8         size[0x10];

	u8         reserved_at_60[0x20];

	u8         dword_0[0x20];
	u8         dword_1[0x20];
	u8         dword_2[0x20];
	u8         dword_3[0x20];
	u8         dword_4[0x20];
	u8         dword_5[0x20];
	u8         dword_6[0x20];
	u8         dword_7[0x20];
	u8         dword_8[0x20];
	u8         dword_9[0x20];
	u8         dword_10[0x20];
	u8         dword_11[0x20];
};

struct mlx5_ifc_dcbx_param_bits {
	u8         dcbx_cee_cap[0x1];
	u8         dcbx_ieee_cap[0x1];
	u8         dcbx_standby_cap[0x1];
	u8         reserved_at_3[0x5];
	u8         port_number[0x8];
	u8         reserved_at_10[0xa];
	u8         max_application_table_size[6];
	u8         reserved_at_20[0x15];
	u8         version_oper[0x3];
	u8         reserved_at_38[5];
	u8         version_admin[0x3];
	u8         willing_admin[0x1];
	u8         reserved_at_41[0x3];
	u8         pfc_cap_oper[0x4];
	u8         reserved_at_48[0x4];
	u8         pfc_cap_admin[0x4];
	u8         reserved_at_50[0x4];
	u8         num_of_tc_oper[0x4];
	u8         reserved_at_58[0x4];
	u8         num_of_tc_admin[0x4];
	u8         remote_willing[0x1];
	u8         reserved_at_61[3];
	u8         remote_pfc_cap[4];
	u8         reserved_at_68[0x14];
	u8         remote_num_of_tc[0x4];
	u8         reserved_at_80[0x18];
	u8         error[0x8];
	u8         reserved_at_a0[0x160];
};

enum {
	MLX5_LAG_PORT_SELECT_MODE_QUEUE_AFFINITY = 0,
	MLX5_LAG_PORT_SELECT_MODE_PORT_SELECT_FT = 1,
	MLX5_LAG_PORT_SELECT_MODE_PORT_SELECT_MPESW = 2,
};

struct mlx5_ifc_lagc_bits {
	u8         fdb_selection_mode[0x1];
	u8         reserved_at_1[0x14];
	u8         port_select_mode[0x3];
	u8         reserved_at_18[0x5];
	u8         lag_state[0x3];

	u8         reserved_at_20[0xc];
	u8         active_port[0x4];
	u8         reserved_at_30[0x4];
	u8         tx_remap_affinity_2[0x4];
	u8         reserved_at_38[0x4];
	u8         tx_remap_affinity_1[0x4];
};

struct mlx5_ifc_create_lag_out_bits {
	u8         status[0x8];
	u8         reserved_at_8[0x18];

	u8         syndrome[0x20];

	u8         reserved_at_40[0x40];
};

struct mlx5_ifc_create_lag_in_bits {
	u8         opcode[0x10];
	u8         reserved_at_10[0x10];

	u8         reserved_at_20[0x10];
	u8         op_mod[0x10];

	struct mlx5_ifc_lagc_bits ctx;
};

struct mlx5_ifc_modify_lag_out_bits {
	u8         status[0x8];
	u8         reserved_at_8[0x18];

	u8         syndrome[0x20];

	u8         reserved_at_40[0x40];
};

struct mlx5_ifc_modify_lag_in_bits {
	u8         opcode[0x10];
	u8         reserved_at_10[0x10];

	u8         reserved_at_20[0x10];
	u8         op_mod[0x10];

	u8         reserved_at_40[0x20];
	u8         field_select[0x20];

	struct mlx5_ifc_lagc_bits ctx;
};

struct mlx5_ifc_query_lag_out_bits {
	u8         status[0x8];
	u8         reserved_at_8[0x18];

	u8         syndrome[0x20];

	struct mlx5_ifc_lagc_bits ctx;
};

struct mlx5_ifc_query_lag_in_bits {
	u8         opcode[0x10];
	u8         reserved_at_10[0x10];

	u8         reserved_at_20[0x10];
	u8         op_mod[0x10];

	u8         reserved_at_40[0x40];
};

struct mlx5_ifc_destroy_lag_out_bits {
	u8         status[0x8];
	u8         reserved_at_8[0x18];

	u8         syndrome[0x20];

	u8         reserved_at_40[0x40];
};

struct mlx5_ifc_destroy_lag_in_bits {
	u8         opcode[0x10];
	u8         reserved_at_10[0x10];

	u8         reserved_at_20[0x10];
	u8         op_mod[0x10];

	u8         reserved_at_40[0x40];
};

struct mlx5_ifc_create_vport_lag_out_bits {
	u8         status[0x8];
	u8         reserved_at_8[0x18];

	u8         syndrome[0x20];

	u8         reserved_at_40[0x40];
};

struct mlx5_ifc_create_vport_lag_in_bits {
	u8         opcode[0x10];
	u8         reserved_at_10[0x10];

	u8         reserved_at_20[0x10];
	u8         op_mod[0x10];

	u8         reserved_at_40[0x40];
};

struct mlx5_ifc_destroy_vport_lag_out_bits {
	u8         status[0x8];
	u8         reserved_at_8[0x18];

	u8         syndrome[0x20];

	u8         reserved_at_40[0x40];
};

struct mlx5_ifc_destroy_vport_lag_in_bits {
	u8         opcode[0x10];
	u8         reserved_at_10[0x10];

	u8         reserved_at_20[0x10];
	u8         op_mod[0x10];

	u8         reserved_at_40[0x40];
};

enum {
	MLX5_MODIFY_MEMIC_OP_MOD_ALLOC,
	MLX5_MODIFY_MEMIC_OP_MOD_DEALLOC,
};

struct mlx5_ifc_modify_memic_in_bits {
	u8         opcode[0x10];
	u8         uid[0x10];

	u8         reserved_at_20[0x10];
	u8         op_mod[0x10];

	u8         reserved_at_40[0x20];

	u8         reserved_at_60[0x18];
	u8         memic_operation_type[0x8];

	u8         memic_start_addr[0x40];

	u8         reserved_at_c0[0x140];
};

struct mlx5_ifc_modify_memic_out_bits {
	u8         status[0x8];
	u8         reserved_at_8[0x18];

	u8         syndrome[0x20];

	u8         reserved_at_40[0x40];

	u8         memic_operation_addr[0x40];

	u8         reserved_at_c0[0x140];
};

struct mlx5_ifc_alloc_memic_in_bits {
	u8         opcode[0x10];
	u8         reserved_at_10[0x10];

	u8         reserved_at_20[0x10];
	u8         op_mod[0x10];

	u8         reserved_at_30[0x20];

	u8	   reserved_at_40[0x18];
	u8	   log_memic_addr_alignment[0x8];

	u8         range_start_addr[0x40];

	u8         range_size[0x20];

	u8         memic_size[0x20];
};

struct mlx5_ifc_alloc_memic_out_bits {
	u8         status[0x8];
	u8         reserved_at_8[0x18];

	u8         syndrome[0x20];

	u8         memic_start_addr[0x40];
};

struct mlx5_ifc_dealloc_memic_in_bits {
	u8         opcode[0x10];
	u8         reserved_at_10[0x10];

	u8         reserved_at_20[0x10];
	u8         op_mod[0x10];

	u8         reserved_at_40[0x40];

	u8         memic_start_addr[0x40];

	u8         memic_size[0x20];

	u8         reserved_at_e0[0x20];
};

struct mlx5_ifc_dealloc_memic_out_bits {
	u8         status[0x8];
	u8         reserved_at_8[0x18];

	u8         syndrome[0x20];

	u8         reserved_at_40[0x40];
};

struct mlx5_ifc_umem_bits {
	u8         reserved_at_0[0x80];

	u8         reserved_at_80[0x1b];
	u8         log_page_size[0x5];

	u8         page_offset[0x20];

	u8         num_of_mtt[0x40];

	struct mlx5_ifc_mtt_bits  mtt[];
};

struct mlx5_ifc_uctx_bits {
	u8         cap[0x20];

	u8         reserved_at_20[0x160];
};

struct mlx5_ifc_sw_icm_bits {
	u8         modify_field_select[0x40];

	u8	   reserved_at_40[0x18];
	u8         log_sw_icm_size[0x8];

	u8         reserved_at_60[0x20];

	u8         sw_icm_start_addr[0x40];

	u8         reserved_at_c0[0x140];
};

struct mlx5_ifc_geneve_tlv_option_bits {
	u8         modify_field_select[0x40];

	u8         reserved_at_40[0x18];
	u8         geneve_option_fte_index[0x8];

	u8         option_class[0x10];
	u8         option_type[0x8];
	u8         reserved_at_78[0x3];
	u8         option_data_length[0x5];

	u8         reserved_at_80[0x180];
};

struct mlx5_ifc_create_umem_in_bits {
	u8         opcode[0x10];
	u8         uid[0x10];

	u8         reserved_at_20[0x10];
	u8         op_mod[0x10];

	u8         reserved_at_40[0x40];

	struct mlx5_ifc_umem_bits  umem;
};

struct mlx5_ifc_create_umem_out_bits {
	u8         status[0x8];
	u8         reserved_at_8[0x18];

	u8         syndrome[0x20];

	u8         reserved_at_40[0x8];
	u8         umem_id[0x18];

	u8         reserved_at_60[0x20];
};

struct mlx5_ifc_destroy_umem_in_bits {
	u8        opcode[0x10];
	u8        uid[0x10];

	u8        reserved_at_20[0x10];
	u8        op_mod[0x10];

	u8        reserved_at_40[0x8];
	u8        umem_id[0x18];

	u8        reserved_at_60[0x20];
};

struct mlx5_ifc_destroy_umem_out_bits {
	u8        status[0x8];
	u8        reserved_at_8[0x18];

	u8        syndrome[0x20];

	u8        reserved_at_40[0x40];
};

struct mlx5_ifc_create_uctx_in_bits {
	u8         opcode[0x10];
	u8         reserved_at_10[0x10];

	u8         reserved_at_20[0x10];
	u8         op_mod[0x10];

	u8         reserved_at_40[0x40];

	struct mlx5_ifc_uctx_bits  uctx;
};

struct mlx5_ifc_create_uctx_out_bits {
	u8         status[0x8];
	u8         reserved_at_8[0x18];

	u8         syndrome[0x20];

	u8         reserved_at_40[0x10];
	u8         uid[0x10];

	u8         reserved_at_60[0x20];
};

struct mlx5_ifc_destroy_uctx_in_bits {
	u8         opcode[0x10];
	u8         reserved_at_10[0x10];

	u8         reserved_at_20[0x10];
	u8         op_mod[0x10];

	u8         reserved_at_40[0x10];
	u8         uid[0x10];

	u8         reserved_at_60[0x20];
};

struct mlx5_ifc_destroy_uctx_out_bits {
	u8         status[0x8];
	u8         reserved_at_8[0x18];

	u8         syndrome[0x20];

	u8          reserved_at_40[0x40];
};

struct mlx5_ifc_create_sw_icm_in_bits {
	struct mlx5_ifc_general_obj_in_cmd_hdr_bits   hdr;
	struct mlx5_ifc_sw_icm_bits		      sw_icm;
};

struct mlx5_ifc_create_geneve_tlv_option_in_bits {
	struct mlx5_ifc_general_obj_in_cmd_hdr_bits   hdr;
	struct mlx5_ifc_geneve_tlv_option_bits        geneve_tlv_opt;
};

struct mlx5_ifc_mtrc_string_db_param_bits {
	u8         string_db_base_address[0x20];

	u8         reserved_at_20[0x8];
	u8         string_db_size[0x18];
};

struct mlx5_ifc_mtrc_cap_bits {
	u8         trace_owner[0x1];
	u8         trace_to_memory[0x1];
	u8         reserved_at_2[0x4];
	u8         trc_ver[0x2];
	u8         reserved_at_8[0x14];
	u8         num_string_db[0x4];

	u8         first_string_trace[0x8];
	u8         num_string_trace[0x8];
	u8         reserved_at_30[0x28];

	u8         log_max_trace_buffer_size[0x8];

	u8         reserved_at_60[0x20];

	struct mlx5_ifc_mtrc_string_db_param_bits string_db_param[8];

	u8         reserved_at_280[0x180];
};

struct mlx5_ifc_mtrc_conf_bits {
	u8         reserved_at_0[0x1c];
	u8         trace_mode[0x4];
	u8         reserved_at_20[0x18];
	u8         log_trace_buffer_size[0x8];
	u8         trace_mkey[0x20];
	u8         reserved_at_60[0x3a0];
};

struct mlx5_ifc_mtrc_stdb_bits {
	u8         string_db_index[0x4];
	u8         reserved_at_4[0x4];
	u8         read_size[0x18];
	u8         start_offset[0x20];
	u8         string_db_data[];
};

struct mlx5_ifc_mtrc_ctrl_bits {
	u8         trace_status[0x2];
	u8         reserved_at_2[0x2];
	u8         arm_event[0x1];
	u8         reserved_at_5[0xb];
	u8         modify_field_select[0x10];
	u8         reserved_at_20[0x2b];
	u8         current_timestamp52_32[0x15];
	u8         current_timestamp31_0[0x20];
	u8         reserved_at_80[0x180];
};

struct mlx5_ifc_host_params_context_bits {
	u8         host_number[0x8];
	u8         reserved_at_8[0x7];
	u8         host_pf_disabled[0x1];
	u8         host_num_of_vfs[0x10];

	u8         host_total_vfs[0x10];
	u8         host_pci_bus[0x10];

	u8         reserved_at_40[0x10];
	u8         host_pci_device[0x10];

	u8         reserved_at_60[0x10];
	u8         host_pci_function[0x10];

	u8         reserved_at_80[0x180];
};

struct mlx5_ifc_query_esw_functions_in_bits {
	u8         opcode[0x10];
	u8         reserved_at_10[0x10];

	u8         reserved_at_20[0x10];
	u8         op_mod[0x10];

	u8         reserved_at_40[0x40];
};

struct mlx5_ifc_query_esw_functions_out_bits {
	u8         status[0x8];
	u8         reserved_at_8[0x18];

	u8         syndrome[0x20];

	u8         reserved_at_40[0x40];

	struct mlx5_ifc_host_params_context_bits host_params_context;

	u8         reserved_at_280[0x180];
	u8         host_sf_enable[][0x40];
};

struct mlx5_ifc_sf_partition_bits {
	u8         reserved_at_0[0x10];
	u8         log_num_sf[0x8];
	u8         log_sf_bar_size[0x8];
};

struct mlx5_ifc_query_sf_partitions_out_bits {
	u8         status[0x8];
	u8         reserved_at_8[0x18];

	u8         syndrome[0x20];

	u8         reserved_at_40[0x18];
	u8         num_sf_partitions[0x8];

	u8         reserved_at_60[0x20];

	struct mlx5_ifc_sf_partition_bits sf_partition[];
};

struct mlx5_ifc_query_sf_partitions_in_bits {
	u8         opcode[0x10];
	u8         reserved_at_10[0x10];

	u8         reserved_at_20[0x10];
	u8         op_mod[0x10];

	u8         reserved_at_40[0x40];
};

struct mlx5_ifc_dealloc_sf_out_bits {
	u8         status[0x8];
	u8         reserved_at_8[0x18];

	u8         syndrome[0x20];

	u8         reserved_at_40[0x40];
};

struct mlx5_ifc_dealloc_sf_in_bits {
	u8         opcode[0x10];
	u8         reserved_at_10[0x10];

	u8         reserved_at_20[0x10];
	u8         op_mod[0x10];

	u8         reserved_at_40[0x10];
	u8         function_id[0x10];

	u8         reserved_at_60[0x20];
};

struct mlx5_ifc_alloc_sf_out_bits {
	u8         status[0x8];
	u8         reserved_at_8[0x18];

	u8         syndrome[0x20];

	u8         reserved_at_40[0x40];
};

struct mlx5_ifc_alloc_sf_in_bits {
	u8         opcode[0x10];
	u8         reserved_at_10[0x10];

	u8         reserved_at_20[0x10];
	u8         op_mod[0x10];

	u8         reserved_at_40[0x10];
	u8         function_id[0x10];

	u8         reserved_at_60[0x20];
};

struct mlx5_ifc_affiliated_event_header_bits {
	u8         reserved_at_0[0x10];
	u8         obj_type[0x10];

	u8         obj_id[0x20];
};

enum {
	MLX5_HCA_CAP_GENERAL_OBJECT_TYPES_ENCRYPTION_KEY = BIT_ULL(0xc),
	MLX5_HCA_CAP_GENERAL_OBJECT_TYPES_IPSEC = BIT_ULL(0x13),
	MLX5_HCA_CAP_GENERAL_OBJECT_TYPES_SAMPLER = BIT_ULL(0x20),
	MLX5_HCA_CAP_GENERAL_OBJECT_TYPES_NVMEOTCP_TAG_BUFFER_TABLE = BIT_ULL(0x21),
	MLX5_HCA_CAP_GENERAL_OBJECT_TYPES_FLOW_METER_ASO = BIT_ULL(0x24),
};

enum {
	MLX5_GENERAL_OBJECT_TYPES_ENCRYPTION_KEY = 0xc,
	MLX5_GENERAL_OBJECT_TYPES_IPSEC = 0x13,
	MLX5_GENERAL_OBJECT_TYPES_SAMPLER = 0x20,
	MLX5_GENERAL_OBJECT_TYPES_NVMEOTCP_TAG_BUFFER_TABLE = 0x21,
	MLX5_GENERAL_OBJECT_TYPES_FLOW_METER_ASO = 0x24,
<<<<<<< HEAD
	MLX5_GENERAL_OBJECT_TYPES_MACSEC = 0x27,
=======
	MLX5_GENERAL_OBJECT_TYPES_INT_KEK = 0x47,
>>>>>>> 4ced81c0
};

enum {
	MLX5_IPSEC_OBJECT_ICV_LEN_16B,
};

struct mlx5_ifc_ipsec_obj_bits {
	u8         modify_field_select[0x40];
	u8         full_offload[0x1];
	u8         reserved_at_41[0x1];
	u8         esn_en[0x1];
	u8         esn_overlap[0x1];
	u8         reserved_at_44[0x2];
	u8         icv_length[0x2];
	u8         reserved_at_48[0x4];
	u8         aso_return_reg[0x4];
	u8         reserved_at_50[0x10];

	u8         esn_msb[0x20];

	u8         reserved_at_80[0x8];
	u8         dekn[0x18];

	u8         salt[0x20];

	u8         implicit_iv[0x40];

	u8         reserved_at_100[0x700];
};

struct mlx5_ifc_create_ipsec_obj_in_bits {
	struct mlx5_ifc_general_obj_in_cmd_hdr_bits general_obj_in_cmd_hdr;
	struct mlx5_ifc_ipsec_obj_bits ipsec_object;
};

enum {
	MLX5_MODIFY_IPSEC_BITMASK_ESN_OVERLAP = BIT(0),
	MLX5_MODIFY_IPSEC_BITMASK_ESN_MSB = BIT(1),
};

struct mlx5_ifc_query_ipsec_obj_out_bits {
	struct mlx5_ifc_general_obj_out_cmd_hdr_bits general_obj_out_cmd_hdr;
	struct mlx5_ifc_ipsec_obj_bits ipsec_object;
};

struct mlx5_ifc_modify_ipsec_obj_in_bits {
	struct mlx5_ifc_general_obj_in_cmd_hdr_bits general_obj_in_cmd_hdr;
	struct mlx5_ifc_ipsec_obj_bits ipsec_object;
};

<<<<<<< HEAD
struct mlx5_ifc_macsec_aso_bits {
	u8    valid[0x1];
	u8    reserved_at_1[0x1];
	u8    mode[0x2];
	u8    window_size[0x2];
	u8    soft_lifetime_arm[0x1];
	u8    hard_lifetime_arm[0x1];
	u8    remove_flow_enable[0x1];
	u8    epn_event_arm[0x1];
	u8    reserved_at_a[0x16];

	u8    remove_flow_packet_count[0x20];

	u8    remove_flow_soft_lifetime[0x20];

	u8    reserved_at_60[0x80];

	u8    mode_parameter[0x20];

	u8    replay_protection_window[8][0x20];
};

struct mlx5_ifc_macsec_offload_obj_bits {
	u8    modify_field_select[0x40];

	u8    confidentiality_en[0x1];
	u8    reserved_at_41[0x1];
	u8    esn_en[0x1];
	u8    esn_overlap[0x1];
	u8    reserved_at_44[0x2];
	u8    confidentiality_offset[0x2];
	u8    reserved_at_48[0x4];
	u8    aso_return_reg[0x4];
	u8    reserved_at_50[0x10];

	u8    esn_msb[0x20];

	u8    reserved_at_80[0x8];
	u8    dekn[0x18];

	u8    reserved_at_a0[0x20];

	u8    sci[0x40];

	u8    reserved_at_100[0x8];
	u8    macsec_aso_access_pd[0x18];

	u8    reserved_at_120[0x60];

	u8    salt[3][0x20];

	u8    reserved_at_1e0[0x20];

	struct mlx5_ifc_macsec_aso_bits macsec_aso;
};

struct mlx5_ifc_create_macsec_obj_in_bits {
	struct mlx5_ifc_general_obj_in_cmd_hdr_bits general_obj_in_cmd_hdr;
	struct mlx5_ifc_macsec_offload_obj_bits macsec_object;
=======
struct mlx5_ifc_wrapped_dek_bits {
	u8         gcm_iv[0x60];

	u8         reserved_at_60[0x20];

	u8         const0[0x1];
	u8         key_size[0x1];
	u8         reserved_at_82[0x2];
	u8         key2_invalid[0x1];
	u8         reserved_at_85[0x3];
	u8         pd[0x18];

	u8         key_purpose[0x5];
	u8         reserved_at_a5[0x13];
	u8         kek_id[0x8];

	u8         reserved_at_c0[0x40];

	u8         key1[0x8][0x20];

	u8         key2[0x8][0x20];

	u8         reserved_at_300[0x40];

	u8         const1[0x1];
	u8         reserved_at_341[0x1f];

	u8         reserved_at_360[0x20];

	u8         auth_tag[0x80];
>>>>>>> 4ced81c0
};

struct mlx5_ifc_encryption_key_obj_bits {
	u8         modify_field_select[0x40];

	u8         state[0x8];
	u8         sw_wrapped[0x1];
	u8         reserved_at_49[0xb];
	u8         key_size[0x4];
	u8         reserved_at_58[0x4];
	u8         key_type[0x4];

	u8         reserved_at_60[0x8];
	u8         pd[0x18];

	u8         reserved_at_80[0x100];

	u8         opaque[0x40];

	u8         reserved_at_1c0[0x40];

	u8         key[8][0x80];

	u8         sw_wrapped_dek[8][0x80];

	u8         reserved_at_a00[0x600];
};

struct mlx5_ifc_create_encryption_key_in_bits {
	struct mlx5_ifc_general_obj_in_cmd_hdr_bits general_obj_in_cmd_hdr;
	struct mlx5_ifc_encryption_key_obj_bits encryption_key_object;
};

struct mlx5_ifc_modify_encryption_key_in_bits {
	struct mlx5_ifc_general_obj_in_cmd_hdr_bits general_obj_in_cmd_hdr;
	struct mlx5_ifc_encryption_key_obj_bits encryption_key_object;
};

enum {
	MLX5_FLOW_METER_MODE_BYTES_IP_LENGTH		= 0x0,
	MLX5_FLOW_METER_MODE_BYTES_CALC_WITH_L2		= 0x1,
	MLX5_FLOW_METER_MODE_BYTES_CALC_WITH_L2_IPG	= 0x2,
	MLX5_FLOW_METER_MODE_NUM_PACKETS		= 0x3,
};

struct mlx5_ifc_flow_meter_parameters_bits {
	u8         valid[0x1];
	u8         bucket_overflow[0x1];
	u8         start_color[0x2];
	u8         both_buckets_on_green[0x1];
	u8         reserved_at_5[0x1];
	u8         meter_mode[0x2];
	u8         reserved_at_8[0x18];

	u8         reserved_at_20[0x20];

	u8         reserved_at_40[0x3];
	u8         cbs_exponent[0x5];
	u8         cbs_mantissa[0x8];
	u8         reserved_at_50[0x3];
	u8         cir_exponent[0x5];
	u8         cir_mantissa[0x8];

	u8         reserved_at_60[0x20];

	u8         reserved_at_80[0x3];
	u8         ebs_exponent[0x5];
	u8         ebs_mantissa[0x8];
	u8         reserved_at_90[0x3];
	u8         eir_exponent[0x5];
	u8         eir_mantissa[0x8];

	u8         reserved_at_a0[0x60];
};

struct mlx5_ifc_flow_meter_aso_obj_bits {
	u8         modify_field_select[0x40];

	u8         reserved_at_40[0x40];

	u8         reserved_at_80[0x8];
	u8         meter_aso_access_pd[0x18];

	u8         reserved_at_a0[0x160];

	struct mlx5_ifc_flow_meter_parameters_bits flow_meter_parameters[2];
};

struct mlx5_ifc_create_flow_meter_aso_obj_in_bits {
	struct mlx5_ifc_general_obj_in_cmd_hdr_bits hdr;
	struct mlx5_ifc_flow_meter_aso_obj_bits flow_meter_aso_obj;
};

struct mlx5_ifc_int_kek_obj_bits {
	u8         modify_field_select[0x40];

	u8         state[0x8];
	u8         auto_gen[0x1];
	u8         reserved_at_49[0xb];
	u8         key_size[0x4];
	u8         reserved_at_58[0x8];

	u8         reserved_at_60[0x8];
	u8         pd[0x18];

	u8         reserved_at_80[0x180];
	u8         key[8][0x80];

	u8         reserved_at_600[0x200];
};

struct mlx5_ifc_create_int_kek_obj_in_bits {
	struct mlx5_ifc_general_obj_in_cmd_hdr_bits general_obj_in_cmd_hdr;
	struct mlx5_ifc_int_kek_obj_bits int_kek_object;
};

struct mlx5_ifc_create_int_kek_obj_out_bits {
	struct mlx5_ifc_general_obj_out_cmd_hdr_bits general_obj_out_cmd_hdr;
	struct mlx5_ifc_int_kek_obj_bits int_kek_object;
};

struct mlx5_ifc_sampler_obj_bits {
	u8         modify_field_select[0x40];

	u8         table_type[0x8];
	u8         level[0x8];
	u8         reserved_at_50[0xf];
	u8         ignore_flow_level[0x1];

	u8         sample_ratio[0x20];

	u8         reserved_at_80[0x8];
	u8         sample_table_id[0x18];

	u8         reserved_at_a0[0x8];
	u8         default_table_id[0x18];

	u8         sw_steering_icm_address_rx[0x40];
	u8         sw_steering_icm_address_tx[0x40];

	u8         reserved_at_140[0xa0];
};

struct mlx5_ifc_create_sampler_obj_in_bits {
	struct mlx5_ifc_general_obj_in_cmd_hdr_bits general_obj_in_cmd_hdr;
	struct mlx5_ifc_sampler_obj_bits sampler_object;
};

struct mlx5_ifc_query_sampler_obj_out_bits {
	struct mlx5_ifc_general_obj_out_cmd_hdr_bits general_obj_out_cmd_hdr;
	struct mlx5_ifc_sampler_obj_bits sampler_object;
};

struct mlx5_ifc_nvmeotcp_tag_buf_table_obj_bits {
	u8    modify_field_select[0x40];

	u8    reserved_at_40[0x20];

	u8    reserved_at_60[0x1b];
	u8    log_tag_buffer_table_size[0x5];
};

struct mlx5_ifc_create_nvmeotcp_tag_buf_table_in_bits {
	struct mlx5_ifc_general_obj_in_cmd_hdr_bits general_obj_in_cmd_hdr;
	struct mlx5_ifc_nvmeotcp_tag_buf_table_obj_bits nvmeotcp_tag_buf_table_obj;
};

enum {
	MLX5_GENERAL_OBJECT_TYPE_ENCRYPTION_KEY_KEY_SIZE_128 = 0x0,
	MLX5_GENERAL_OBJECT_TYPE_ENCRYPTION_KEY_KEY_SIZE_256 = 0x1,
};

enum {
	MLX5_GENERAL_OBJECT_TYPE_ENCRYPTION_KEY_TYPE_TLS = 0x1,
	MLX5_GENERAL_OBJECT_TYPE_ENCRYPTION_KEY_TYPE_IPSEC = 0x2,
	MLX5_GENERAL_OBJECT_TYPE_ENCRYPTION_KEY_TYPE_MACSEC = 0x4,
};

enum {
	MLX5_TRANSPORT_STATIC_PARAMS_ACC_TYPE_TLS               = 0x1,
	MLX5_TRANSPORT_STATIC_PARAMS_ACC_TYPE_NVMETCP           = 0x2,
	MLX5_TRANSPORT_STATIC_PARAMS_ACC_TYPE_NVMETCP_WITH_TLS  = 0x3,
};

enum {
	MLX5_TRANSPORT_STATIC_PARAMS_TI_INITIATOR  = 0x0,
	MLX5_TRANSPORT_STATIC_PARAMS_TI_TARGET     = 0x1,
};

struct mlx5_ifc_transport_static_params_bits {
	u8         const_2[0x2];
	u8         tls_version[0x4];
	u8         const_1[0x2];
	u8         reserved_at_8[0x14];
	u8         acc_type[0x4];

	u8         reserved_at_20[0x20];

	u8         initial_record_number[0x40];

	u8         resync_tcp_sn[0x20];

	u8         gcm_iv[0x20];

	u8         implicit_iv[0x40];

	u8         reserved_at_100[0x8];
	u8         dek_index[0x18];

	u8         reserved_at_120[0x14];

	u8         const1[0x1];
	u8         ti[0x1];
	u8         zero_copy_en[0x1];
	u8         ddgst_offload_en[0x1];
	u8         hdgst_offload_en[0x1];
	u8         ddgst_en[0x1];
	u8         hddgst_en[0x1];
	u8         pda[0x5];

	u8         nvme_resync_tcp_sn[0x20];

	u8         reserved_at_160[0xa0];
};

struct mlx5_ifc_tls_progress_params_bits {
	u8         next_record_tcp_sn[0x20];

	u8         hw_resync_tcp_sn[0x20];

	u8         record_tracker_state[0x2];
	u8         auth_state[0x2];
	u8         reserved_at_44[0x4];
	u8         hw_offset_record_number[0x18];
};

struct mlx5_ifc_nvmeotcp_progress_params_bits {
	u8         next_pdu_tcp_sn[0x20];

	u8         hw_resync_tcp_sn[0x20];

	u8         pdu_tracker_state[0x2];
	u8         offloading_state[0x2];
	u8         reserved_at_44[0xc];
	u8         cccid_ttag[0x10];
};

enum {
	MLX5_MTT_PERM_READ	= 1 << 0,
	MLX5_MTT_PERM_WRITE	= 1 << 1,
	MLX5_MTT_PERM_RW	= MLX5_MTT_PERM_READ | MLX5_MTT_PERM_WRITE,
};

enum {
	MLX5_SUSPEND_VHCA_IN_OP_MOD_SUSPEND_INITIATOR  = 0x0,
	MLX5_SUSPEND_VHCA_IN_OP_MOD_SUSPEND_RESPONDER  = 0x1,
};

struct mlx5_ifc_suspend_vhca_in_bits {
	u8         opcode[0x10];
	u8         uid[0x10];

	u8         reserved_at_20[0x10];
	u8         op_mod[0x10];

	u8         reserved_at_40[0x10];
	u8         vhca_id[0x10];

	u8         reserved_at_60[0x20];
};

struct mlx5_ifc_suspend_vhca_out_bits {
	u8         status[0x8];
	u8         reserved_at_8[0x18];

	u8         syndrome[0x20];

	u8         reserved_at_40[0x40];
};

enum {
	MLX5_RESUME_VHCA_IN_OP_MOD_RESUME_RESPONDER  = 0x0,
	MLX5_RESUME_VHCA_IN_OP_MOD_RESUME_INITIATOR  = 0x1,
};

struct mlx5_ifc_resume_vhca_in_bits {
	u8         opcode[0x10];
	u8         uid[0x10];

	u8         reserved_at_20[0x10];
	u8         op_mod[0x10];

	u8         reserved_at_40[0x10];
	u8         vhca_id[0x10];

	u8         reserved_at_60[0x20];
};

struct mlx5_ifc_resume_vhca_out_bits {
	u8         status[0x8];
	u8         reserved_at_8[0x18];

	u8         syndrome[0x20];

	u8         reserved_at_40[0x40];
};

struct mlx5_ifc_query_vhca_migration_state_in_bits {
	u8         opcode[0x10];
	u8         uid[0x10];

	u8         reserved_at_20[0x10];
	u8         op_mod[0x10];

	u8         reserved_at_40[0x10];
	u8         vhca_id[0x10];

	u8         reserved_at_60[0x20];
};

struct mlx5_ifc_query_vhca_migration_state_out_bits {
	u8         status[0x8];
	u8         reserved_at_8[0x18];

	u8         syndrome[0x20];

	u8         reserved_at_40[0x40];

	u8         required_umem_size[0x20];

	u8         reserved_at_a0[0x160];
};

struct mlx5_ifc_save_vhca_state_in_bits {
	u8         opcode[0x10];
	u8         uid[0x10];

	u8         reserved_at_20[0x10];
	u8         op_mod[0x10];

	u8         reserved_at_40[0x10];
	u8         vhca_id[0x10];

	u8         reserved_at_60[0x20];

	u8         va[0x40];

	u8         mkey[0x20];

	u8         size[0x20];
};

struct mlx5_ifc_save_vhca_state_out_bits {
	u8         status[0x8];
	u8         reserved_at_8[0x18];

	u8         syndrome[0x20];

	u8         actual_image_size[0x20];

	u8         reserved_at_60[0x20];
};

struct mlx5_ifc_load_vhca_state_in_bits {
	u8         opcode[0x10];
	u8         uid[0x10];

	u8         reserved_at_20[0x10];
	u8         op_mod[0x10];

	u8         reserved_at_40[0x10];
	u8         vhca_id[0x10];

	u8         reserved_at_60[0x20];

	u8         va[0x40];

	u8         mkey[0x20];

	u8         size[0x20];
};

struct mlx5_ifc_load_vhca_state_out_bits {
	u8         status[0x8];
	u8         reserved_at_8[0x18];

	u8         syndrome[0x20];

	u8         reserved_at_40[0x40];
};

struct mlx5_ifc_adv_virtualization_cap_bits {
	u8         reserved_at_0[0x3];
	u8         pg_track_log_max_num[0x5];
	u8         pg_track_max_num_range[0x8];
	u8         pg_track_log_min_addr_space[0x8];
	u8         pg_track_log_max_addr_space[0x8];

	u8         reserved_at_20[0x3];
	u8         pg_track_log_min_msg_size[0x5];
	u8         reserved_at_28[0x3];
	u8         pg_track_log_max_msg_size[0x5];
	u8         reserved_at_30[0x3];
	u8         pg_track_log_min_page_size[0x5];
	u8         reserved_at_38[0x3];
	u8         pg_track_log_max_page_size[0x5];

	u8         reserved_at_40[0x7c0];
};

struct mlx5_ifc_page_track_report_entry_bits {
	u8         dirty_address_high[0x20];

	u8         dirty_address_low[0x20];
};

enum {
	MLX5_PAGE_TRACK_STATE_TRACKING,
	MLX5_PAGE_TRACK_STATE_REPORTING,
	MLX5_PAGE_TRACK_STATE_ERROR,
};

struct mlx5_ifc_page_track_range_bits {
	u8         start_address[0x40];

	u8         length[0x40];
};

struct mlx5_ifc_page_track_bits {
	u8         modify_field_select[0x40];

	u8         reserved_at_40[0x10];
	u8         vhca_id[0x10];

	u8         reserved_at_60[0x20];

	u8         state[0x4];
	u8         track_type[0x4];
	u8         log_addr_space_size[0x8];
	u8         reserved_at_90[0x3];
	u8         log_page_size[0x5];
	u8         reserved_at_98[0x3];
	u8         log_msg_size[0x5];

	u8         reserved_at_a0[0x8];
	u8         reporting_qpn[0x18];

	u8         reserved_at_c0[0x18];
	u8         num_ranges[0x8];

	u8         reserved_at_e0[0x20];

	u8         range_start_address[0x40];

	u8         length[0x40];

	struct     mlx5_ifc_page_track_range_bits track_range[0];
};

struct mlx5_ifc_create_page_track_obj_in_bits {
	struct mlx5_ifc_general_obj_in_cmd_hdr_bits general_obj_in_cmd_hdr;
	struct mlx5_ifc_page_track_bits obj_context;
};

struct mlx5_ifc_modify_page_track_obj_in_bits {
	struct mlx5_ifc_general_obj_in_cmd_hdr_bits general_obj_in_cmd_hdr;
	struct mlx5_ifc_page_track_bits obj_context;
};

#endif /* MLX5_IFC_H */<|MERGE_RESOLUTION|>--- conflicted
+++ resolved
@@ -3410,12 +3410,9 @@
 	struct mlx5_ifc_device_mem_cap_bits device_mem_cap;
 	struct mlx5_ifc_virtio_emulation_cap_bits virtio_emulation_cap;
 	struct mlx5_ifc_shampo_cap_bits shampo_cap;
-<<<<<<< HEAD
 	struct mlx5_ifc_macsec_cap_bits macsec_cap;
-=======
 	struct mlx5_ifc_nvmeotcp_cap_bits nvmeotcp_cap;
 	struct mlx5_ifc_crypto_cap_bits crypto_cap;
->>>>>>> 4ced81c0
 	u8         reserved_at_0[0x8000];
 };
 
@@ -11629,11 +11626,8 @@
 	MLX5_GENERAL_OBJECT_TYPES_SAMPLER = 0x20,
 	MLX5_GENERAL_OBJECT_TYPES_NVMEOTCP_TAG_BUFFER_TABLE = 0x21,
 	MLX5_GENERAL_OBJECT_TYPES_FLOW_METER_ASO = 0x24,
-<<<<<<< HEAD
 	MLX5_GENERAL_OBJECT_TYPES_MACSEC = 0x27,
-=======
 	MLX5_GENERAL_OBJECT_TYPES_INT_KEK = 0x47,
->>>>>>> 4ced81c0
 };
 
 enum {
@@ -11684,7 +11678,6 @@
 	struct mlx5_ifc_ipsec_obj_bits ipsec_object;
 };
 
-<<<<<<< HEAD
 struct mlx5_ifc_macsec_aso_bits {
 	u8    valid[0x1];
 	u8    reserved_at_1[0x1];
@@ -11744,7 +11737,8 @@
 struct mlx5_ifc_create_macsec_obj_in_bits {
 	struct mlx5_ifc_general_obj_in_cmd_hdr_bits general_obj_in_cmd_hdr;
 	struct mlx5_ifc_macsec_offload_obj_bits macsec_object;
-=======
+};
+
 struct mlx5_ifc_wrapped_dek_bits {
 	u8         gcm_iv[0x60];
 
@@ -11775,7 +11769,6 @@
 	u8         reserved_at_360[0x20];
 
 	u8         auth_tag[0x80];
->>>>>>> 4ced81c0
 };
 
 struct mlx5_ifc_encryption_key_obj_bits {
