--- conflicted
+++ resolved
@@ -21,13 +21,9 @@
  */
 static inline unsigned int hugetlb_optimize_vmemmap_pages(struct hstate *h)
 {
-<<<<<<< HEAD
-	return h->optimize_vmemmap_pages;
-=======
 	if (hugetlb_optimize_vmemmap_enabled())
 		return h->optimize_vmemmap_pages;
 	return 0;
->>>>>>> cdb5a08f
 }
 #else
 static inline int hugetlb_vmemmap_alloc(struct hstate *h, struct page *head)
