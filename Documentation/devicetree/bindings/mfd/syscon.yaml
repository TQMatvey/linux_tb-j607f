# SPDX-License-Identifier: GPL-2.0
%YAML 1.2
---
$id: http://devicetree.org/schemas/mfd/syscon.yaml#
$schema: http://devicetree.org/meta-schemas/core.yaml#

title: System Controller Registers R/W Device Tree Bindings

description: |
  System controller node represents a register region containing a set
  of miscellaneous registers. The registers are not cohesive enough to
  represent as any specific type of device. The typical use-case is
  for some other node's driver, or platform-specific code, to acquire
  a reference to the syscon node (e.g. by phandle, node path, or
  search using a specific compatible value), interrogate the node (or
  associated OS driver) to determine the location of the registers,
  and access the registers directly.

maintainers:
  - Lee Jones <lee.jones@linaro.org>

select:
  properties:
    compatible:
      contains:
        enum:
          - syscon

  required:
    - compatible

properties:
  compatible:
    anyOf:
      - items:
          - enum:
              - allwinner,sun8i-a83t-system-controller
              - allwinner,sun8i-h3-system-controller
              - allwinner,sun8i-v3s-system-controller
              - allwinner,sun50i-a64-system-controller
              - brcm,cru-clkset
              - freecom,fsg-cs2-system-controller
              - hisilicon,dsa-subctrl
              - hisilicon,hi6220-sramctrl
              - hisilicon,pcie-sas-subctrl
              - hisilicon,peri-subctrl
<<<<<<< HEAD
              - intel,lgm-syscon
              - marvell,armada-3700-usb2-host-misc
              - mediatek,mt8135-pctl-a-syscfg
              - mediatek,mt8135-pctl-b-syscfg
=======
              - microchip,lan966x-cpu-syscon
>>>>>>> 716f7a24
              - microchip,sparx5-cpu-syscon
              - mstar,msc313-pmsleep
              - rockchip,px30-qos
              - rockchip,rk3036-qos
              - rockchip,rk3066-qos
              - rockchip,rk3228-qos
              - rockchip,rk3288-qos
              - rockchip,rk3368-qos
              - rockchip,rk3399-qos
              - rockchip,rk3568-qos
              - samsung,exynos3-sysreg
              - samsung,exynos4-sysreg
              - samsung,exynos5-sysreg
              - samsung,exynos5433-sysreg
              - samsung,exynos850-sysreg
              - samsung,exynosautov9-sysreg

          - const: syscon

      - contains:
          const: syscon
        minItems: 2
        maxItems: 4  # Should be enough

  reg:
    maxItems: 1

  reg-io-width:
    description: |
      The size (in bytes) of the IO accesses that should be performed
      on the device.
    $ref: /schemas/types.yaml#/definitions/uint32
    enum: [1, 2, 4, 8]

  hwlocks:
    maxItems: 1
    description:
      Reference to a phandle of a hardware spinlock provider node.

required:
  - compatible
  - reg

additionalProperties: true

examples:
  - |
    syscon: syscon@1c00000 {
        compatible = "allwinner,sun8i-h3-system-controller", "syscon";
        reg = <0x01c00000 0x1000>;
    };

  - |
    gpr: iomuxc-gpr@20e0000 {
        compatible = "fsl,imx6q-iomuxc-gpr", "syscon";
        reg = <0x020e0000 0x38>;
        hwlocks = <&hwlock1 1>;
    };

...<|MERGE_RESOLUTION|>--- conflicted
+++ resolved
@@ -44,14 +44,11 @@
               - hisilicon,hi6220-sramctrl
               - hisilicon,pcie-sas-subctrl
               - hisilicon,peri-subctrl
-<<<<<<< HEAD
               - intel,lgm-syscon
               - marvell,armada-3700-usb2-host-misc
               - mediatek,mt8135-pctl-a-syscfg
               - mediatek,mt8135-pctl-b-syscfg
-=======
               - microchip,lan966x-cpu-syscon
->>>>>>> 716f7a24
               - microchip,sparx5-cpu-syscon
               - mstar,msc313-pmsleep
               - rockchip,px30-qos
