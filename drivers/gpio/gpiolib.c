// SPDX-License-Identifier: GPL-2.0
#include <linux/bitmap.h>
#include <linux/kernel.h>
#include <linux/module.h>
#include <linux/interrupt.h>
#include <linux/irq.h>
#include <linux/spinlock.h>
#include <linux/list.h>
#include <linux/device.h>
#include <linux/err.h>
#include <linux/debugfs.h>
#include <linux/seq_file.h>
#include <linux/gpio.h>
#include <linux/idr.h>
#include <linux/slab.h>
#include <linux/acpi.h>
#include <linux/gpio/driver.h>
#include <linux/gpio/machine.h>
#include <linux/pinctrl/consumer.h>
#include <linux/cdev.h>
#include <linux/fs.h>
#include <linux/uaccess.h>
#include <linux/compat.h>
#include <linux/anon_inodes.h>
#include <linux/file.h>
#include <linux/kfifo.h>
#include <linux/poll.h>
#include <linux/timekeeping.h>
#include <uapi/linux/gpio.h>

#include "gpiolib.h"
#include "gpiolib-of.h"
#include "gpiolib-acpi.h"

#define CREATE_TRACE_POINTS
#include <trace/events/gpio.h>

/* Implementation infrastructure for GPIO interfaces.
 *
 * The GPIO programming interface allows for inlining speed-critical
 * get/set operations for common cases, so that access to SOC-integrated
 * GPIOs can sometimes cost only an instruction or two per bit.
 */


/* When debugging, extend minimal trust to callers and platform code.
 * Also emit diagnostic messages that may help initial bringup, when
 * board setup or driver bugs are most common.
 *
 * Otherwise, minimize overhead in what may be bitbanging codepaths.
 */
#ifdef	DEBUG
#define	extra_checks	1
#else
#define	extra_checks	0
#endif

/* Device and char device-related information */
static DEFINE_IDA(gpio_ida);
static dev_t gpio_devt;
#define GPIO_DEV_MAX 256 /* 256 GPIO chip devices supported */
static struct bus_type gpio_bus_type = {
	.name = "gpio",
};

/*
 * Number of GPIOs to use for the fast path in set array
 */
#define FASTPATH_NGPIO CONFIG_GPIOLIB_FASTPATH_LIMIT

/* gpio_lock prevents conflicts during gpio_desc[] table updates.
 * While any GPIO is requested, its gpio_chip is not removable;
 * each GPIO's "requested" flag serves as a lock and refcount.
 */
DEFINE_SPINLOCK(gpio_lock);

static DEFINE_MUTEX(gpio_lookup_lock);
static LIST_HEAD(gpio_lookup_list);
LIST_HEAD(gpio_devices);

static DEFINE_MUTEX(gpio_machine_hogs_mutex);
static LIST_HEAD(gpio_machine_hogs);

static void gpiochip_free_hogs(struct gpio_chip *chip);
static int gpiochip_add_irqchip(struct gpio_chip *gpiochip,
				struct lock_class_key *lock_key,
				struct lock_class_key *request_key);
static void gpiochip_irqchip_remove(struct gpio_chip *gpiochip);
static int gpiochip_irqchip_init_hw(struct gpio_chip *gpiochip);
static int gpiochip_irqchip_init_valid_mask(struct gpio_chip *gpiochip);
static void gpiochip_irqchip_free_valid_mask(struct gpio_chip *gpiochip);

static bool gpiolib_initialized;

static inline void desc_set_label(struct gpio_desc *d, const char *label)
{
	d->label = label;
}

/**
 * gpio_to_desc - Convert a GPIO number to its descriptor
 * @gpio: global GPIO number
 *
 * Returns:
 * The GPIO descriptor associated with the given GPIO, or %NULL if no GPIO
 * with the given number exists in the system.
 */
struct gpio_desc *gpio_to_desc(unsigned gpio)
{
	struct gpio_device *gdev;
	unsigned long flags;

	spin_lock_irqsave(&gpio_lock, flags);

	list_for_each_entry(gdev, &gpio_devices, list) {
		if (gdev->base <= gpio &&
		    gdev->base + gdev->ngpio > gpio) {
			spin_unlock_irqrestore(&gpio_lock, flags);
			return &gdev->descs[gpio - gdev->base];
		}
	}

	spin_unlock_irqrestore(&gpio_lock, flags);

	if (!gpio_is_valid(gpio))
		WARN(1, "invalid GPIO %d\n", gpio);

	return NULL;
}
EXPORT_SYMBOL_GPL(gpio_to_desc);

/**
 * gpiochip_get_desc - get the GPIO descriptor corresponding to the given
 *                     hardware number for this chip
 * @chip: GPIO chip
 * @hwnum: hardware number of the GPIO for this chip
 *
 * Returns:
 * A pointer to the GPIO descriptor or %ERR_PTR(-EINVAL) if no GPIO exists
 * in the given chip for the specified hardware number.
 */
struct gpio_desc *gpiochip_get_desc(struct gpio_chip *chip,
				    u16 hwnum)
{
	struct gpio_device *gdev = chip->gpiodev;

	if (hwnum >= gdev->ngpio)
		return ERR_PTR(-EINVAL);

	return &gdev->descs[hwnum];
}

/**
 * desc_to_gpio - convert a GPIO descriptor to the integer namespace
 * @desc: GPIO descriptor
 *
 * This should disappear in the future but is needed since we still
 * use GPIO numbers for error messages and sysfs nodes.
 *
 * Returns:
 * The global GPIO number for the GPIO specified by its descriptor.
 */
int desc_to_gpio(const struct gpio_desc *desc)
{
	return desc->gdev->base + (desc - &desc->gdev->descs[0]);
}
EXPORT_SYMBOL_GPL(desc_to_gpio);


/**
 * gpiod_to_chip - Return the GPIO chip to which a GPIO descriptor belongs
 * @desc:	descriptor to return the chip of
 */
struct gpio_chip *gpiod_to_chip(const struct gpio_desc *desc)
{
	if (!desc || !desc->gdev)
		return NULL;
	return desc->gdev->chip;
}
EXPORT_SYMBOL_GPL(gpiod_to_chip);

/* dynamic allocation of GPIOs, e.g. on a hotplugged device */
static int gpiochip_find_base(int ngpio)
{
	struct gpio_device *gdev;
	int base = ARCH_NR_GPIOS - ngpio;

	list_for_each_entry_reverse(gdev, &gpio_devices, list) {
		/* found a free space? */
		if (gdev->base + gdev->ngpio <= base)
			break;
		else
			/* nope, check the space right before the chip */
			base = gdev->base - ngpio;
	}

	if (gpio_is_valid(base)) {
		pr_debug("%s: found new base at %d\n", __func__, base);
		return base;
	} else {
		pr_err("%s: cannot find free range\n", __func__);
		return -ENOSPC;
	}
}

/**
 * gpiod_get_direction - return the current direction of a GPIO
 * @desc:	GPIO to get the direction of
 *
 * Returns 0 for output, 1 for input, or an error code in case of error.
 *
 * This function may sleep if gpiod_cansleep() is true.
 */
int gpiod_get_direction(struct gpio_desc *desc)
{
	struct gpio_chip *chip;
	unsigned offset;
	int ret;

	chip = gpiod_to_chip(desc);
	offset = gpio_chip_hwgpio(desc);

	if (!chip->get_direction)
		return -ENOTSUPP;

	ret = chip->get_direction(chip, offset);
	if (ret > 0) {
		/* GPIOF_DIR_IN, or other positive */
		ret = 1;
		clear_bit(FLAG_IS_OUT, &desc->flags);
	}
	if (ret == 0) {
		/* GPIOF_DIR_OUT */
		set_bit(FLAG_IS_OUT, &desc->flags);
	}
	return ret;
}
EXPORT_SYMBOL_GPL(gpiod_get_direction);

/*
 * Add a new chip to the global chips list, keeping the list of chips sorted
 * by range(means [base, base + ngpio - 1]) order.
 *
 * Return -EBUSY if the new chip overlaps with some other chip's integer
 * space.
 */
static int gpiodev_add_to_list(struct gpio_device *gdev)
{
	struct gpio_device *prev, *next;

	if (list_empty(&gpio_devices)) {
		/* initial entry in list */
		list_add_tail(&gdev->list, &gpio_devices);
		return 0;
	}

	next = list_entry(gpio_devices.next, struct gpio_device, list);
	if (gdev->base + gdev->ngpio <= next->base) {
		/* add before first entry */
		list_add(&gdev->list, &gpio_devices);
		return 0;
	}

	prev = list_entry(gpio_devices.prev, struct gpio_device, list);
	if (prev->base + prev->ngpio <= gdev->base) {
		/* add behind last entry */
		list_add_tail(&gdev->list, &gpio_devices);
		return 0;
	}

	list_for_each_entry_safe(prev, next, &gpio_devices, list) {
		/* at the end of the list */
		if (&next->list == &gpio_devices)
			break;

		/* add between prev and next */
		if (prev->base + prev->ngpio <= gdev->base
				&& gdev->base + gdev->ngpio <= next->base) {
			list_add(&gdev->list, &prev->list);
			return 0;
		}
	}

	dev_err(&gdev->dev, "GPIO integer space overlap, cannot add chip\n");
	return -EBUSY;
}

/*
 * Convert a GPIO name to its descriptor
 */
static struct gpio_desc *gpio_name_to_desc(const char * const name)
{
	struct gpio_device *gdev;
	unsigned long flags;

	spin_lock_irqsave(&gpio_lock, flags);

	list_for_each_entry(gdev, &gpio_devices, list) {
		int i;

		for (i = 0; i != gdev->ngpio; ++i) {
			struct gpio_desc *desc = &gdev->descs[i];

			if (!desc->name || !name)
				continue;

			if (!strcmp(desc->name, name)) {
				spin_unlock_irqrestore(&gpio_lock, flags);
				return desc;
			}
		}
	}

	spin_unlock_irqrestore(&gpio_lock, flags);

	return NULL;
}

/*
 * Takes the names from gc->names and checks if they are all unique. If they
 * are, they are assigned to their gpio descriptors.
 *
 * Warning if one of the names is already used for a different GPIO.
 */
static int gpiochip_set_desc_names(struct gpio_chip *gc)
{
	struct gpio_device *gdev = gc->gpiodev;
	int i;

	if (!gc->names)
		return 0;

	/* First check all names if they are unique */
	for (i = 0; i != gc->ngpio; ++i) {
		struct gpio_desc *gpio;

		gpio = gpio_name_to_desc(gc->names[i]);
		if (gpio)
			dev_warn(&gdev->dev,
				 "Detected name collision for GPIO name '%s'\n",
				 gc->names[i]);
	}

	/* Then add all names to the GPIO descriptors */
	for (i = 0; i != gc->ngpio; ++i)
		gdev->descs[i].name = gc->names[i];

	return 0;
}

static unsigned long *gpiochip_allocate_mask(struct gpio_chip *chip)
{
	unsigned long *p;

	p = bitmap_alloc(chip->ngpio, GFP_KERNEL);
	if (!p)
		return NULL;

	/* Assume by default all GPIOs are valid */
	bitmap_fill(p, chip->ngpio);

	return p;
}

static int gpiochip_alloc_valid_mask(struct gpio_chip *gc)
{
	if (!(of_gpio_need_valid_mask(gc) || gc->init_valid_mask))
		return 0;

	gc->valid_mask = gpiochip_allocate_mask(gc);
	if (!gc->valid_mask)
		return -ENOMEM;

	return 0;
}

static int gpiochip_init_valid_mask(struct gpio_chip *gc)
{
	if (gc->init_valid_mask)
		return gc->init_valid_mask(gc,
					   gc->valid_mask,
					   gc->ngpio);

	return 0;
}

static void gpiochip_free_valid_mask(struct gpio_chip *gpiochip)
{
	bitmap_free(gpiochip->valid_mask);
	gpiochip->valid_mask = NULL;
}

bool gpiochip_line_is_valid(const struct gpio_chip *gpiochip,
				unsigned int offset)
{
	/* No mask means all valid */
	if (likely(!gpiochip->valid_mask))
		return true;
	return test_bit(offset, gpiochip->valid_mask);
}
EXPORT_SYMBOL_GPL(gpiochip_line_is_valid);

/*
 * GPIO line handle management
 */

/**
 * struct linehandle_state - contains the state of a userspace handle
 * @gdev: the GPIO device the handle pertains to
 * @label: consumer label used to tag descriptors
 * @descs: the GPIO descriptors held by this handle
 * @numdescs: the number of descriptors held in the descs array
 */
struct linehandle_state {
	struct gpio_device *gdev;
	const char *label;
	struct gpio_desc *descs[GPIOHANDLES_MAX];
	u32 numdescs;
};

#define GPIOHANDLE_REQUEST_VALID_FLAGS \
	(GPIOHANDLE_REQUEST_INPUT | \
	GPIOHANDLE_REQUEST_OUTPUT | \
	GPIOHANDLE_REQUEST_ACTIVE_LOW | \
<<<<<<< HEAD
	GPIOHANDLE_REQUEST_PULL_UP | \
	GPIOHANDLE_REQUEST_PULL_DOWN | \
=======
	GPIOHANDLE_REQUEST_BIAS_PULL_UP | \
	GPIOHANDLE_REQUEST_BIAS_PULL_DOWN | \
	GPIOHANDLE_REQUEST_BIAS_DISABLE | \
>>>>>>> e7fffd11
	GPIOHANDLE_REQUEST_OPEN_DRAIN | \
	GPIOHANDLE_REQUEST_OPEN_SOURCE)

static int linehandle_validate_flags(u32 flags)
{
	/* Return an error if an unknown flag is set */
	if (flags & ~GPIOHANDLE_REQUEST_VALID_FLAGS)
		return -EINVAL;

	/*
	 * Do not allow both INPUT & OUTPUT flags to be set as they are
	 * contradictory.
	 */
	if ((flags & GPIOHANDLE_REQUEST_INPUT) &&
	    (flags & GPIOHANDLE_REQUEST_OUTPUT))
		return -EINVAL;

	/*
	 * Do not allow OPEN_SOURCE & OPEN_DRAIN flags in a single request. If
	 * the hardware actually supports enabling both at the same time the
	 * electrical result would be disastrous.
	 */
	if ((flags & GPIOHANDLE_REQUEST_OPEN_DRAIN) &&
	    (flags & GPIOHANDLE_REQUEST_OPEN_SOURCE))
		return -EINVAL;

	/* OPEN_DRAIN and OPEN_SOURCE flags only make sense for output mode. */
	if (!(flags & GPIOHANDLE_REQUEST_OUTPUT) &&
	    ((flags & GPIOHANDLE_REQUEST_OPEN_DRAIN) ||
	     (flags & GPIOHANDLE_REQUEST_OPEN_SOURCE)))
		return -EINVAL;

	/* Bias flags only allowed for input or output mode. */
	if (!((flags & GPIOHANDLE_REQUEST_INPUT) ||
	      (flags & GPIOHANDLE_REQUEST_OUTPUT)) &&
	    ((flags & GPIOHANDLE_REQUEST_BIAS_DISABLE) ||
	     (flags & GPIOHANDLE_REQUEST_BIAS_PULL_UP) ||
	     (flags & GPIOHANDLE_REQUEST_BIAS_PULL_DOWN)))
		return -EINVAL;

	/* Only one bias flag can be set. */
	if (((flags & GPIOHANDLE_REQUEST_BIAS_DISABLE) &&
	     (flags & (GPIOHANDLE_REQUEST_BIAS_PULL_DOWN |
			GPIOHANDLE_REQUEST_BIAS_PULL_UP))) ||
	    ((flags & GPIOHANDLE_REQUEST_BIAS_PULL_DOWN) &&
	     (flags & GPIOHANDLE_REQUEST_BIAS_PULL_UP)))
		return -EINVAL;

	return 0;
}

static void linehandle_configure_flag(unsigned long *flagsp,
				      u32 bit, bool active)
{
	if (active)
		set_bit(bit, flagsp);
	else
		clear_bit(bit, flagsp);
}

static long linehandle_set_config(struct linehandle_state *lh,
				  void __user *ip)
{
	struct gpiohandle_config gcnf;
	struct gpio_desc *desc;
	int i, ret;
	u32 lflags;
	unsigned long *flagsp;

	if (copy_from_user(&gcnf, ip, sizeof(gcnf)))
		return -EFAULT;

	lflags = gcnf.flags;
	ret = linehandle_validate_flags(lflags);
	if (ret)
		return ret;

	for (i = 0; i < lh->numdescs; i++) {
		desc = lh->descs[i];
		flagsp = &desc->flags;

		linehandle_configure_flag(flagsp, FLAG_ACTIVE_LOW,
			lflags & GPIOHANDLE_REQUEST_ACTIVE_LOW);

		linehandle_configure_flag(flagsp, FLAG_OPEN_DRAIN,
			lflags & GPIOHANDLE_REQUEST_OPEN_DRAIN);

		linehandle_configure_flag(flagsp, FLAG_OPEN_SOURCE,
			lflags & GPIOHANDLE_REQUEST_OPEN_SOURCE);

		linehandle_configure_flag(flagsp, FLAG_PULL_UP,
			lflags & GPIOHANDLE_REQUEST_BIAS_PULL_UP);

		linehandle_configure_flag(flagsp, FLAG_PULL_DOWN,
			lflags & GPIOHANDLE_REQUEST_BIAS_PULL_DOWN);

		linehandle_configure_flag(flagsp, FLAG_BIAS_DISABLE,
			lflags & GPIOHANDLE_REQUEST_BIAS_DISABLE);

		/*
		 * Lines have to be requested explicitly for input
		 * or output, else the line will be treated "as is".
		 */
		if (lflags & GPIOHANDLE_REQUEST_OUTPUT) {
			int val = !!gcnf.default_values[i];

			ret = gpiod_direction_output(desc, val);
			if (ret)
				return ret;
		} else if (lflags & GPIOHANDLE_REQUEST_INPUT) {
			ret = gpiod_direction_input(desc);
			if (ret)
				return ret;
		}
	}
	return 0;
}

static long linehandle_ioctl(struct file *filep, unsigned int cmd,
			     unsigned long arg)
{
	struct linehandle_state *lh = filep->private_data;
	void __user *ip = (void __user *)arg;
	struct gpiohandle_data ghd;
	DECLARE_BITMAP(vals, GPIOHANDLES_MAX);
	int i;

	if (cmd == GPIOHANDLE_GET_LINE_VALUES_IOCTL) {
		/* NOTE: It's ok to read values of output lines. */
		int ret = gpiod_get_array_value_complex(false,
							true,
							lh->numdescs,
							lh->descs,
							NULL,
							vals);
		if (ret)
			return ret;

		memset(&ghd, 0, sizeof(ghd));
		for (i = 0; i < lh->numdescs; i++)
			ghd.values[i] = test_bit(i, vals);

		if (copy_to_user(ip, &ghd, sizeof(ghd)))
			return -EFAULT;

		return 0;
	} else if (cmd == GPIOHANDLE_SET_LINE_VALUES_IOCTL) {
		/*
		 * All line descriptors were created at once with the same
		 * flags so just check if the first one is really output.
		 */
		if (!test_bit(FLAG_IS_OUT, &lh->descs[0]->flags))
			return -EPERM;

		if (copy_from_user(&ghd, ip, sizeof(ghd)))
			return -EFAULT;

		/* Clamp all values to [0,1] */
		for (i = 0; i < lh->numdescs; i++)
			__assign_bit(i, vals, ghd.values[i]);

		/* Reuse the array setting function */
		return gpiod_set_array_value_complex(false,
					      true,
					      lh->numdescs,
					      lh->descs,
					      NULL,
					      vals);
	} else if (cmd == GPIOHANDLE_SET_CONFIG_IOCTL) {
		return linehandle_set_config(lh, ip);
	}
	return -EINVAL;
}

#ifdef CONFIG_COMPAT
static long linehandle_ioctl_compat(struct file *filep, unsigned int cmd,
			     unsigned long arg)
{
	return linehandle_ioctl(filep, cmd, (unsigned long)compat_ptr(arg));
}
#endif

static int linehandle_release(struct inode *inode, struct file *filep)
{
	struct linehandle_state *lh = filep->private_data;
	struct gpio_device *gdev = lh->gdev;
	int i;

	for (i = 0; i < lh->numdescs; i++)
		gpiod_free(lh->descs[i]);
	kfree(lh->label);
	kfree(lh);
	put_device(&gdev->dev);
	return 0;
}

static const struct file_operations linehandle_fileops = {
	.release = linehandle_release,
	.owner = THIS_MODULE,
	.llseek = noop_llseek,
	.unlocked_ioctl = linehandle_ioctl,
#ifdef CONFIG_COMPAT
	.compat_ioctl = linehandle_ioctl_compat,
#endif
};

static int linehandle_create(struct gpio_device *gdev, void __user *ip)
{
	struct gpiohandle_request handlereq;
	struct linehandle_state *lh;
	struct file *file;
	int fd, i, count = 0, ret;
	u32 lflags;

	if (copy_from_user(&handlereq, ip, sizeof(handlereq)))
		return -EFAULT;
	if ((handlereq.lines == 0) || (handlereq.lines > GPIOHANDLES_MAX))
		return -EINVAL;

	lflags = handlereq.flags;

	ret = linehandle_validate_flags(lflags);
	if (ret)
		return ret;

	lh = kzalloc(sizeof(*lh), GFP_KERNEL);
	if (!lh)
		return -ENOMEM;
	lh->gdev = gdev;
	get_device(&gdev->dev);

	/* Make sure this is terminated */
	handlereq.consumer_label[sizeof(handlereq.consumer_label)-1] = '\0';
	if (strlen(handlereq.consumer_label)) {
		lh->label = kstrdup(handlereq.consumer_label,
				    GFP_KERNEL);
		if (!lh->label) {
			ret = -ENOMEM;
			goto out_free_lh;
		}
	}

	/* Request each GPIO */
	for (i = 0; i < handlereq.lines; i++) {
		u32 offset = handlereq.lineoffsets[i];
		struct gpio_desc *desc;

		if (offset >= gdev->ngpio) {
			ret = -EINVAL;
			goto out_free_descs;
		}

		desc = &gdev->descs[offset];
		ret = gpiod_request(desc, lh->label);
		if (ret)
			goto out_free_descs;
		lh->descs[i] = desc;
		count = i + 1;

		if (lflags & GPIOHANDLE_REQUEST_ACTIVE_LOW)
			set_bit(FLAG_ACTIVE_LOW, &desc->flags);
		if (lflags & GPIOHANDLE_REQUEST_OPEN_DRAIN)
			set_bit(FLAG_OPEN_DRAIN, &desc->flags);
		if (lflags & GPIOHANDLE_REQUEST_OPEN_SOURCE)
			set_bit(FLAG_OPEN_SOURCE, &desc->flags);
<<<<<<< HEAD
		if (lflags & GPIOHANDLE_REQUEST_PULL_DOWN)
			set_bit(FLAG_PULL_DOWN, &desc->flags);
		if (lflags & GPIOHANDLE_REQUEST_PULL_UP)
=======
		if (lflags & GPIOHANDLE_REQUEST_BIAS_DISABLE)
			set_bit(FLAG_BIAS_DISABLE, &desc->flags);
		if (lflags & GPIOHANDLE_REQUEST_BIAS_PULL_DOWN)
			set_bit(FLAG_PULL_DOWN, &desc->flags);
		if (lflags & GPIOHANDLE_REQUEST_BIAS_PULL_UP)
>>>>>>> e7fffd11
			set_bit(FLAG_PULL_UP, &desc->flags);

		ret = gpiod_set_transitory(desc, false);
		if (ret < 0)
			goto out_free_descs;

		/*
		 * Lines have to be requested explicitly for input
		 * or output, else the line will be treated "as is".
		 */
		if (lflags & GPIOHANDLE_REQUEST_OUTPUT) {
			int val = !!handlereq.default_values[i];

			ret = gpiod_direction_output(desc, val);
			if (ret)
				goto out_free_descs;
		} else if (lflags & GPIOHANDLE_REQUEST_INPUT) {
			ret = gpiod_direction_input(desc);
			if (ret)
				goto out_free_descs;
		}
		dev_dbg(&gdev->dev, "registered chardev handle for line %d\n",
			offset);
	}
	/* Let i point at the last handle */
	i--;
	lh->numdescs = handlereq.lines;

	fd = get_unused_fd_flags(O_RDONLY | O_CLOEXEC);
	if (fd < 0) {
		ret = fd;
		goto out_free_descs;
	}

	file = anon_inode_getfile("gpio-linehandle",
				  &linehandle_fileops,
				  lh,
				  O_RDONLY | O_CLOEXEC);
	if (IS_ERR(file)) {
		ret = PTR_ERR(file);
		goto out_put_unused_fd;
	}

	handlereq.fd = fd;
	if (copy_to_user(ip, &handlereq, sizeof(handlereq))) {
		/*
		 * fput() will trigger the release() callback, so do not go onto
		 * the regular error cleanup path here.
		 */
		fput(file);
		put_unused_fd(fd);
		return -EFAULT;
	}

	fd_install(fd, file);

	dev_dbg(&gdev->dev, "registered chardev handle for %d lines\n",
		lh->numdescs);

	return 0;

out_put_unused_fd:
	put_unused_fd(fd);
out_free_descs:
	for (i = 0; i < count; i++)
		gpiod_free(lh->descs[i]);
	kfree(lh->label);
out_free_lh:
	kfree(lh);
	put_device(&gdev->dev);
	return ret;
}

/*
 * GPIO line event management
 */

/**
 * struct lineevent_state - contains the state of a userspace event
 * @gdev: the GPIO device the event pertains to
 * @label: consumer label used to tag descriptors
 * @desc: the GPIO descriptor held by this event
 * @eflags: the event flags this line was requested with
 * @irq: the interrupt that trigger in response to events on this GPIO
 * @wait: wait queue that handles blocking reads of events
 * @events: KFIFO for the GPIO events
 * @read_lock: mutex lock to protect reads from colliding with adding
 * new events to the FIFO
 * @timestamp: cache for the timestamp storing it between hardirq
 * and IRQ thread, used to bring the timestamp close to the actual
 * event
 */
struct lineevent_state {
	struct gpio_device *gdev;
	const char *label;
	struct gpio_desc *desc;
	u32 eflags;
	int irq;
	wait_queue_head_t wait;
	DECLARE_KFIFO(events, struct gpioevent_data, 16);
	struct mutex read_lock;
	u64 timestamp;
};

#define GPIOEVENT_REQUEST_VALID_FLAGS \
	(GPIOEVENT_REQUEST_RISING_EDGE | \
	GPIOEVENT_REQUEST_FALLING_EDGE)

static __poll_t lineevent_poll(struct file *filep,
				   struct poll_table_struct *wait)
{
	struct lineevent_state *le = filep->private_data;
	__poll_t events = 0;

	poll_wait(filep, &le->wait, wait);

	if (!kfifo_is_empty(&le->events))
		events = EPOLLIN | EPOLLRDNORM;

	return events;
}


static ssize_t lineevent_read(struct file *filep,
			      char __user *buf,
			      size_t count,
			      loff_t *f_ps)
{
	struct lineevent_state *le = filep->private_data;
	unsigned int copied;
	int ret;

	if (count < sizeof(struct gpioevent_data))
		return -EINVAL;

	do {
		if (kfifo_is_empty(&le->events)) {
			if (filep->f_flags & O_NONBLOCK)
				return -EAGAIN;

			ret = wait_event_interruptible(le->wait,
					!kfifo_is_empty(&le->events));
			if (ret)
				return ret;
		}

		if (mutex_lock_interruptible(&le->read_lock))
			return -ERESTARTSYS;
		ret = kfifo_to_user(&le->events, buf, count, &copied);
		mutex_unlock(&le->read_lock);

		if (ret)
			return ret;

		/*
		 * If we couldn't read anything from the fifo (a different
		 * thread might have been faster) we either return -EAGAIN if
		 * the file descriptor is non-blocking, otherwise we go back to
		 * sleep and wait for more data to arrive.
		 */
		if (copied == 0 && (filep->f_flags & O_NONBLOCK))
			return -EAGAIN;

	} while (copied == 0);

	return copied;
}

static int lineevent_release(struct inode *inode, struct file *filep)
{
	struct lineevent_state *le = filep->private_data;
	struct gpio_device *gdev = le->gdev;

	free_irq(le->irq, le);
	gpiod_free(le->desc);
	kfree(le->label);
	kfree(le);
	put_device(&gdev->dev);
	return 0;
}

static long lineevent_ioctl(struct file *filep, unsigned int cmd,
			    unsigned long arg)
{
	struct lineevent_state *le = filep->private_data;
	void __user *ip = (void __user *)arg;
	struct gpiohandle_data ghd;

	/*
	 * We can get the value for an event line but not set it,
	 * because it is input by definition.
	 */
	if (cmd == GPIOHANDLE_GET_LINE_VALUES_IOCTL) {
		int val;

		memset(&ghd, 0, sizeof(ghd));

		val = gpiod_get_value_cansleep(le->desc);
		if (val < 0)
			return val;
		ghd.values[0] = val;

		if (copy_to_user(ip, &ghd, sizeof(ghd)))
			return -EFAULT;

		return 0;
	}
	return -EINVAL;
}

#ifdef CONFIG_COMPAT
static long lineevent_ioctl_compat(struct file *filep, unsigned int cmd,
				   unsigned long arg)
{
	return lineevent_ioctl(filep, cmd, (unsigned long)compat_ptr(arg));
}
#endif

static const struct file_operations lineevent_fileops = {
	.release = lineevent_release,
	.read = lineevent_read,
	.poll = lineevent_poll,
	.owner = THIS_MODULE,
	.llseek = noop_llseek,
	.unlocked_ioctl = lineevent_ioctl,
#ifdef CONFIG_COMPAT
	.compat_ioctl = lineevent_ioctl_compat,
#endif
};

static irqreturn_t lineevent_irq_thread(int irq, void *p)
{
	struct lineevent_state *le = p;
	struct gpioevent_data ge;
	int ret;

	/* Do not leak kernel stack to userspace */
	memset(&ge, 0, sizeof(ge));

	/*
	 * We may be running from a nested threaded interrupt in which case
	 * we didn't get the timestamp from lineevent_irq_handler().
	 */
	if (!le->timestamp)
		ge.timestamp = ktime_get_real_ns();
	else
		ge.timestamp = le->timestamp;

	if (le->eflags & GPIOEVENT_REQUEST_RISING_EDGE
	    && le->eflags & GPIOEVENT_REQUEST_FALLING_EDGE) {
		int level = gpiod_get_value_cansleep(le->desc);
		if (level)
			/* Emit low-to-high event */
			ge.id = GPIOEVENT_EVENT_RISING_EDGE;
		else
			/* Emit high-to-low event */
			ge.id = GPIOEVENT_EVENT_FALLING_EDGE;
	} else if (le->eflags & GPIOEVENT_REQUEST_RISING_EDGE) {
		/* Emit low-to-high event */
		ge.id = GPIOEVENT_EVENT_RISING_EDGE;
	} else if (le->eflags & GPIOEVENT_REQUEST_FALLING_EDGE) {
		/* Emit high-to-low event */
		ge.id = GPIOEVENT_EVENT_FALLING_EDGE;
	} else {
		return IRQ_NONE;
	}

	ret = kfifo_put(&le->events, ge);
	if (ret)
		wake_up_poll(&le->wait, EPOLLIN);

	return IRQ_HANDLED;
}

static irqreturn_t lineevent_irq_handler(int irq, void *p)
{
	struct lineevent_state *le = p;

	/*
	 * Just store the timestamp in hardirq context so we get it as
	 * close in time as possible to the actual event.
	 */
	le->timestamp = ktime_get_real_ns();

	return IRQ_WAKE_THREAD;
}

static int lineevent_create(struct gpio_device *gdev, void __user *ip)
{
	struct gpioevent_request eventreq;
	struct lineevent_state *le;
	struct gpio_desc *desc;
	struct file *file;
	u32 offset;
	u32 lflags;
	u32 eflags;
	int fd;
	int ret;
	int irqflags = 0;

	if (copy_from_user(&eventreq, ip, sizeof(eventreq)))
		return -EFAULT;

	offset = eventreq.lineoffset;
	lflags = eventreq.handleflags;
	eflags = eventreq.eventflags;

	if (offset >= gdev->ngpio)
		return -EINVAL;

	/* Return an error if a unknown flag is set */
	if ((lflags & ~GPIOHANDLE_REQUEST_VALID_FLAGS) ||
	    (eflags & ~GPIOEVENT_REQUEST_VALID_FLAGS))
		return -EINVAL;

	/* This is just wrong: we don't look for events on output lines */
	if ((lflags & GPIOHANDLE_REQUEST_OUTPUT) ||
	    (lflags & GPIOHANDLE_REQUEST_OPEN_DRAIN) ||
	    (lflags & GPIOHANDLE_REQUEST_OPEN_SOURCE))
		return -EINVAL;

<<<<<<< HEAD
=======
	/* Only one bias flag can be set. */
	if (((lflags & GPIOHANDLE_REQUEST_BIAS_DISABLE) &&
	     (lflags & (GPIOHANDLE_REQUEST_BIAS_PULL_DOWN |
			GPIOHANDLE_REQUEST_BIAS_PULL_UP))) ||
	    ((lflags & GPIOHANDLE_REQUEST_BIAS_PULL_DOWN) &&
	     (lflags & GPIOHANDLE_REQUEST_BIAS_PULL_UP)))
		return -EINVAL;

>>>>>>> e7fffd11
	le = kzalloc(sizeof(*le), GFP_KERNEL);
	if (!le)
		return -ENOMEM;
	le->gdev = gdev;
	get_device(&gdev->dev);

	/* Make sure this is terminated */
	eventreq.consumer_label[sizeof(eventreq.consumer_label)-1] = '\0';
	if (strlen(eventreq.consumer_label)) {
		le->label = kstrdup(eventreq.consumer_label,
				    GFP_KERNEL);
		if (!le->label) {
			ret = -ENOMEM;
			goto out_free_le;
		}
	}

	desc = &gdev->descs[offset];
	ret = gpiod_request(desc, le->label);
	if (ret)
		goto out_free_label;
	le->desc = desc;
	le->eflags = eflags;

	if (lflags & GPIOHANDLE_REQUEST_ACTIVE_LOW)
		set_bit(FLAG_ACTIVE_LOW, &desc->flags);
	if (lflags & GPIOHANDLE_REQUEST_BIAS_DISABLE)
		set_bit(FLAG_BIAS_DISABLE, &desc->flags);
	if (lflags & GPIOHANDLE_REQUEST_BIAS_PULL_DOWN)
		set_bit(FLAG_PULL_DOWN, &desc->flags);
	if (lflags & GPIOHANDLE_REQUEST_BIAS_PULL_UP)
		set_bit(FLAG_PULL_UP, &desc->flags);

	ret = gpiod_direction_input(desc);
	if (ret)
		goto out_free_desc;

	le->irq = gpiod_to_irq(desc);
	if (le->irq <= 0) {
		ret = -ENODEV;
		goto out_free_desc;
	}

	if (eflags & GPIOEVENT_REQUEST_RISING_EDGE)
		irqflags |= test_bit(FLAG_ACTIVE_LOW, &desc->flags) ?
			IRQF_TRIGGER_FALLING : IRQF_TRIGGER_RISING;
	if (eflags & GPIOEVENT_REQUEST_FALLING_EDGE)
		irqflags |= test_bit(FLAG_ACTIVE_LOW, &desc->flags) ?
			IRQF_TRIGGER_RISING : IRQF_TRIGGER_FALLING;
	irqflags |= IRQF_ONESHOT;

	INIT_KFIFO(le->events);
	init_waitqueue_head(&le->wait);
	mutex_init(&le->read_lock);

	/* Request a thread to read the events */
	ret = request_threaded_irq(le->irq,
			lineevent_irq_handler,
			lineevent_irq_thread,
			irqflags,
			le->label,
			le);
	if (ret)
		goto out_free_desc;

	fd = get_unused_fd_flags(O_RDONLY | O_CLOEXEC);
	if (fd < 0) {
		ret = fd;
		goto out_free_irq;
	}

	file = anon_inode_getfile("gpio-event",
				  &lineevent_fileops,
				  le,
				  O_RDONLY | O_CLOEXEC);
	if (IS_ERR(file)) {
		ret = PTR_ERR(file);
		goto out_put_unused_fd;
	}

	eventreq.fd = fd;
	if (copy_to_user(ip, &eventreq, sizeof(eventreq))) {
		/*
		 * fput() will trigger the release() callback, so do not go onto
		 * the regular error cleanup path here.
		 */
		fput(file);
		put_unused_fd(fd);
		return -EFAULT;
	}

	fd_install(fd, file);

	return 0;

out_put_unused_fd:
	put_unused_fd(fd);
out_free_irq:
	free_irq(le->irq, le);
out_free_desc:
	gpiod_free(le->desc);
out_free_label:
	kfree(le->label);
out_free_le:
	kfree(le);
	put_device(&gdev->dev);
	return ret;
}

/*
 * gpio_ioctl() - ioctl handler for the GPIO chardev
 */
static long gpio_ioctl(struct file *filp, unsigned int cmd, unsigned long arg)
{
	struct gpio_device *gdev = filp->private_data;
	struct gpio_chip *chip = gdev->chip;
	void __user *ip = (void __user *)arg;

	/* We fail any subsequent ioctl():s when the chip is gone */
	if (!chip)
		return -ENODEV;

	/* Fill in the struct and pass to userspace */
	if (cmd == GPIO_GET_CHIPINFO_IOCTL) {
		struct gpiochip_info chipinfo;

		memset(&chipinfo, 0, sizeof(chipinfo));

		strncpy(chipinfo.name, dev_name(&gdev->dev),
			sizeof(chipinfo.name));
		chipinfo.name[sizeof(chipinfo.name)-1] = '\0';
		strncpy(chipinfo.label, gdev->label,
			sizeof(chipinfo.label));
		chipinfo.label[sizeof(chipinfo.label)-1] = '\0';
		chipinfo.lines = gdev->ngpio;
		if (copy_to_user(ip, &chipinfo, sizeof(chipinfo)))
			return -EFAULT;
		return 0;
	} else if (cmd == GPIO_GET_LINEINFO_IOCTL) {
		struct gpioline_info lineinfo;
		struct gpio_desc *desc;

		if (copy_from_user(&lineinfo, ip, sizeof(lineinfo)))
			return -EFAULT;
		if (lineinfo.line_offset >= gdev->ngpio)
			return -EINVAL;

		desc = &gdev->descs[lineinfo.line_offset];
		if (desc->name) {
			strncpy(lineinfo.name, desc->name,
				sizeof(lineinfo.name));
			lineinfo.name[sizeof(lineinfo.name)-1] = '\0';
		} else {
			lineinfo.name[0] = '\0';
		}
		if (desc->label) {
			strncpy(lineinfo.consumer, desc->label,
				sizeof(lineinfo.consumer));
			lineinfo.consumer[sizeof(lineinfo.consumer)-1] = '\0';
		} else {
			lineinfo.consumer[0] = '\0';
		}

		/*
		 * Userspace only need to know that the kernel is using
		 * this GPIO so it can't use it.
		 */
		lineinfo.flags = 0;
		if (test_bit(FLAG_REQUESTED, &desc->flags) ||
		    test_bit(FLAG_IS_HOGGED, &desc->flags) ||
		    test_bit(FLAG_USED_AS_IRQ, &desc->flags) ||
		    test_bit(FLAG_EXPORT, &desc->flags) ||
		    test_bit(FLAG_SYSFS, &desc->flags) ||
		    !pinctrl_gpio_can_use_line(chip->base + lineinfo.line_offset))
			lineinfo.flags |= GPIOLINE_FLAG_KERNEL;
		if (test_bit(FLAG_IS_OUT, &desc->flags))
			lineinfo.flags |= GPIOLINE_FLAG_IS_OUT;
		if (test_bit(FLAG_ACTIVE_LOW, &desc->flags))
			lineinfo.flags |= GPIOLINE_FLAG_ACTIVE_LOW;
		if (test_bit(FLAG_OPEN_DRAIN, &desc->flags))
			lineinfo.flags |= (GPIOLINE_FLAG_OPEN_DRAIN |
					   GPIOLINE_FLAG_IS_OUT);
		if (test_bit(FLAG_OPEN_SOURCE, &desc->flags))
			lineinfo.flags |= (GPIOLINE_FLAG_OPEN_SOURCE |
					   GPIOLINE_FLAG_IS_OUT);
<<<<<<< HEAD
		if (test_bit(FLAG_PULL_DOWN, &desc->flags))
			lineinfo.flags |= GPIOLINE_FLAG_PULL_DOWN;
		if (test_bit(FLAG_PULL_UP, &desc->flags))
			lineinfo.flags |= GPIOLINE_FLAG_PULL_UP;
=======
		if (test_bit(FLAG_BIAS_DISABLE, &desc->flags))
			lineinfo.flags |= GPIOLINE_FLAG_BIAS_DISABLE;
		if (test_bit(FLAG_PULL_DOWN, &desc->flags))
			lineinfo.flags |= GPIOLINE_FLAG_BIAS_PULL_DOWN;
		if (test_bit(FLAG_PULL_UP, &desc->flags))
			lineinfo.flags |= GPIOLINE_FLAG_BIAS_PULL_UP;
>>>>>>> e7fffd11

		if (copy_to_user(ip, &lineinfo, sizeof(lineinfo)))
			return -EFAULT;
		return 0;
	} else if (cmd == GPIO_GET_LINEHANDLE_IOCTL) {
		return linehandle_create(gdev, ip);
	} else if (cmd == GPIO_GET_LINEEVENT_IOCTL) {
		return lineevent_create(gdev, ip);
	}
	return -EINVAL;
}

#ifdef CONFIG_COMPAT
static long gpio_ioctl_compat(struct file *filp, unsigned int cmd,
			      unsigned long arg)
{
	return gpio_ioctl(filp, cmd, (unsigned long)compat_ptr(arg));
}
#endif

/**
 * gpio_chrdev_open() - open the chardev for ioctl operations
 * @inode: inode for this chardev
 * @filp: file struct for storing private data
 * Returns 0 on success
 */
static int gpio_chrdev_open(struct inode *inode, struct file *filp)
{
	struct gpio_device *gdev = container_of(inode->i_cdev,
					      struct gpio_device, chrdev);

	/* Fail on open if the backing gpiochip is gone */
	if (!gdev->chip)
		return -ENODEV;
	get_device(&gdev->dev);
	filp->private_data = gdev;

	return nonseekable_open(inode, filp);
}

/**
 * gpio_chrdev_release() - close chardev after ioctl operations
 * @inode: inode for this chardev
 * @filp: file struct for storing private data
 * Returns 0 on success
 */
static int gpio_chrdev_release(struct inode *inode, struct file *filp)
{
	struct gpio_device *gdev = container_of(inode->i_cdev,
					      struct gpio_device, chrdev);

	put_device(&gdev->dev);
	return 0;
}


static const struct file_operations gpio_fileops = {
	.release = gpio_chrdev_release,
	.open = gpio_chrdev_open,
	.owner = THIS_MODULE,
	.llseek = no_llseek,
	.unlocked_ioctl = gpio_ioctl,
#ifdef CONFIG_COMPAT
	.compat_ioctl = gpio_ioctl_compat,
#endif
};

static void gpiodevice_release(struct device *dev)
{
	struct gpio_device *gdev = dev_get_drvdata(dev);

	list_del(&gdev->list);
	ida_simple_remove(&gpio_ida, gdev->id);
	kfree_const(gdev->label);
	kfree(gdev->descs);
	kfree(gdev);
}

static int gpiochip_setup_dev(struct gpio_device *gdev)
{
	int ret;

	cdev_init(&gdev->chrdev, &gpio_fileops);
	gdev->chrdev.owner = THIS_MODULE;
	gdev->dev.devt = MKDEV(MAJOR(gpio_devt), gdev->id);

	ret = cdev_device_add(&gdev->chrdev, &gdev->dev);
	if (ret)
		return ret;

	chip_dbg(gdev->chip, "added GPIO chardev (%d:%d)\n",
		 MAJOR(gpio_devt), gdev->id);

	ret = gpiochip_sysfs_register(gdev);
	if (ret)
		goto err_remove_device;

	/* From this point, the .release() function cleans up gpio_device */
	gdev->dev.release = gpiodevice_release;
	pr_debug("%s: registered GPIOs %d to %d on device: %s (%s)\n",
		 __func__, gdev->base, gdev->base + gdev->ngpio - 1,
		 dev_name(&gdev->dev), gdev->chip->label ? : "generic");

	return 0;

err_remove_device:
	cdev_device_del(&gdev->chrdev, &gdev->dev);
	return ret;
}

static void gpiochip_machine_hog(struct gpio_chip *chip, struct gpiod_hog *hog)
{
	struct gpio_desc *desc;
	int rv;

	desc = gpiochip_get_desc(chip, hog->chip_hwnum);
	if (IS_ERR(desc)) {
		pr_err("%s: unable to get GPIO desc: %ld\n",
		       __func__, PTR_ERR(desc));
		return;
	}

	if (test_bit(FLAG_IS_HOGGED, &desc->flags))
		return;

	rv = gpiod_hog(desc, hog->line_name, hog->lflags, hog->dflags);
	if (rv)
		pr_err("%s: unable to hog GPIO line (%s:%u): %d\n",
		       __func__, chip->label, hog->chip_hwnum, rv);
}

static void machine_gpiochip_add(struct gpio_chip *chip)
{
	struct gpiod_hog *hog;

	mutex_lock(&gpio_machine_hogs_mutex);

	list_for_each_entry(hog, &gpio_machine_hogs, list) {
		if (!strcmp(chip->label, hog->chip_label))
			gpiochip_machine_hog(chip, hog);
	}

	mutex_unlock(&gpio_machine_hogs_mutex);
}

static void gpiochip_setup_devs(void)
{
	struct gpio_device *gdev;
	int ret;

	list_for_each_entry(gdev, &gpio_devices, list) {
		ret = gpiochip_setup_dev(gdev);
		if (ret)
			pr_err("%s: Failed to initialize gpio device (%d)\n",
			       dev_name(&gdev->dev), ret);
	}
}

int gpiochip_add_data_with_key(struct gpio_chip *chip, void *data,
			       struct lock_class_key *lock_key,
			       struct lock_class_key *request_key)
{
	unsigned long	flags;
	int		ret = 0;
	unsigned	i;
	int		base = chip->base;
	struct gpio_device *gdev;

	/*
	 * First: allocate and populate the internal stat container, and
	 * set up the struct device.
	 */
	gdev = kzalloc(sizeof(*gdev), GFP_KERNEL);
	if (!gdev)
		return -ENOMEM;
	gdev->dev.bus = &gpio_bus_type;
	gdev->chip = chip;
	chip->gpiodev = gdev;
	if (chip->parent) {
		gdev->dev.parent = chip->parent;
		gdev->dev.of_node = chip->parent->of_node;
	}

#ifdef CONFIG_OF_GPIO
	/* If the gpiochip has an assigned OF node this takes precedence */
	if (chip->of_node)
		gdev->dev.of_node = chip->of_node;
	else
		chip->of_node = gdev->dev.of_node;
#endif

	gdev->id = ida_simple_get(&gpio_ida, 0, 0, GFP_KERNEL);
	if (gdev->id < 0) {
		ret = gdev->id;
		goto err_free_gdev;
	}
	dev_set_name(&gdev->dev, "gpiochip%d", gdev->id);
	device_initialize(&gdev->dev);
	dev_set_drvdata(&gdev->dev, gdev);
	if (chip->parent && chip->parent->driver)
		gdev->owner = chip->parent->driver->owner;
	else if (chip->owner)
		/* TODO: remove chip->owner */
		gdev->owner = chip->owner;
	else
		gdev->owner = THIS_MODULE;

	gdev->descs = kcalloc(chip->ngpio, sizeof(gdev->descs[0]), GFP_KERNEL);
	if (!gdev->descs) {
		ret = -ENOMEM;
		goto err_free_ida;
	}

	if (chip->ngpio == 0) {
		chip_err(chip, "tried to insert a GPIO chip with zero lines\n");
		ret = -EINVAL;
		goto err_free_descs;
	}

	if (chip->ngpio > FASTPATH_NGPIO)
		chip_warn(chip, "line cnt %u is greater than fast path cnt %u\n",
		chip->ngpio, FASTPATH_NGPIO);

	gdev->label = kstrdup_const(chip->label ?: "unknown", GFP_KERNEL);
	if (!gdev->label) {
		ret = -ENOMEM;
		goto err_free_descs;
	}

	gdev->ngpio = chip->ngpio;
	gdev->data = data;

	spin_lock_irqsave(&gpio_lock, flags);

	/*
	 * TODO: this allocates a Linux GPIO number base in the global
	 * GPIO numberspace for this chip. In the long run we want to
	 * get *rid* of this numberspace and use only descriptors, but
	 * it may be a pipe dream. It will not happen before we get rid
	 * of the sysfs interface anyways.
	 */
	if (base < 0) {
		base = gpiochip_find_base(chip->ngpio);
		if (base < 0) {
			ret = base;
			spin_unlock_irqrestore(&gpio_lock, flags);
			goto err_free_label;
		}
		/*
		 * TODO: it should not be necessary to reflect the assigned
		 * base outside of the GPIO subsystem. Go over drivers and
		 * see if anyone makes use of this, else drop this and assign
		 * a poison instead.
		 */
		chip->base = base;
	}
	gdev->base = base;

	ret = gpiodev_add_to_list(gdev);
	if (ret) {
		spin_unlock_irqrestore(&gpio_lock, flags);
		goto err_free_label;
	}

	spin_unlock_irqrestore(&gpio_lock, flags);

	for (i = 0; i < chip->ngpio; i++)
		gdev->descs[i].gdev = gdev;

#ifdef CONFIG_PINCTRL
	INIT_LIST_HEAD(&gdev->pin_ranges);
#endif

	ret = gpiochip_set_desc_names(chip);
	if (ret)
		goto err_remove_from_list;

	ret = gpiochip_alloc_valid_mask(chip);
	if (ret)
		goto err_remove_from_list;

	ret = of_gpiochip_add(chip);
	if (ret)
		goto err_free_gpiochip_mask;

	ret = gpiochip_init_valid_mask(chip);
	if (ret)
		goto err_remove_of_chip;

	for (i = 0; i < chip->ngpio; i++) {
		struct gpio_desc *desc = &gdev->descs[i];

		if (chip->get_direction && gpiochip_line_is_valid(chip, i)) {
			if (!chip->get_direction(chip, i))
				set_bit(FLAG_IS_OUT, &desc->flags);
			else
				clear_bit(FLAG_IS_OUT, &desc->flags);
		} else {
			if (!chip->direction_input)
				set_bit(FLAG_IS_OUT, &desc->flags);
			else
				clear_bit(FLAG_IS_OUT, &desc->flags);
		}
	}

	acpi_gpiochip_add(chip);

	machine_gpiochip_add(chip);

	ret = gpiochip_irqchip_init_valid_mask(chip);
	if (ret)
		goto err_remove_acpi_chip;

	ret = gpiochip_irqchip_init_hw(chip);
	if (ret)
		goto err_remove_acpi_chip;

	ret = gpiochip_add_irqchip(chip, lock_key, request_key);
	if (ret)
		goto err_remove_irqchip_mask;

	/*
	 * By first adding the chardev, and then adding the device,
	 * we get a device node entry in sysfs under
	 * /sys/bus/gpio/devices/gpiochipN/dev that can be used for
	 * coldplug of device nodes and other udev business.
	 * We can do this only if gpiolib has been initialized.
	 * Otherwise, defer until later.
	 */
	if (gpiolib_initialized) {
		ret = gpiochip_setup_dev(gdev);
		if (ret)
			goto err_remove_irqchip;
	}
	return 0;

err_remove_irqchip:
	gpiochip_irqchip_remove(chip);
err_remove_irqchip_mask:
	gpiochip_irqchip_free_valid_mask(chip);
err_remove_acpi_chip:
	acpi_gpiochip_remove(chip);
err_remove_of_chip:
	gpiochip_free_hogs(chip);
	of_gpiochip_remove(chip);
err_free_gpiochip_mask:
	gpiochip_free_valid_mask(chip);
err_remove_from_list:
	spin_lock_irqsave(&gpio_lock, flags);
	list_del(&gdev->list);
	spin_unlock_irqrestore(&gpio_lock, flags);
err_free_label:
	kfree_const(gdev->label);
err_free_descs:
	kfree(gdev->descs);
err_free_ida:
	ida_simple_remove(&gpio_ida, gdev->id);
err_free_gdev:
	/* failures here can mean systems won't boot... */
	pr_err("%s: GPIOs %d..%d (%s) failed to register, %d\n", __func__,
	       gdev->base, gdev->base + gdev->ngpio - 1,
	       chip->label ? : "generic", ret);
	kfree(gdev);
	return ret;
}
EXPORT_SYMBOL_GPL(gpiochip_add_data_with_key);

/**
 * gpiochip_get_data() - get per-subdriver data for the chip
 * @chip: GPIO chip
 *
 * Returns:
 * The per-subdriver data for the chip.
 */
void *gpiochip_get_data(struct gpio_chip *chip)
{
	return chip->gpiodev->data;
}
EXPORT_SYMBOL_GPL(gpiochip_get_data);

/**
 * gpiochip_remove() - unregister a gpio_chip
 * @chip: the chip to unregister
 *
 * A gpio_chip with any GPIOs still requested may not be removed.
 */
void gpiochip_remove(struct gpio_chip *chip)
{
	struct gpio_device *gdev = chip->gpiodev;
	struct gpio_desc *desc;
	unsigned long	flags;
	unsigned	i;
	bool		requested = false;

	/* FIXME: should the legacy sysfs handling be moved to gpio_device? */
	gpiochip_sysfs_unregister(gdev);
	gpiochip_free_hogs(chip);
	/* Numb the device, cancelling all outstanding operations */
	gdev->chip = NULL;
	gpiochip_irqchip_remove(chip);
	acpi_gpiochip_remove(chip);
	gpiochip_remove_pin_ranges(chip);
	of_gpiochip_remove(chip);
	gpiochip_free_valid_mask(chip);
	/*
	 * We accept no more calls into the driver from this point, so
	 * NULL the driver data pointer
	 */
	gdev->data = NULL;

	spin_lock_irqsave(&gpio_lock, flags);
	for (i = 0; i < gdev->ngpio; i++) {
		desc = &gdev->descs[i];
		if (test_bit(FLAG_REQUESTED, &desc->flags))
			requested = true;
	}
	spin_unlock_irqrestore(&gpio_lock, flags);

	if (requested)
		dev_crit(&gdev->dev,
			 "REMOVING GPIOCHIP WITH GPIOS STILL REQUESTED\n");

	/*
	 * The gpiochip side puts its use of the device to rest here:
	 * if there are no userspace clients, the chardev and device will
	 * be removed, else it will be dangling until the last user is
	 * gone.
	 */
	cdev_device_del(&gdev->chrdev, &gdev->dev);
	put_device(&gdev->dev);
}
EXPORT_SYMBOL_GPL(gpiochip_remove);

static void devm_gpio_chip_release(struct device *dev, void *res)
{
	struct gpio_chip *chip = *(struct gpio_chip **)res;

	gpiochip_remove(chip);
}

/**
 * devm_gpiochip_add_data() - Resource manager gpiochip_add_data()
 * @dev: pointer to the device that gpio_chip belongs to.
 * @chip: the chip to register, with chip->base initialized
 * @data: driver-private data associated with this chip
 *
 * Context: potentially before irqs will work
 *
 * The gpio chip automatically be released when the device is unbound.
 *
 * Returns:
 * A negative errno if the chip can't be registered, such as because the
 * chip->base is invalid or already associated with a different chip.
 * Otherwise it returns zero as a success code.
 */
int devm_gpiochip_add_data(struct device *dev, struct gpio_chip *chip,
			   void *data)
{
	struct gpio_chip **ptr;
	int ret;

	ptr = devres_alloc(devm_gpio_chip_release, sizeof(*ptr),
			     GFP_KERNEL);
	if (!ptr)
		return -ENOMEM;

	ret = gpiochip_add_data(chip, data);
	if (ret < 0) {
		devres_free(ptr);
		return ret;
	}

	*ptr = chip;
	devres_add(dev, ptr);

	return 0;
}
EXPORT_SYMBOL_GPL(devm_gpiochip_add_data);

/**
 * gpiochip_find() - iterator for locating a specific gpio_chip
 * @data: data to pass to match function
 * @match: Callback function to check gpio_chip
 *
 * Similar to bus_find_device.  It returns a reference to a gpio_chip as
 * determined by a user supplied @match callback.  The callback should return
 * 0 if the device doesn't match and non-zero if it does.  If the callback is
 * non-zero, this function will return to the caller and not iterate over any
 * more gpio_chips.
 */
struct gpio_chip *gpiochip_find(void *data,
				int (*match)(struct gpio_chip *chip,
					     void *data))
{
	struct gpio_device *gdev;
	struct gpio_chip *chip = NULL;
	unsigned long flags;

	spin_lock_irqsave(&gpio_lock, flags);
	list_for_each_entry(gdev, &gpio_devices, list)
		if (gdev->chip && match(gdev->chip, data)) {
			chip = gdev->chip;
			break;
		}

	spin_unlock_irqrestore(&gpio_lock, flags);

	return chip;
}
EXPORT_SYMBOL_GPL(gpiochip_find);

static int gpiochip_match_name(struct gpio_chip *chip, void *data)
{
	const char *name = data;

	return !strcmp(chip->label, name);
}

static struct gpio_chip *find_chip_by_name(const char *name)
{
	return gpiochip_find((void *)name, gpiochip_match_name);
}

#ifdef CONFIG_GPIOLIB_IRQCHIP

/*
 * The following is irqchip helper code for gpiochips.
 */

static int gpiochip_irqchip_init_hw(struct gpio_chip *gc)
{
	struct gpio_irq_chip *girq = &gc->irq;

	if (!girq->init_hw)
		return 0;

	return girq->init_hw(gc);
}

static int gpiochip_irqchip_init_valid_mask(struct gpio_chip *gc)
{
	struct gpio_irq_chip *girq = &gc->irq;

	if (!girq->init_valid_mask)
		return 0;

	girq->valid_mask = gpiochip_allocate_mask(gc);
	if (!girq->valid_mask)
		return -ENOMEM;

	girq->init_valid_mask(gc, girq->valid_mask, gc->ngpio);

	return 0;
}

static void gpiochip_irqchip_free_valid_mask(struct gpio_chip *gpiochip)
{
	bitmap_free(gpiochip->irq.valid_mask);
	gpiochip->irq.valid_mask = NULL;
}

bool gpiochip_irqchip_irq_valid(const struct gpio_chip *gpiochip,
				unsigned int offset)
{
	if (!gpiochip_line_is_valid(gpiochip, offset))
		return false;
	/* No mask means all valid */
	if (likely(!gpiochip->irq.valid_mask))
		return true;
	return test_bit(offset, gpiochip->irq.valid_mask);
}
EXPORT_SYMBOL_GPL(gpiochip_irqchip_irq_valid);

/**
 * gpiochip_set_cascaded_irqchip() - connects a cascaded irqchip to a gpiochip
 * @gc: the gpiochip to set the irqchip chain to
 * @parent_irq: the irq number corresponding to the parent IRQ for this
 * chained irqchip
 * @parent_handler: the parent interrupt handler for the accumulated IRQ
 * coming out of the gpiochip. If the interrupt is nested rather than
 * cascaded, pass NULL in this handler argument
 */
static void gpiochip_set_cascaded_irqchip(struct gpio_chip *gc,
					  unsigned int parent_irq,
					  irq_flow_handler_t parent_handler)
{
	struct gpio_irq_chip *girq = &gc->irq;
	struct device *dev = &gc->gpiodev->dev;

	if (!girq->domain) {
		chip_err(gc, "called %s before setting up irqchip\n",
			 __func__);
		return;
	}

	if (parent_handler) {
		if (gc->can_sleep) {
			chip_err(gc,
				 "you cannot have chained interrupts on a chip that may sleep\n");
			return;
		}
		girq->parents = devm_kcalloc(dev, 1,
					     sizeof(*girq->parents),
					     GFP_KERNEL);
		if (!girq->parents) {
			chip_err(gc, "out of memory allocating parent IRQ\n");
			return;
		}
		girq->parents[0] = parent_irq;
		girq->num_parents = 1;
		/*
		 * The parent irqchip is already using the chip_data for this
		 * irqchip, so our callbacks simply use the handler_data.
		 */
		irq_set_chained_handler_and_data(parent_irq, parent_handler,
						 gc);
	}
}

/**
 * gpiochip_set_chained_irqchip() - connects a chained irqchip to a gpiochip
 * @gpiochip: the gpiochip to set the irqchip chain to
 * @irqchip: the irqchip to chain to the gpiochip
 * @parent_irq: the irq number corresponding to the parent IRQ for this
 * chained irqchip
 * @parent_handler: the parent interrupt handler for the accumulated IRQ
 * coming out of the gpiochip.
 */
void gpiochip_set_chained_irqchip(struct gpio_chip *gpiochip,
				  struct irq_chip *irqchip,
				  unsigned int parent_irq,
				  irq_flow_handler_t parent_handler)
{
	if (gpiochip->irq.threaded) {
		chip_err(gpiochip, "tried to chain a threaded gpiochip\n");
		return;
	}

	gpiochip_set_cascaded_irqchip(gpiochip, parent_irq, parent_handler);
}
EXPORT_SYMBOL_GPL(gpiochip_set_chained_irqchip);

/**
 * gpiochip_set_nested_irqchip() - connects a nested irqchip to a gpiochip
 * @gpiochip: the gpiochip to set the irqchip nested handler to
 * @irqchip: the irqchip to nest to the gpiochip
 * @parent_irq: the irq number corresponding to the parent IRQ for this
 * nested irqchip
 */
void gpiochip_set_nested_irqchip(struct gpio_chip *gpiochip,
				 struct irq_chip *irqchip,
				 unsigned int parent_irq)
{
	gpiochip_set_cascaded_irqchip(gpiochip, parent_irq, NULL);
}
EXPORT_SYMBOL_GPL(gpiochip_set_nested_irqchip);

#ifdef CONFIG_IRQ_DOMAIN_HIERARCHY

/**
 * gpiochip_set_hierarchical_irqchip() - connects a hierarchical irqchip
 * to a gpiochip
 * @gc: the gpiochip to set the irqchip hierarchical handler to
 * @irqchip: the irqchip to handle this level of the hierarchy, the interrupt
 * will then percolate up to the parent
 */
static void gpiochip_set_hierarchical_irqchip(struct gpio_chip *gc,
					      struct irq_chip *irqchip)
{
	/* DT will deal with mapping each IRQ as we go along */
	if (is_of_node(gc->irq.fwnode))
		return;

	/*
	 * This is for legacy and boardfile "irqchip" fwnodes: allocate
	 * irqs upfront instead of dynamically since we don't have the
	 * dynamic type of allocation that hardware description languages
	 * provide. Once all GPIO drivers using board files are gone from
	 * the kernel we can delete this code, but for a transitional period
	 * it is necessary to keep this around.
	 */
	if (is_fwnode_irqchip(gc->irq.fwnode)) {
		int i;
		int ret;

		for (i = 0; i < gc->ngpio; i++) {
			struct irq_fwspec fwspec;
			unsigned int parent_hwirq;
			unsigned int parent_type;
			struct gpio_irq_chip *girq = &gc->irq;

			/*
			 * We call the child to parent translation function
			 * only to check if the child IRQ is valid or not.
			 * Just pick the rising edge type here as that is what
			 * we likely need to support.
			 */
			ret = girq->child_to_parent_hwirq(gc, i,
							  IRQ_TYPE_EDGE_RISING,
							  &parent_hwirq,
							  &parent_type);
			if (ret) {
				chip_err(gc, "skip set-up on hwirq %d\n",
					 i);
				continue;
			}

			fwspec.fwnode = gc->irq.fwnode;
			/* This is the hwirq for the GPIO line side of things */
			fwspec.param[0] = girq->child_offset_to_irq(gc, i);
			/* Just pick something */
			fwspec.param[1] = IRQ_TYPE_EDGE_RISING;
			fwspec.param_count = 2;
			ret = __irq_domain_alloc_irqs(gc->irq.domain,
						      /* just pick something */
						      -1,
						      1,
						      NUMA_NO_NODE,
						      &fwspec,
						      false,
						      NULL);
			if (ret < 0) {
				chip_err(gc,
					 "can not allocate irq for GPIO line %d parent hwirq %d in hierarchy domain: %d\n",
					 i, parent_hwirq,
					 ret);
			}
		}
	}

	chip_err(gc, "%s unknown fwnode type proceed anyway\n", __func__);

	return;
}

static int gpiochip_hierarchy_irq_domain_translate(struct irq_domain *d,
						   struct irq_fwspec *fwspec,
						   unsigned long *hwirq,
						   unsigned int *type)
{
	/* We support standard DT translation */
	if (is_of_node(fwspec->fwnode) && fwspec->param_count == 2) {
		return irq_domain_translate_twocell(d, fwspec, hwirq, type);
	}

	/* This is for board files and others not using DT */
	if (is_fwnode_irqchip(fwspec->fwnode)) {
		int ret;

		ret = irq_domain_translate_twocell(d, fwspec, hwirq, type);
		if (ret)
			return ret;
		WARN_ON(*type == IRQ_TYPE_NONE);
		return 0;
	}
	return -EINVAL;
}

static int gpiochip_hierarchy_irq_domain_alloc(struct irq_domain *d,
					       unsigned int irq,
					       unsigned int nr_irqs,
					       void *data)
{
	struct gpio_chip *gc = d->host_data;
	irq_hw_number_t hwirq;
	unsigned int type = IRQ_TYPE_NONE;
	struct irq_fwspec *fwspec = data;
	struct irq_fwspec parent_fwspec;
	unsigned int parent_hwirq;
	unsigned int parent_type;
	struct gpio_irq_chip *girq = &gc->irq;
	int ret;

	/*
	 * The nr_irqs parameter is always one except for PCI multi-MSI
	 * so this should not happen.
	 */
	WARN_ON(nr_irqs != 1);

	ret = gc->irq.child_irq_domain_ops.translate(d, fwspec, &hwirq, &type);
	if (ret)
		return ret;

	chip_info(gc, "allocate IRQ %d, hwirq %lu\n", irq,  hwirq);

	ret = girq->child_to_parent_hwirq(gc, hwirq, type,
					  &parent_hwirq, &parent_type);
	if (ret) {
		chip_err(gc, "can't look up hwirq %lu\n", hwirq);
		return ret;
	}
	chip_info(gc, "found parent hwirq %u\n", parent_hwirq);

	/*
	 * We set handle_bad_irq because the .set_type() should
	 * always be invoked and set the right type of handler.
	 */
	irq_domain_set_info(d,
			    irq,
			    hwirq,
			    gc->irq.chip,
			    gc,
			    girq->handler,
			    NULL, NULL);
	irq_set_probe(irq);

	/*
	 * Create a IRQ fwspec to send up to the parent irqdomain:
	 * specify the hwirq we address on the parent and tie it
	 * all together up the chain.
	 */
	parent_fwspec.fwnode = d->parent->fwnode;
	/* This parent only handles asserted level IRQs */
	girq->populate_parent_fwspec(gc, &parent_fwspec, parent_hwirq,
				     parent_type);
	chip_info(gc, "alloc_irqs_parent for %d parent hwirq %d\n",
		  irq, parent_hwirq);
	ret = irq_domain_alloc_irqs_parent(d, irq, 1, &parent_fwspec);
	if (ret)
		chip_err(gc,
			 "failed to allocate parent hwirq %d for hwirq %lu\n",
			 parent_hwirq, hwirq);

	return ret;
}

static unsigned int gpiochip_child_offset_to_irq_noop(struct gpio_chip *chip,
						      unsigned int offset)
{
	return offset;
}

static void gpiochip_hierarchy_setup_domain_ops(struct irq_domain_ops *ops)
{
	ops->activate = gpiochip_irq_domain_activate;
	ops->deactivate = gpiochip_irq_domain_deactivate;
	ops->alloc = gpiochip_hierarchy_irq_domain_alloc;
	ops->free = irq_domain_free_irqs_common;

	/*
	 * We only allow overriding the translate() function for
	 * hierarchical chips, and this should only be done if the user
	 * really need something other than 1:1 translation.
	 */
	if (!ops->translate)
		ops->translate = gpiochip_hierarchy_irq_domain_translate;
}

static int gpiochip_hierarchy_add_domain(struct gpio_chip *gc)
{
	if (!gc->irq.child_to_parent_hwirq ||
	    !gc->irq.fwnode) {
		chip_err(gc, "missing irqdomain vital data\n");
		return -EINVAL;
	}

	if (!gc->irq.child_offset_to_irq)
		gc->irq.child_offset_to_irq = gpiochip_child_offset_to_irq_noop;

	if (!gc->irq.populate_parent_fwspec)
		gc->irq.populate_parent_fwspec =
			gpiochip_populate_parent_fwspec_twocell;

	gpiochip_hierarchy_setup_domain_ops(&gc->irq.child_irq_domain_ops);

	gc->irq.domain = irq_domain_create_hierarchy(
		gc->irq.parent_domain,
		0,
		gc->ngpio,
		gc->irq.fwnode,
		&gc->irq.child_irq_domain_ops,
		gc);

	if (!gc->irq.domain)
		return -ENOMEM;

	gpiochip_set_hierarchical_irqchip(gc, gc->irq.chip);

	return 0;
}

static bool gpiochip_hierarchy_is_hierarchical(struct gpio_chip *gc)
{
	return !!gc->irq.parent_domain;
}

void gpiochip_populate_parent_fwspec_twocell(struct gpio_chip *chip,
					     struct irq_fwspec *fwspec,
					     unsigned int parent_hwirq,
					     unsigned int parent_type)
{
	fwspec->param_count = 2;
	fwspec->param[0] = parent_hwirq;
	fwspec->param[1] = parent_type;
}
EXPORT_SYMBOL_GPL(gpiochip_populate_parent_fwspec_twocell);

void gpiochip_populate_parent_fwspec_fourcell(struct gpio_chip *chip,
					      struct irq_fwspec *fwspec,
					      unsigned int parent_hwirq,
					      unsigned int parent_type)
{
	fwspec->param_count = 4;
	fwspec->param[0] = 0;
	fwspec->param[1] = parent_hwirq;
	fwspec->param[2] = 0;
	fwspec->param[3] = parent_type;
}
EXPORT_SYMBOL_GPL(gpiochip_populate_parent_fwspec_fourcell);

#else

static int gpiochip_hierarchy_add_domain(struct gpio_chip *gc)
{
	return -EINVAL;
}

static bool gpiochip_hierarchy_is_hierarchical(struct gpio_chip *gc)
{
	return false;
}

#endif /* CONFIG_IRQ_DOMAIN_HIERARCHY */

/**
 * gpiochip_irq_map() - maps an IRQ into a GPIO irqchip
 * @d: the irqdomain used by this irqchip
 * @irq: the global irq number used by this GPIO irqchip irq
 * @hwirq: the local IRQ/GPIO line offset on this gpiochip
 *
 * This function will set up the mapping for a certain IRQ line on a
 * gpiochip by assigning the gpiochip as chip data, and using the irqchip
 * stored inside the gpiochip.
 */
int gpiochip_irq_map(struct irq_domain *d, unsigned int irq,
		     irq_hw_number_t hwirq)
{
	struct gpio_chip *chip = d->host_data;
	int ret = 0;

	if (!gpiochip_irqchip_irq_valid(chip, hwirq))
		return -ENXIO;

	irq_set_chip_data(irq, chip);
	/*
	 * This lock class tells lockdep that GPIO irqs are in a different
	 * category than their parents, so it won't report false recursion.
	 */
	irq_set_lockdep_class(irq, chip->irq.lock_key, chip->irq.request_key);
	irq_set_chip_and_handler(irq, chip->irq.chip, chip->irq.handler);
	/* Chips that use nested thread handlers have them marked */
	if (chip->irq.threaded)
		irq_set_nested_thread(irq, 1);
	irq_set_noprobe(irq);

	if (chip->irq.num_parents == 1)
		ret = irq_set_parent(irq, chip->irq.parents[0]);
	else if (chip->irq.map)
		ret = irq_set_parent(irq, chip->irq.map[hwirq]);

	if (ret < 0)
		return ret;

	/*
	 * No set-up of the hardware will happen if IRQ_TYPE_NONE
	 * is passed as default type.
	 */
	if (chip->irq.default_type != IRQ_TYPE_NONE)
		irq_set_irq_type(irq, chip->irq.default_type);

	return 0;
}
EXPORT_SYMBOL_GPL(gpiochip_irq_map);

void gpiochip_irq_unmap(struct irq_domain *d, unsigned int irq)
{
	struct gpio_chip *chip = d->host_data;

	if (chip->irq.threaded)
		irq_set_nested_thread(irq, 0);
	irq_set_chip_and_handler(irq, NULL, NULL);
	irq_set_chip_data(irq, NULL);
}
EXPORT_SYMBOL_GPL(gpiochip_irq_unmap);

static const struct irq_domain_ops gpiochip_domain_ops = {
	.map	= gpiochip_irq_map,
	.unmap	= gpiochip_irq_unmap,
	/* Virtually all GPIO irqchips are twocell:ed */
	.xlate	= irq_domain_xlate_twocell,
};

/*
 * TODO: move these activate/deactivate in under the hierarchicial
 * irqchip implementation as static once SPMI and SSBI (all external
 * users) are phased over.
 */
/**
 * gpiochip_irq_domain_activate() - Lock a GPIO to be used as an IRQ
 * @domain: The IRQ domain used by this IRQ chip
 * @data: Outermost irq_data associated with the IRQ
 * @reserve: If set, only reserve an interrupt vector instead of assigning one
 *
 * This function is a wrapper that calls gpiochip_lock_as_irq() and is to be
 * used as the activate function for the &struct irq_domain_ops. The host_data
 * for the IRQ domain must be the &struct gpio_chip.
 */
int gpiochip_irq_domain_activate(struct irq_domain *domain,
				 struct irq_data *data, bool reserve)
{
	struct gpio_chip *chip = domain->host_data;

	return gpiochip_lock_as_irq(chip, data->hwirq);
}
EXPORT_SYMBOL_GPL(gpiochip_irq_domain_activate);

/**
 * gpiochip_irq_domain_deactivate() - Unlock a GPIO used as an IRQ
 * @domain: The IRQ domain used by this IRQ chip
 * @data: Outermost irq_data associated with the IRQ
 *
 * This function is a wrapper that will call gpiochip_unlock_as_irq() and is to
 * be used as the deactivate function for the &struct irq_domain_ops. The
 * host_data for the IRQ domain must be the &struct gpio_chip.
 */
void gpiochip_irq_domain_deactivate(struct irq_domain *domain,
				    struct irq_data *data)
{
	struct gpio_chip *chip = domain->host_data;

	return gpiochip_unlock_as_irq(chip, data->hwirq);
}
EXPORT_SYMBOL_GPL(gpiochip_irq_domain_deactivate);

static int gpiochip_to_irq(struct gpio_chip *chip, unsigned offset)
{
	struct irq_domain *domain = chip->irq.domain;

	if (!gpiochip_irqchip_irq_valid(chip, offset))
		return -ENXIO;

#ifdef CONFIG_IRQ_DOMAIN_HIERARCHY
	if (irq_domain_is_hierarchy(domain)) {
		struct irq_fwspec spec;

		spec.fwnode = domain->fwnode;
		spec.param_count = 2;
		spec.param[0] = chip->irq.child_offset_to_irq(chip, offset);
		spec.param[1] = IRQ_TYPE_NONE;

		return irq_create_fwspec_mapping(&spec);
	}
#endif

	return irq_create_mapping(domain, offset);
}

static int gpiochip_irq_reqres(struct irq_data *d)
{
	struct gpio_chip *chip = irq_data_get_irq_chip_data(d);

	return gpiochip_reqres_irq(chip, d->hwirq);
}

static void gpiochip_irq_relres(struct irq_data *d)
{
	struct gpio_chip *chip = irq_data_get_irq_chip_data(d);

	gpiochip_relres_irq(chip, d->hwirq);
}

static void gpiochip_irq_enable(struct irq_data *d)
{
	struct gpio_chip *chip = irq_data_get_irq_chip_data(d);

	gpiochip_enable_irq(chip, d->hwirq);
	if (chip->irq.irq_enable)
		chip->irq.irq_enable(d);
	else
		chip->irq.chip->irq_unmask(d);
}

static void gpiochip_irq_disable(struct irq_data *d)
{
	struct gpio_chip *chip = irq_data_get_irq_chip_data(d);

	if (chip->irq.irq_disable)
		chip->irq.irq_disable(d);
	else
		chip->irq.chip->irq_mask(d);
	gpiochip_disable_irq(chip, d->hwirq);
}

static void gpiochip_set_irq_hooks(struct gpio_chip *gpiochip)
{
	struct irq_chip *irqchip = gpiochip->irq.chip;

	if (!irqchip->irq_request_resources &&
	    !irqchip->irq_release_resources) {
		irqchip->irq_request_resources = gpiochip_irq_reqres;
		irqchip->irq_release_resources = gpiochip_irq_relres;
	}
	if (WARN_ON(gpiochip->irq.irq_enable))
		return;
	/* Check if the irqchip already has this hook... */
	if (irqchip->irq_enable == gpiochip_irq_enable) {
		/*
		 * ...and if so, give a gentle warning that this is bad
		 * practice.
		 */
		chip_info(gpiochip,
			  "detected irqchip that is shared with multiple gpiochips: please fix the driver.\n");
		return;
	}
	gpiochip->irq.irq_enable = irqchip->irq_enable;
	gpiochip->irq.irq_disable = irqchip->irq_disable;
	irqchip->irq_enable = gpiochip_irq_enable;
	irqchip->irq_disable = gpiochip_irq_disable;
}

/**
 * gpiochip_add_irqchip() - adds an IRQ chip to a GPIO chip
 * @gpiochip: the GPIO chip to add the IRQ chip to
 * @lock_key: lockdep class for IRQ lock
 * @request_key: lockdep class for IRQ request
 */
static int gpiochip_add_irqchip(struct gpio_chip *gpiochip,
				struct lock_class_key *lock_key,
				struct lock_class_key *request_key)
{
	struct irq_chip *irqchip = gpiochip->irq.chip;
	const struct irq_domain_ops *ops = NULL;
	struct device_node *np;
	unsigned int type;
	unsigned int i;

	if (!irqchip)
		return 0;

	if (gpiochip->irq.parent_handler && gpiochip->can_sleep) {
		chip_err(gpiochip, "you cannot have chained interrupts on a chip that may sleep\n");
		return -EINVAL;
	}

	np = gpiochip->gpiodev->dev.of_node;
	type = gpiochip->irq.default_type;

	/*
	 * Specifying a default trigger is a terrible idea if DT or ACPI is
	 * used to configure the interrupts, as you may end up with
	 * conflicting triggers. Tell the user, and reset to NONE.
	 */
	if (WARN(np && type != IRQ_TYPE_NONE,
		 "%s: Ignoring %u default trigger\n", np->full_name, type))
		type = IRQ_TYPE_NONE;

	if (has_acpi_companion(gpiochip->parent) && type != IRQ_TYPE_NONE) {
		acpi_handle_warn(ACPI_HANDLE(gpiochip->parent),
				 "Ignoring %u default trigger\n", type);
		type = IRQ_TYPE_NONE;
	}

	gpiochip->to_irq = gpiochip_to_irq;
	gpiochip->irq.default_type = type;
	gpiochip->irq.lock_key = lock_key;
	gpiochip->irq.request_key = request_key;

	/* If a parent irqdomain is provided, let's build a hierarchy */
	if (gpiochip_hierarchy_is_hierarchical(gpiochip)) {
		int ret = gpiochip_hierarchy_add_domain(gpiochip);
		if (ret)
			return ret;
	} else {
		/* Some drivers provide custom irqdomain ops */
		if (gpiochip->irq.domain_ops)
			ops = gpiochip->irq.domain_ops;

		if (!ops)
			ops = &gpiochip_domain_ops;
		gpiochip->irq.domain = irq_domain_add_simple(np,
			gpiochip->ngpio,
			gpiochip->irq.first,
			ops, gpiochip);
		if (!gpiochip->irq.domain)
			return -EINVAL;
	}

	if (gpiochip->irq.parent_handler) {
		void *data = gpiochip->irq.parent_handler_data ?: gpiochip;

		for (i = 0; i < gpiochip->irq.num_parents; i++) {
			/*
			 * The parent IRQ chip is already using the chip_data
			 * for this IRQ chip, so our callbacks simply use the
			 * handler_data.
			 */
			irq_set_chained_handler_and_data(gpiochip->irq.parents[i],
							 gpiochip->irq.parent_handler,
							 data);
		}
	}

	gpiochip_set_irq_hooks(gpiochip);

	acpi_gpiochip_request_interrupts(gpiochip);

	return 0;
}

/**
 * gpiochip_irqchip_remove() - removes an irqchip added to a gpiochip
 * @gpiochip: the gpiochip to remove the irqchip from
 *
 * This is called only from gpiochip_remove()
 */
static void gpiochip_irqchip_remove(struct gpio_chip *gpiochip)
{
	struct irq_chip *irqchip = gpiochip->irq.chip;
	unsigned int offset;

	acpi_gpiochip_free_interrupts(gpiochip);

	if (irqchip && gpiochip->irq.parent_handler) {
		struct gpio_irq_chip *irq = &gpiochip->irq;
		unsigned int i;

		for (i = 0; i < irq->num_parents; i++)
			irq_set_chained_handler_and_data(irq->parents[i],
							 NULL, NULL);
	}

	/* Remove all IRQ mappings and delete the domain */
	if (gpiochip->irq.domain) {
		unsigned int irq;

		for (offset = 0; offset < gpiochip->ngpio; offset++) {
			if (!gpiochip_irqchip_irq_valid(gpiochip, offset))
				continue;

			irq = irq_find_mapping(gpiochip->irq.domain, offset);
			irq_dispose_mapping(irq);
		}

		irq_domain_remove(gpiochip->irq.domain);
	}

	if (irqchip) {
		if (irqchip->irq_request_resources == gpiochip_irq_reqres) {
			irqchip->irq_request_resources = NULL;
			irqchip->irq_release_resources = NULL;
		}
		if (irqchip->irq_enable == gpiochip_irq_enable) {
			irqchip->irq_enable = gpiochip->irq.irq_enable;
			irqchip->irq_disable = gpiochip->irq.irq_disable;
		}
	}
	gpiochip->irq.irq_enable = NULL;
	gpiochip->irq.irq_disable = NULL;
	gpiochip->irq.chip = NULL;

	gpiochip_irqchip_free_valid_mask(gpiochip);
}

/**
 * gpiochip_irqchip_add_key() - adds an irqchip to a gpiochip
 * @gpiochip: the gpiochip to add the irqchip to
 * @irqchip: the irqchip to add to the gpiochip
 * @first_irq: if not dynamically assigned, the base (first) IRQ to
 * allocate gpiochip irqs from
 * @handler: the irq handler to use (often a predefined irq core function)
 * @type: the default type for IRQs on this irqchip, pass IRQ_TYPE_NONE
 * to have the core avoid setting up any default type in the hardware.
 * @threaded: whether this irqchip uses a nested thread handler
 * @lock_key: lockdep class for IRQ lock
 * @request_key: lockdep class for IRQ request
 *
 * This function closely associates a certain irqchip with a certain
 * gpiochip, providing an irq domain to translate the local IRQs to
 * global irqs in the gpiolib core, and making sure that the gpiochip
 * is passed as chip data to all related functions. Driver callbacks
 * need to use gpiochip_get_data() to get their local state containers back
 * from the gpiochip passed as chip data. An irqdomain will be stored
 * in the gpiochip that shall be used by the driver to handle IRQ number
 * translation. The gpiochip will need to be initialized and registered
 * before calling this function.
 *
 * This function will handle two cell:ed simple IRQs and assumes all
 * the pins on the gpiochip can generate a unique IRQ. Everything else
 * need to be open coded.
 */
int gpiochip_irqchip_add_key(struct gpio_chip *gpiochip,
			     struct irq_chip *irqchip,
			     unsigned int first_irq,
			     irq_flow_handler_t handler,
			     unsigned int type,
			     bool threaded,
			     struct lock_class_key *lock_key,
			     struct lock_class_key *request_key)
{
	struct device_node *of_node;

	if (!gpiochip || !irqchip)
		return -EINVAL;

	if (!gpiochip->parent) {
		pr_err("missing gpiochip .dev parent pointer\n");
		return -EINVAL;
	}
	gpiochip->irq.threaded = threaded;
	of_node = gpiochip->parent->of_node;
#ifdef CONFIG_OF_GPIO
	/*
	 * If the gpiochip has an assigned OF node this takes precedence
	 * FIXME: get rid of this and use gpiochip->parent->of_node
	 * everywhere
	 */
	if (gpiochip->of_node)
		of_node = gpiochip->of_node;
#endif
	/*
	 * Specifying a default trigger is a terrible idea if DT or ACPI is
	 * used to configure the interrupts, as you may end-up with
	 * conflicting triggers. Tell the user, and reset to NONE.
	 */
	if (WARN(of_node && type != IRQ_TYPE_NONE,
		 "%pOF: Ignoring %d default trigger\n", of_node, type))
		type = IRQ_TYPE_NONE;
	if (has_acpi_companion(gpiochip->parent) && type != IRQ_TYPE_NONE) {
		acpi_handle_warn(ACPI_HANDLE(gpiochip->parent),
				 "Ignoring %d default trigger\n", type);
		type = IRQ_TYPE_NONE;
	}

	gpiochip->irq.chip = irqchip;
	gpiochip->irq.handler = handler;
	gpiochip->irq.default_type = type;
	gpiochip->to_irq = gpiochip_to_irq;
	gpiochip->irq.lock_key = lock_key;
	gpiochip->irq.request_key = request_key;
	gpiochip->irq.domain = irq_domain_add_simple(of_node,
					gpiochip->ngpio, first_irq,
					&gpiochip_domain_ops, gpiochip);
	if (!gpiochip->irq.domain) {
		gpiochip->irq.chip = NULL;
		return -EINVAL;
	}

	gpiochip_set_irq_hooks(gpiochip);

	acpi_gpiochip_request_interrupts(gpiochip);

	return 0;
}
EXPORT_SYMBOL_GPL(gpiochip_irqchip_add_key);

#else /* CONFIG_GPIOLIB_IRQCHIP */

static inline int gpiochip_add_irqchip(struct gpio_chip *gpiochip,
				       struct lock_class_key *lock_key,
				       struct lock_class_key *request_key)
{
	return 0;
}
static void gpiochip_irqchip_remove(struct gpio_chip *gpiochip) {}

static inline int gpiochip_irqchip_init_hw(struct gpio_chip *gpiochip)
{
	return 0;
}

static inline int gpiochip_irqchip_init_valid_mask(struct gpio_chip *gpiochip)
{
	return 0;
}
static inline void gpiochip_irqchip_free_valid_mask(struct gpio_chip *gpiochip)
{ }

#endif /* CONFIG_GPIOLIB_IRQCHIP */

/**
 * gpiochip_generic_request() - request the gpio function for a pin
 * @chip: the gpiochip owning the GPIO
 * @offset: the offset of the GPIO to request for GPIO function
 */
int gpiochip_generic_request(struct gpio_chip *chip, unsigned offset)
{
	return pinctrl_gpio_request(chip->gpiodev->base + offset);
}
EXPORT_SYMBOL_GPL(gpiochip_generic_request);

/**
 * gpiochip_generic_free() - free the gpio function from a pin
 * @chip: the gpiochip to request the gpio function for
 * @offset: the offset of the GPIO to free from GPIO function
 */
void gpiochip_generic_free(struct gpio_chip *chip, unsigned offset)
{
	pinctrl_gpio_free(chip->gpiodev->base + offset);
}
EXPORT_SYMBOL_GPL(gpiochip_generic_free);

/**
 * gpiochip_generic_config() - apply configuration for a pin
 * @chip: the gpiochip owning the GPIO
 * @offset: the offset of the GPIO to apply the configuration
 * @config: the configuration to be applied
 */
int gpiochip_generic_config(struct gpio_chip *chip, unsigned offset,
			    unsigned long config)
{
	return pinctrl_gpio_set_config(chip->gpiodev->base + offset, config);
}
EXPORT_SYMBOL_GPL(gpiochip_generic_config);

#ifdef CONFIG_PINCTRL

/**
 * gpiochip_add_pingroup_range() - add a range for GPIO <-> pin mapping
 * @chip: the gpiochip to add the range for
 * @pctldev: the pin controller to map to
 * @gpio_offset: the start offset in the current gpio_chip number space
 * @pin_group: name of the pin group inside the pin controller
 *
 * Calling this function directly from a DeviceTree-supported
 * pinctrl driver is DEPRECATED. Please see Section 2.1 of
 * Documentation/devicetree/bindings/gpio/gpio.txt on how to
 * bind pinctrl and gpio drivers via the "gpio-ranges" property.
 */
int gpiochip_add_pingroup_range(struct gpio_chip *chip,
			struct pinctrl_dev *pctldev,
			unsigned int gpio_offset, const char *pin_group)
{
	struct gpio_pin_range *pin_range;
	struct gpio_device *gdev = chip->gpiodev;
	int ret;

	pin_range = kzalloc(sizeof(*pin_range), GFP_KERNEL);
	if (!pin_range) {
		chip_err(chip, "failed to allocate pin ranges\n");
		return -ENOMEM;
	}

	/* Use local offset as range ID */
	pin_range->range.id = gpio_offset;
	pin_range->range.gc = chip;
	pin_range->range.name = chip->label;
	pin_range->range.base = gdev->base + gpio_offset;
	pin_range->pctldev = pctldev;

	ret = pinctrl_get_group_pins(pctldev, pin_group,
					&pin_range->range.pins,
					&pin_range->range.npins);
	if (ret < 0) {
		kfree(pin_range);
		return ret;
	}

	pinctrl_add_gpio_range(pctldev, &pin_range->range);

	chip_dbg(chip, "created GPIO range %d->%d ==> %s PINGRP %s\n",
		 gpio_offset, gpio_offset + pin_range->range.npins - 1,
		 pinctrl_dev_get_devname(pctldev), pin_group);

	list_add_tail(&pin_range->node, &gdev->pin_ranges);

	return 0;
}
EXPORT_SYMBOL_GPL(gpiochip_add_pingroup_range);

/**
 * gpiochip_add_pin_range() - add a range for GPIO <-> pin mapping
 * @chip: the gpiochip to add the range for
 * @pinctl_name: the dev_name() of the pin controller to map to
 * @gpio_offset: the start offset in the current gpio_chip number space
 * @pin_offset: the start offset in the pin controller number space
 * @npins: the number of pins from the offset of each pin space (GPIO and
 *	pin controller) to accumulate in this range
 *
 * Returns:
 * 0 on success, or a negative error-code on failure.
 *
 * Calling this function directly from a DeviceTree-supported
 * pinctrl driver is DEPRECATED. Please see Section 2.1 of
 * Documentation/devicetree/bindings/gpio/gpio.txt on how to
 * bind pinctrl and gpio drivers via the "gpio-ranges" property.
 */
int gpiochip_add_pin_range(struct gpio_chip *chip, const char *pinctl_name,
			   unsigned int gpio_offset, unsigned int pin_offset,
			   unsigned int npins)
{
	struct gpio_pin_range *pin_range;
	struct gpio_device *gdev = chip->gpiodev;
	int ret;

	pin_range = kzalloc(sizeof(*pin_range), GFP_KERNEL);
	if (!pin_range) {
		chip_err(chip, "failed to allocate pin ranges\n");
		return -ENOMEM;
	}

	/* Use local offset as range ID */
	pin_range->range.id = gpio_offset;
	pin_range->range.gc = chip;
	pin_range->range.name = chip->label;
	pin_range->range.base = gdev->base + gpio_offset;
	pin_range->range.pin_base = pin_offset;
	pin_range->range.npins = npins;
	pin_range->pctldev = pinctrl_find_and_add_gpio_range(pinctl_name,
			&pin_range->range);
	if (IS_ERR(pin_range->pctldev)) {
		ret = PTR_ERR(pin_range->pctldev);
		chip_err(chip, "could not create pin range\n");
		kfree(pin_range);
		return ret;
	}
	chip_dbg(chip, "created GPIO range %d->%d ==> %s PIN %d->%d\n",
		 gpio_offset, gpio_offset + npins - 1,
		 pinctl_name,
		 pin_offset, pin_offset + npins - 1);

	list_add_tail(&pin_range->node, &gdev->pin_ranges);

	return 0;
}
EXPORT_SYMBOL_GPL(gpiochip_add_pin_range);

/**
 * gpiochip_remove_pin_ranges() - remove all the GPIO <-> pin mappings
 * @chip: the chip to remove all the mappings for
 */
void gpiochip_remove_pin_ranges(struct gpio_chip *chip)
{
	struct gpio_pin_range *pin_range, *tmp;
	struct gpio_device *gdev = chip->gpiodev;

	list_for_each_entry_safe(pin_range, tmp, &gdev->pin_ranges, node) {
		list_del(&pin_range->node);
		pinctrl_remove_gpio_range(pin_range->pctldev,
				&pin_range->range);
		kfree(pin_range);
	}
}
EXPORT_SYMBOL_GPL(gpiochip_remove_pin_ranges);

#endif /* CONFIG_PINCTRL */

/* These "optional" allocation calls help prevent drivers from stomping
 * on each other, and help provide better diagnostics in debugfs.
 * They're called even less than the "set direction" calls.
 */
static int gpiod_request_commit(struct gpio_desc *desc, const char *label)
{
	struct gpio_chip	*chip = desc->gdev->chip;
	int			ret;
	unsigned long		flags;
	unsigned		offset;

	if (label) {
		label = kstrdup_const(label, GFP_KERNEL);
		if (!label)
			return -ENOMEM;
	}

	spin_lock_irqsave(&gpio_lock, flags);

	/* NOTE:  gpio_request() can be called in early boot,
	 * before IRQs are enabled, for non-sleeping (SOC) GPIOs.
	 */

	if (test_and_set_bit(FLAG_REQUESTED, &desc->flags) == 0) {
		desc_set_label(desc, label ? : "?");
		ret = 0;
	} else {
		kfree_const(label);
		ret = -EBUSY;
		goto done;
	}

	if (chip->request) {
		/* chip->request may sleep */
		spin_unlock_irqrestore(&gpio_lock, flags);
		offset = gpio_chip_hwgpio(desc);
		if (gpiochip_line_is_valid(chip, offset))
			ret = chip->request(chip, offset);
		else
			ret = -EINVAL;
		spin_lock_irqsave(&gpio_lock, flags);

		if (ret < 0) {
			desc_set_label(desc, NULL);
			kfree_const(label);
			clear_bit(FLAG_REQUESTED, &desc->flags);
			goto done;
		}
	}
	if (chip->get_direction) {
		/* chip->get_direction may sleep */
		spin_unlock_irqrestore(&gpio_lock, flags);
		gpiod_get_direction(desc);
		spin_lock_irqsave(&gpio_lock, flags);
	}
done:
	spin_unlock_irqrestore(&gpio_lock, flags);
	return ret;
}

/*
 * This descriptor validation needs to be inserted verbatim into each
 * function taking a descriptor, so we need to use a preprocessor
 * macro to avoid endless duplication. If the desc is NULL it is an
 * optional GPIO and calls should just bail out.
 */
static int validate_desc(const struct gpio_desc *desc, const char *func)
{
	if (!desc)
		return 0;
	if (IS_ERR(desc)) {
		pr_warn("%s: invalid GPIO (errorpointer)\n", func);
		return PTR_ERR(desc);
	}
	if (!desc->gdev) {
		pr_warn("%s: invalid GPIO (no device)\n", func);
		return -EINVAL;
	}
	if (!desc->gdev->chip) {
		dev_warn(&desc->gdev->dev,
			 "%s: backing chip is gone\n", func);
		return 0;
	}
	return 1;
}

#define VALIDATE_DESC(desc) do { \
	int __valid = validate_desc(desc, __func__); \
	if (__valid <= 0) \
		return __valid; \
	} while (0)

#define VALIDATE_DESC_VOID(desc) do { \
	int __valid = validate_desc(desc, __func__); \
	if (__valid <= 0) \
		return; \
	} while (0)

int gpiod_request(struct gpio_desc *desc, const char *label)
{
	int ret = -EPROBE_DEFER;
	struct gpio_device *gdev;

	VALIDATE_DESC(desc);
	gdev = desc->gdev;

	if (try_module_get(gdev->owner)) {
		ret = gpiod_request_commit(desc, label);
		if (ret < 0)
			module_put(gdev->owner);
		else
			get_device(&gdev->dev);
	}

	if (ret)
		gpiod_dbg(desc, "%s: status %d\n", __func__, ret);

	return ret;
}

static bool gpiod_free_commit(struct gpio_desc *desc)
{
	bool			ret = false;
	unsigned long		flags;
	struct gpio_chip	*chip;

	might_sleep();

	gpiod_unexport(desc);

	spin_lock_irqsave(&gpio_lock, flags);

	chip = desc->gdev->chip;
	if (chip && test_bit(FLAG_REQUESTED, &desc->flags)) {
		if (chip->free) {
			spin_unlock_irqrestore(&gpio_lock, flags);
			might_sleep_if(chip->can_sleep);
			chip->free(chip, gpio_chip_hwgpio(desc));
			spin_lock_irqsave(&gpio_lock, flags);
		}
		kfree_const(desc->label);
		desc_set_label(desc, NULL);
		clear_bit(FLAG_ACTIVE_LOW, &desc->flags);
		clear_bit(FLAG_REQUESTED, &desc->flags);
		clear_bit(FLAG_OPEN_DRAIN, &desc->flags);
		clear_bit(FLAG_OPEN_SOURCE, &desc->flags);
		clear_bit(FLAG_PULL_UP, &desc->flags);
		clear_bit(FLAG_PULL_DOWN, &desc->flags);
<<<<<<< HEAD
=======
		clear_bit(FLAG_BIAS_DISABLE, &desc->flags);
>>>>>>> e7fffd11
		clear_bit(FLAG_IS_HOGGED, &desc->flags);
		ret = true;
	}

	spin_unlock_irqrestore(&gpio_lock, flags);
	return ret;
}

void gpiod_free(struct gpio_desc *desc)
{
	if (desc && desc->gdev && gpiod_free_commit(desc)) {
		module_put(desc->gdev->owner);
		put_device(&desc->gdev->dev);
	} else {
		WARN_ON(extra_checks);
	}
}

/**
 * gpiochip_is_requested - return string iff signal was requested
 * @chip: controller managing the signal
 * @offset: of signal within controller's 0..(ngpio - 1) range
 *
 * Returns NULL if the GPIO is not currently requested, else a string.
 * The string returned is the label passed to gpio_request(); if none has been
 * passed it is a meaningless, non-NULL constant.
 *
 * This function is for use by GPIO controller drivers.  The label can
 * help with diagnostics, and knowing that the signal is used as a GPIO
 * can help avoid accidentally multiplexing it to another controller.
 */
const char *gpiochip_is_requested(struct gpio_chip *chip, unsigned offset)
{
	struct gpio_desc *desc;

	if (offset >= chip->ngpio)
		return NULL;

	desc = &chip->gpiodev->descs[offset];

	if (test_bit(FLAG_REQUESTED, &desc->flags) == 0)
		return NULL;
	return desc->label;
}
EXPORT_SYMBOL_GPL(gpiochip_is_requested);

/**
 * gpiochip_request_own_desc - Allow GPIO chip to request its own descriptor
 * @chip: GPIO chip
 * @hwnum: hardware number of the GPIO for which to request the descriptor
 * @label: label for the GPIO
 * @lflags: lookup flags for this GPIO or 0 if default, this can be used to
 * specify things like line inversion semantics with the machine flags
 * such as GPIO_OUT_LOW
 * @dflags: descriptor request flags for this GPIO or 0 if default, this
 * can be used to specify consumer semantics such as open drain
 *
 * Function allows GPIO chip drivers to request and use their own GPIO
 * descriptors via gpiolib API. Difference to gpiod_request() is that this
 * function will not increase reference count of the GPIO chip module. This
 * allows the GPIO chip module to be unloaded as needed (we assume that the
 * GPIO chip driver handles freeing the GPIOs it has requested).
 *
 * Returns:
 * A pointer to the GPIO descriptor, or an ERR_PTR()-encoded negative error
 * code on failure.
 */
struct gpio_desc *gpiochip_request_own_desc(struct gpio_chip *chip, u16 hwnum,
					    const char *label,
					    enum gpio_lookup_flags lflags,
					    enum gpiod_flags dflags)
{
	struct gpio_desc *desc = gpiochip_get_desc(chip, hwnum);
	int ret;

	if (IS_ERR(desc)) {
		chip_err(chip, "failed to get GPIO descriptor\n");
		return desc;
	}

	ret = gpiod_request_commit(desc, label);
	if (ret < 0)
		return ERR_PTR(ret);

	ret = gpiod_configure_flags(desc, label, lflags, dflags);
	if (ret) {
		chip_err(chip, "setup of own GPIO %s failed\n", label);
		gpiod_free_commit(desc);
		return ERR_PTR(ret);
	}

	return desc;
}
EXPORT_SYMBOL_GPL(gpiochip_request_own_desc);

/**
 * gpiochip_free_own_desc - Free GPIO requested by the chip driver
 * @desc: GPIO descriptor to free
 *
 * Function frees the given GPIO requested previously with
 * gpiochip_request_own_desc().
 */
void gpiochip_free_own_desc(struct gpio_desc *desc)
{
	if (desc)
		gpiod_free_commit(desc);
}
EXPORT_SYMBOL_GPL(gpiochip_free_own_desc);

/*
 * Drivers MUST set GPIO direction before making get/set calls.  In
 * some cases this is done in early boot, before IRQs are enabled.
 *
 * As a rule these aren't called more than once (except for drivers
 * using the open-drain emulation idiom) so these are natural places
 * to accumulate extra debugging checks.  Note that we can't (yet)
 * rely on gpio_request() having been called beforehand.
 */

static int gpio_set_config(struct gpio_chip *gc, unsigned offset,
			   enum pin_config_param mode)
{
	unsigned long config;
	unsigned arg;

	switch (mode) {
	case PIN_CONFIG_BIAS_DISABLE:
	case PIN_CONFIG_BIAS_PULL_DOWN:
	case PIN_CONFIG_BIAS_PULL_UP:
		arg = 1;
		break;

	default:
		arg = 0;
	}

	config = PIN_CONF_PACKED(mode, arg);
	return gc->set_config ? gc->set_config(gc, offset, config) : -ENOTSUPP;
}

static int gpio_set_bias(struct gpio_chip *chip, struct gpio_desc *desc)
{
	int bias = 0;
	int ret = 0;

	if (test_bit(FLAG_BIAS_DISABLE, &desc->flags))
		bias = PIN_CONFIG_BIAS_DISABLE;
	else if (test_bit(FLAG_PULL_UP, &desc->flags))
		bias = PIN_CONFIG_BIAS_PULL_UP;
	else if (test_bit(FLAG_PULL_DOWN, &desc->flags))
		bias = PIN_CONFIG_BIAS_PULL_DOWN;

	if (bias) {
		ret = gpio_set_config(chip, gpio_chip_hwgpio(desc), bias);
		if (ret != -ENOTSUPP)
			return ret;
	}
	return 0;
}

/**
 * gpiod_direction_input - set the GPIO direction to input
 * @desc:	GPIO to set to input
 *
 * Set the direction of the passed GPIO to input, such as gpiod_get_value() can
 * be called safely on it.
 *
 * Return 0 in case of success, else an error code.
 */
int gpiod_direction_input(struct gpio_desc *desc)
{
	struct gpio_chip	*chip;
	int			ret = 0;

	VALIDATE_DESC(desc);
	chip = desc->gdev->chip;

	/*
	 * It is legal to have no .get() and .direction_input() specified if
	 * the chip is output-only, but you can't specify .direction_input()
	 * and not support the .get() operation, that doesn't make sense.
	 */
	if (!chip->get && chip->direction_input) {
		gpiod_warn(desc,
			   "%s: missing get() but have direction_input()\n",
			   __func__);
		return -EIO;
	}

	/*
	 * If we have a .direction_input() callback, things are simple,
	 * just call it. Else we are some input-only chip so try to check the
	 * direction (if .get_direction() is supported) else we silently
	 * assume we are in input mode after this.
	 */
	if (chip->direction_input) {
		ret = chip->direction_input(chip, gpio_chip_hwgpio(desc));
	} else if (chip->get_direction &&
		  (chip->get_direction(chip, gpio_chip_hwgpio(desc)) != 1)) {
		gpiod_warn(desc,
			   "%s: missing direction_input() operation and line is output\n",
			   __func__);
		return -EIO;
	}
	if (ret == 0) {
		clear_bit(FLAG_IS_OUT, &desc->flags);
		ret = gpio_set_bias(chip, desc);
	}

	trace_gpio_direction(desc_to_gpio(desc), 1, ret);

	return ret;
}
EXPORT_SYMBOL_GPL(gpiod_direction_input);

static int gpiod_direction_output_raw_commit(struct gpio_desc *desc, int value)
{
	struct gpio_chip *gc = desc->gdev->chip;
	int val = !!value;
	int ret = 0;

	/*
	 * It's OK not to specify .direction_output() if the gpiochip is
	 * output-only, but if there is then not even a .set() operation it
	 * is pretty tricky to drive the output line.
	 */
	if (!gc->set && !gc->direction_output) {
		gpiod_warn(desc,
			   "%s: missing set() and direction_output() operations\n",
			   __func__);
		return -EIO;
	}

	if (gc->direction_output) {
		ret = gc->direction_output(gc, gpio_chip_hwgpio(desc), val);
	} else {
		/* Check that we are in output mode if we can */
		if (gc->get_direction &&
		    gc->get_direction(gc, gpio_chip_hwgpio(desc))) {
			gpiod_warn(desc,
				"%s: missing direction_output() operation\n",
				__func__);
			return -EIO;
		}
		/*
		 * If we can't actively set the direction, we are some
		 * output-only chip, so just drive the output as desired.
		 */
		gc->set(gc, gpio_chip_hwgpio(desc), val);
	}

	if (!ret)
		set_bit(FLAG_IS_OUT, &desc->flags);
	trace_gpio_value(desc_to_gpio(desc), 0, val);
	trace_gpio_direction(desc_to_gpio(desc), 0, ret);
	return ret;
}

/**
 * gpiod_direction_output_raw - set the GPIO direction to output
 * @desc:	GPIO to set to output
 * @value:	initial output value of the GPIO
 *
 * Set the direction of the passed GPIO to output, such as gpiod_set_value() can
 * be called safely on it. The initial value of the output must be specified
 * as raw value on the physical line without regard for the ACTIVE_LOW status.
 *
 * Return 0 in case of success, else an error code.
 */
int gpiod_direction_output_raw(struct gpio_desc *desc, int value)
{
	VALIDATE_DESC(desc);
	return gpiod_direction_output_raw_commit(desc, value);
}
EXPORT_SYMBOL_GPL(gpiod_direction_output_raw);

/**
 * gpiod_direction_output - set the GPIO direction to output
 * @desc:	GPIO to set to output
 * @value:	initial output value of the GPIO
 *
 * Set the direction of the passed GPIO to output, such as gpiod_set_value() can
 * be called safely on it. The initial value of the output must be specified
 * as the logical value of the GPIO, i.e. taking its ACTIVE_LOW status into
 * account.
 *
 * Return 0 in case of success, else an error code.
 */
int gpiod_direction_output(struct gpio_desc *desc, int value)
{
	struct gpio_chip *gc;
	int ret;

	VALIDATE_DESC(desc);
	if (test_bit(FLAG_ACTIVE_LOW, &desc->flags))
		value = !value;
	else
		value = !!value;

	/* GPIOs used for enabled IRQs shall not be set as output */
	if (test_bit(FLAG_USED_AS_IRQ, &desc->flags) &&
	    test_bit(FLAG_IRQ_IS_ENABLED, &desc->flags)) {
		gpiod_err(desc,
			  "%s: tried to set a GPIO tied to an IRQ as output\n",
			  __func__);
		return -EIO;
	}

	gc = desc->gdev->chip;
	if (test_bit(FLAG_OPEN_DRAIN, &desc->flags)) {
		/* First see if we can enable open drain in hardware */
		ret = gpio_set_config(gc, gpio_chip_hwgpio(desc),
				      PIN_CONFIG_DRIVE_OPEN_DRAIN);
		if (!ret)
			goto set_output_value;
		/* Emulate open drain by not actively driving the line high */
		if (value) {
			ret = gpiod_direction_input(desc);
			goto set_output_flag;
		}
	}
	else if (test_bit(FLAG_OPEN_SOURCE, &desc->flags)) {
		ret = gpio_set_config(gc, gpio_chip_hwgpio(desc),
				      PIN_CONFIG_DRIVE_OPEN_SOURCE);
		if (!ret)
			goto set_output_value;
		/* Emulate open source by not actively driving the line low */
		if (!value) {
			ret = gpiod_direction_input(desc);
			goto set_output_flag;
		}
	} else {
		gpio_set_config(gc, gpio_chip_hwgpio(desc),
				PIN_CONFIG_DRIVE_PUSH_PULL);
	}

set_output_value:
	ret = gpio_set_bias(gc, desc);
	if (ret)
		return ret;
	return gpiod_direction_output_raw_commit(desc, value);

set_output_flag:
	/*
	 * When emulating open-source or open-drain functionalities by not
	 * actively driving the line (setting mode to input) we still need to
	 * set the IS_OUT flag or otherwise we won't be able to set the line
	 * value anymore.
	 */
	if (ret == 0)
		set_bit(FLAG_IS_OUT, &desc->flags);
	return ret;
}
EXPORT_SYMBOL_GPL(gpiod_direction_output);

/**
 * gpiod_set_debounce - sets @debounce time for a GPIO
 * @desc: descriptor of the GPIO for which to set debounce time
 * @debounce: debounce time in microseconds
 *
 * Returns:
 * 0 on success, %-ENOTSUPP if the controller doesn't support setting the
 * debounce time.
 */
int gpiod_set_debounce(struct gpio_desc *desc, unsigned debounce)
{
	struct gpio_chip	*chip;
	unsigned long		config;

	VALIDATE_DESC(desc);
	chip = desc->gdev->chip;
	if (!chip->set || !chip->set_config) {
		gpiod_dbg(desc,
			  "%s: missing set() or set_config() operations\n",
			  __func__);
		return -ENOTSUPP;
	}

	config = pinconf_to_config_packed(PIN_CONFIG_INPUT_DEBOUNCE, debounce);
	return chip->set_config(chip, gpio_chip_hwgpio(desc), config);
}
EXPORT_SYMBOL_GPL(gpiod_set_debounce);

/**
 * gpiod_set_transitory - Lose or retain GPIO state on suspend or reset
 * @desc: descriptor of the GPIO for which to configure persistence
 * @transitory: True to lose state on suspend or reset, false for persistence
 *
 * Returns:
 * 0 on success, otherwise a negative error code.
 */
int gpiod_set_transitory(struct gpio_desc *desc, bool transitory)
{
	struct gpio_chip *chip;
	unsigned long packed;
	int gpio;
	int rc;

	VALIDATE_DESC(desc);
	/*
	 * Handle FLAG_TRANSITORY first, enabling queries to gpiolib for
	 * persistence state.
	 */
	if (transitory)
		set_bit(FLAG_TRANSITORY, &desc->flags);
	else
		clear_bit(FLAG_TRANSITORY, &desc->flags);

	/* If the driver supports it, set the persistence state now */
	chip = desc->gdev->chip;
	if (!chip->set_config)
		return 0;

	packed = pinconf_to_config_packed(PIN_CONFIG_PERSIST_STATE,
					  !transitory);
	gpio = gpio_chip_hwgpio(desc);
	rc = chip->set_config(chip, gpio, packed);
	if (rc == -ENOTSUPP) {
		dev_dbg(&desc->gdev->dev, "Persistence not supported for GPIO %d\n",
				gpio);
		return 0;
	}

	return rc;
}
EXPORT_SYMBOL_GPL(gpiod_set_transitory);

/**
 * gpiod_is_active_low - test whether a GPIO is active-low or not
 * @desc: the gpio descriptor to test
 *
 * Returns 1 if the GPIO is active-low, 0 otherwise.
 */
int gpiod_is_active_low(const struct gpio_desc *desc)
{
	VALIDATE_DESC(desc);
	return test_bit(FLAG_ACTIVE_LOW, &desc->flags);
}
EXPORT_SYMBOL_GPL(gpiod_is_active_low);

/* I/O calls are only valid after configuration completed; the relevant
 * "is this a valid GPIO" error checks should already have been done.
 *
 * "Get" operations are often inlinable as reading a pin value register,
 * and masking the relevant bit in that register.
 *
 * When "set" operations are inlinable, they involve writing that mask to
 * one register to set a low value, or a different register to set it high.
 * Otherwise locking is needed, so there may be little value to inlining.
 *
 *------------------------------------------------------------------------
 *
 * IMPORTANT!!!  The hot paths -- get/set value -- assume that callers
 * have requested the GPIO.  That can include implicit requesting by
 * a direction setting call.  Marking a gpio as requested locks its chip
 * in memory, guaranteeing that these table lookups need no more locking
 * and that gpiochip_remove() will fail.
 *
 * REVISIT when debugging, consider adding some instrumentation to ensure
 * that the GPIO was actually requested.
 */

static int gpiod_get_raw_value_commit(const struct gpio_desc *desc)
{
	struct gpio_chip	*chip;
	int offset;
	int value;

	chip = desc->gdev->chip;
	offset = gpio_chip_hwgpio(desc);
	value = chip->get ? chip->get(chip, offset) : -EIO;
	value = value < 0 ? value : !!value;
	trace_gpio_value(desc_to_gpio(desc), 1, value);
	return value;
}

static int gpio_chip_get_multiple(struct gpio_chip *chip,
				  unsigned long *mask, unsigned long *bits)
{
	if (chip->get_multiple) {
		return chip->get_multiple(chip, mask, bits);
	} else if (chip->get) {
		int i, value;

		for_each_set_bit(i, mask, chip->ngpio) {
			value = chip->get(chip, i);
			if (value < 0)
				return value;
			__assign_bit(i, bits, value);
		}
		return 0;
	}
	return -EIO;
}

int gpiod_get_array_value_complex(bool raw, bool can_sleep,
				  unsigned int array_size,
				  struct gpio_desc **desc_array,
				  struct gpio_array *array_info,
				  unsigned long *value_bitmap)
{
	int ret, i = 0;

	/*
	 * Validate array_info against desc_array and its size.
	 * It should immediately follow desc_array if both
	 * have been obtained from the same gpiod_get_array() call.
	 */
	if (array_info && array_info->desc == desc_array &&
	    array_size <= array_info->size &&
	    (void *)array_info == desc_array + array_info->size) {
		if (!can_sleep)
			WARN_ON(array_info->chip->can_sleep);

		ret = gpio_chip_get_multiple(array_info->chip,
					     array_info->get_mask,
					     value_bitmap);
		if (ret)
			return ret;

		if (!raw && !bitmap_empty(array_info->invert_mask, array_size))
			bitmap_xor(value_bitmap, value_bitmap,
				   array_info->invert_mask, array_size);

		if (bitmap_full(array_info->get_mask, array_size))
			return 0;

		i = find_first_zero_bit(array_info->get_mask, array_size);
	} else {
		array_info = NULL;
	}

	while (i < array_size) {
		struct gpio_chip *chip = desc_array[i]->gdev->chip;
		unsigned long fastpath[2 * BITS_TO_LONGS(FASTPATH_NGPIO)];
		unsigned long *mask, *bits;
		int first, j, ret;

		if (likely(chip->ngpio <= FASTPATH_NGPIO)) {
			mask = fastpath;
		} else {
			mask = kmalloc_array(2 * BITS_TO_LONGS(chip->ngpio),
					   sizeof(*mask),
					   can_sleep ? GFP_KERNEL : GFP_ATOMIC);
			if (!mask)
				return -ENOMEM;
		}

		bits = mask + BITS_TO_LONGS(chip->ngpio);
		bitmap_zero(mask, chip->ngpio);

		if (!can_sleep)
			WARN_ON(chip->can_sleep);

		/* collect all inputs belonging to the same chip */
		first = i;
		do {
			const struct gpio_desc *desc = desc_array[i];
			int hwgpio = gpio_chip_hwgpio(desc);

			__set_bit(hwgpio, mask);
			i++;

			if (array_info)
				i = find_next_zero_bit(array_info->get_mask,
						       array_size, i);
		} while ((i < array_size) &&
			 (desc_array[i]->gdev->chip == chip));

		ret = gpio_chip_get_multiple(chip, mask, bits);
		if (ret) {
			if (mask != fastpath)
				kfree(mask);
			return ret;
		}

		for (j = first; j < i; ) {
			const struct gpio_desc *desc = desc_array[j];
			int hwgpio = gpio_chip_hwgpio(desc);
			int value = test_bit(hwgpio, bits);

			if (!raw && test_bit(FLAG_ACTIVE_LOW, &desc->flags))
				value = !value;
			__assign_bit(j, value_bitmap, value);
			trace_gpio_value(desc_to_gpio(desc), 1, value);
			j++;

			if (array_info)
				j = find_next_zero_bit(array_info->get_mask, i,
						       j);
		}

		if (mask != fastpath)
			kfree(mask);
	}
	return 0;
}

/**
 * gpiod_get_raw_value() - return a gpio's raw value
 * @desc: gpio whose value will be returned
 *
 * Return the GPIO's raw value, i.e. the value of the physical line disregarding
 * its ACTIVE_LOW status, or negative errno on failure.
 *
 * This function can be called from contexts where we cannot sleep, and will
 * complain if the GPIO chip functions potentially sleep.
 */
int gpiod_get_raw_value(const struct gpio_desc *desc)
{
	VALIDATE_DESC(desc);
	/* Should be using gpiod_get_raw_value_cansleep() */
	WARN_ON(desc->gdev->chip->can_sleep);
	return gpiod_get_raw_value_commit(desc);
}
EXPORT_SYMBOL_GPL(gpiod_get_raw_value);

/**
 * gpiod_get_value() - return a gpio's value
 * @desc: gpio whose value will be returned
 *
 * Return the GPIO's logical value, i.e. taking the ACTIVE_LOW status into
 * account, or negative errno on failure.
 *
 * This function can be called from contexts where we cannot sleep, and will
 * complain if the GPIO chip functions potentially sleep.
 */
int gpiod_get_value(const struct gpio_desc *desc)
{
	int value;

	VALIDATE_DESC(desc);
	/* Should be using gpiod_get_value_cansleep() */
	WARN_ON(desc->gdev->chip->can_sleep);

	value = gpiod_get_raw_value_commit(desc);
	if (value < 0)
		return value;

	if (test_bit(FLAG_ACTIVE_LOW, &desc->flags))
		value = !value;

	return value;
}
EXPORT_SYMBOL_GPL(gpiod_get_value);

/**
 * gpiod_get_raw_array_value() - read raw values from an array of GPIOs
 * @array_size: number of elements in the descriptor array / value bitmap
 * @desc_array: array of GPIO descriptors whose values will be read
 * @array_info: information on applicability of fast bitmap processing path
 * @value_bitmap: bitmap to store the read values
 *
 * Read the raw values of the GPIOs, i.e. the values of the physical lines
 * without regard for their ACTIVE_LOW status.  Return 0 in case of success,
 * else an error code.
 *
 * This function can be called from contexts where we cannot sleep,
 * and it will complain if the GPIO chip functions potentially sleep.
 */
int gpiod_get_raw_array_value(unsigned int array_size,
			      struct gpio_desc **desc_array,
			      struct gpio_array *array_info,
			      unsigned long *value_bitmap)
{
	if (!desc_array)
		return -EINVAL;
	return gpiod_get_array_value_complex(true, false, array_size,
					     desc_array, array_info,
					     value_bitmap);
}
EXPORT_SYMBOL_GPL(gpiod_get_raw_array_value);

/**
 * gpiod_get_array_value() - read values from an array of GPIOs
 * @array_size: number of elements in the descriptor array / value bitmap
 * @desc_array: array of GPIO descriptors whose values will be read
 * @array_info: information on applicability of fast bitmap processing path
 * @value_bitmap: bitmap to store the read values
 *
 * Read the logical values of the GPIOs, i.e. taking their ACTIVE_LOW status
 * into account.  Return 0 in case of success, else an error code.
 *
 * This function can be called from contexts where we cannot sleep,
 * and it will complain if the GPIO chip functions potentially sleep.
 */
int gpiod_get_array_value(unsigned int array_size,
			  struct gpio_desc **desc_array,
			  struct gpio_array *array_info,
			  unsigned long *value_bitmap)
{
	if (!desc_array)
		return -EINVAL;
	return gpiod_get_array_value_complex(false, false, array_size,
					     desc_array, array_info,
					     value_bitmap);
}
EXPORT_SYMBOL_GPL(gpiod_get_array_value);

/*
 *  gpio_set_open_drain_value_commit() - Set the open drain gpio's value.
 * @desc: gpio descriptor whose state need to be set.
 * @value: Non-zero for setting it HIGH otherwise it will set to LOW.
 */
static void gpio_set_open_drain_value_commit(struct gpio_desc *desc, bool value)
{
	int ret = 0;
	struct gpio_chip *chip = desc->gdev->chip;
	int offset = gpio_chip_hwgpio(desc);

	if (value) {
		ret = chip->direction_input(chip, offset);
	} else {
		ret = chip->direction_output(chip, offset, 0);
		if (!ret)
			set_bit(FLAG_IS_OUT, &desc->flags);
	}
	trace_gpio_direction(desc_to_gpio(desc), value, ret);
	if (ret < 0)
		gpiod_err(desc,
			  "%s: Error in set_value for open drain err %d\n",
			  __func__, ret);
}

/*
 *  _gpio_set_open_source_value() - Set the open source gpio's value.
 * @desc: gpio descriptor whose state need to be set.
 * @value: Non-zero for setting it HIGH otherwise it will set to LOW.
 */
static void gpio_set_open_source_value_commit(struct gpio_desc *desc, bool value)
{
	int ret = 0;
	struct gpio_chip *chip = desc->gdev->chip;
	int offset = gpio_chip_hwgpio(desc);

	if (value) {
		ret = chip->direction_output(chip, offset, 1);
		if (!ret)
			set_bit(FLAG_IS_OUT, &desc->flags);
	} else {
		ret = chip->direction_input(chip, offset);
	}
	trace_gpio_direction(desc_to_gpio(desc), !value, ret);
	if (ret < 0)
		gpiod_err(desc,
			  "%s: Error in set_value for open source err %d\n",
			  __func__, ret);
}

static void gpiod_set_raw_value_commit(struct gpio_desc *desc, bool value)
{
	struct gpio_chip	*chip;

	chip = desc->gdev->chip;
	trace_gpio_value(desc_to_gpio(desc), 0, value);
	chip->set(chip, gpio_chip_hwgpio(desc), value);
}

/*
 * set multiple outputs on the same chip;
 * use the chip's set_multiple function if available;
 * otherwise set the outputs sequentially;
 * @mask: bit mask array; one bit per output; BITS_PER_LONG bits per word
 *        defines which outputs are to be changed
 * @bits: bit value array; one bit per output; BITS_PER_LONG bits per word
 *        defines the values the outputs specified by mask are to be set to
 */
static void gpio_chip_set_multiple(struct gpio_chip *chip,
				   unsigned long *mask, unsigned long *bits)
{
	if (chip->set_multiple) {
		chip->set_multiple(chip, mask, bits);
	} else {
		unsigned int i;

		/* set outputs if the corresponding mask bit is set */
		for_each_set_bit(i, mask, chip->ngpio)
			chip->set(chip, i, test_bit(i, bits));
	}
}

int gpiod_set_array_value_complex(bool raw, bool can_sleep,
				  unsigned int array_size,
				  struct gpio_desc **desc_array,
				  struct gpio_array *array_info,
				  unsigned long *value_bitmap)
{
	int i = 0;

	/*
	 * Validate array_info against desc_array and its size.
	 * It should immediately follow desc_array if both
	 * have been obtained from the same gpiod_get_array() call.
	 */
	if (array_info && array_info->desc == desc_array &&
	    array_size <= array_info->size &&
	    (void *)array_info == desc_array + array_info->size) {
		if (!can_sleep)
			WARN_ON(array_info->chip->can_sleep);

		if (!raw && !bitmap_empty(array_info->invert_mask, array_size))
			bitmap_xor(value_bitmap, value_bitmap,
				   array_info->invert_mask, array_size);

		gpio_chip_set_multiple(array_info->chip, array_info->set_mask,
				       value_bitmap);

		if (bitmap_full(array_info->set_mask, array_size))
			return 0;

		i = find_first_zero_bit(array_info->set_mask, array_size);
	} else {
		array_info = NULL;
	}

	while (i < array_size) {
		struct gpio_chip *chip = desc_array[i]->gdev->chip;
		unsigned long fastpath[2 * BITS_TO_LONGS(FASTPATH_NGPIO)];
		unsigned long *mask, *bits;
		int count = 0;

		if (likely(chip->ngpio <= FASTPATH_NGPIO)) {
			mask = fastpath;
		} else {
			mask = kmalloc_array(2 * BITS_TO_LONGS(chip->ngpio),
					   sizeof(*mask),
					   can_sleep ? GFP_KERNEL : GFP_ATOMIC);
			if (!mask)
				return -ENOMEM;
		}

		bits = mask + BITS_TO_LONGS(chip->ngpio);
		bitmap_zero(mask, chip->ngpio);

		if (!can_sleep)
			WARN_ON(chip->can_sleep);

		do {
			struct gpio_desc *desc = desc_array[i];
			int hwgpio = gpio_chip_hwgpio(desc);
			int value = test_bit(i, value_bitmap);

			/*
			 * Pins applicable for fast input but not for
			 * fast output processing may have been already
			 * inverted inside the fast path, skip them.
			 */
			if (!raw && !(array_info &&
			    test_bit(i, array_info->invert_mask)) &&
			    test_bit(FLAG_ACTIVE_LOW, &desc->flags))
				value = !value;
			trace_gpio_value(desc_to_gpio(desc), 0, value);
			/*
			 * collect all normal outputs belonging to the same chip
			 * open drain and open source outputs are set individually
			 */
			if (test_bit(FLAG_OPEN_DRAIN, &desc->flags) && !raw) {
				gpio_set_open_drain_value_commit(desc, value);
			} else if (test_bit(FLAG_OPEN_SOURCE, &desc->flags) && !raw) {
				gpio_set_open_source_value_commit(desc, value);
			} else {
				__set_bit(hwgpio, mask);
				if (value)
					__set_bit(hwgpio, bits);
				else
					__clear_bit(hwgpio, bits);
				count++;
			}
			i++;

			if (array_info)
				i = find_next_zero_bit(array_info->set_mask,
						       array_size, i);
		} while ((i < array_size) &&
			 (desc_array[i]->gdev->chip == chip));
		/* push collected bits to outputs */
		if (count != 0)
			gpio_chip_set_multiple(chip, mask, bits);

		if (mask != fastpath)
			kfree(mask);
	}
	return 0;
}

/**
 * gpiod_set_raw_value() - assign a gpio's raw value
 * @desc: gpio whose value will be assigned
 * @value: value to assign
 *
 * Set the raw value of the GPIO, i.e. the value of its physical line without
 * regard for its ACTIVE_LOW status.
 *
 * This function can be called from contexts where we cannot sleep, and will
 * complain if the GPIO chip functions potentially sleep.
 */
void gpiod_set_raw_value(struct gpio_desc *desc, int value)
{
	VALIDATE_DESC_VOID(desc);
	/* Should be using gpiod_set_raw_value_cansleep() */
	WARN_ON(desc->gdev->chip->can_sleep);
	gpiod_set_raw_value_commit(desc, value);
}
EXPORT_SYMBOL_GPL(gpiod_set_raw_value);

/**
 * gpiod_set_value_nocheck() - set a GPIO line value without checking
 * @desc: the descriptor to set the value on
 * @value: value to set
 *
 * This sets the value of a GPIO line backing a descriptor, applying
 * different semantic quirks like active low and open drain/source
 * handling.
 */
static void gpiod_set_value_nocheck(struct gpio_desc *desc, int value)
{
	if (test_bit(FLAG_ACTIVE_LOW, &desc->flags))
		value = !value;
	if (test_bit(FLAG_OPEN_DRAIN, &desc->flags))
		gpio_set_open_drain_value_commit(desc, value);
	else if (test_bit(FLAG_OPEN_SOURCE, &desc->flags))
		gpio_set_open_source_value_commit(desc, value);
	else
		gpiod_set_raw_value_commit(desc, value);
}

/**
 * gpiod_set_value() - assign a gpio's value
 * @desc: gpio whose value will be assigned
 * @value: value to assign
 *
 * Set the logical value of the GPIO, i.e. taking its ACTIVE_LOW,
 * OPEN_DRAIN and OPEN_SOURCE flags into account.
 *
 * This function can be called from contexts where we cannot sleep, and will
 * complain if the GPIO chip functions potentially sleep.
 */
void gpiod_set_value(struct gpio_desc *desc, int value)
{
	VALIDATE_DESC_VOID(desc);
	/* Should be using gpiod_set_value_cansleep() */
	WARN_ON(desc->gdev->chip->can_sleep);
	gpiod_set_value_nocheck(desc, value);
}
EXPORT_SYMBOL_GPL(gpiod_set_value);

/**
 * gpiod_set_raw_array_value() - assign values to an array of GPIOs
 * @array_size: number of elements in the descriptor array / value bitmap
 * @desc_array: array of GPIO descriptors whose values will be assigned
 * @array_info: information on applicability of fast bitmap processing path
 * @value_bitmap: bitmap of values to assign
 *
 * Set the raw values of the GPIOs, i.e. the values of the physical lines
 * without regard for their ACTIVE_LOW status.
 *
 * This function can be called from contexts where we cannot sleep, and will
 * complain if the GPIO chip functions potentially sleep.
 */
int gpiod_set_raw_array_value(unsigned int array_size,
			      struct gpio_desc **desc_array,
			      struct gpio_array *array_info,
			      unsigned long *value_bitmap)
{
	if (!desc_array)
		return -EINVAL;
	return gpiod_set_array_value_complex(true, false, array_size,
					desc_array, array_info, value_bitmap);
}
EXPORT_SYMBOL_GPL(gpiod_set_raw_array_value);

/**
 * gpiod_set_array_value() - assign values to an array of GPIOs
 * @array_size: number of elements in the descriptor array / value bitmap
 * @desc_array: array of GPIO descriptors whose values will be assigned
 * @array_info: information on applicability of fast bitmap processing path
 * @value_bitmap: bitmap of values to assign
 *
 * Set the logical values of the GPIOs, i.e. taking their ACTIVE_LOW status
 * into account.
 *
 * This function can be called from contexts where we cannot sleep, and will
 * complain if the GPIO chip functions potentially sleep.
 */
int gpiod_set_array_value(unsigned int array_size,
			  struct gpio_desc **desc_array,
			  struct gpio_array *array_info,
			  unsigned long *value_bitmap)
{
	if (!desc_array)
		return -EINVAL;
	return gpiod_set_array_value_complex(false, false, array_size,
					     desc_array, array_info,
					     value_bitmap);
}
EXPORT_SYMBOL_GPL(gpiod_set_array_value);

/**
 * gpiod_cansleep() - report whether gpio value access may sleep
 * @desc: gpio to check
 *
 */
int gpiod_cansleep(const struct gpio_desc *desc)
{
	VALIDATE_DESC(desc);
	return desc->gdev->chip->can_sleep;
}
EXPORT_SYMBOL_GPL(gpiod_cansleep);

/**
 * gpiod_set_consumer_name() - set the consumer name for the descriptor
 * @desc: gpio to set the consumer name on
 * @name: the new consumer name
 */
int gpiod_set_consumer_name(struct gpio_desc *desc, const char *name)
{
	VALIDATE_DESC(desc);
	if (name) {
		name = kstrdup_const(name, GFP_KERNEL);
		if (!name)
			return -ENOMEM;
	}

	kfree_const(desc->label);
	desc_set_label(desc, name);

	return 0;
}
EXPORT_SYMBOL_GPL(gpiod_set_consumer_name);

/**
 * gpiod_to_irq() - return the IRQ corresponding to a GPIO
 * @desc: gpio whose IRQ will be returned (already requested)
 *
 * Return the IRQ corresponding to the passed GPIO, or an error code in case of
 * error.
 */
int gpiod_to_irq(const struct gpio_desc *desc)
{
	struct gpio_chip *chip;
	int offset;

	/*
	 * Cannot VALIDATE_DESC() here as gpiod_to_irq() consumer semantics
	 * requires this function to not return zero on an invalid descriptor
	 * but rather a negative error number.
	 */
	if (!desc || IS_ERR(desc) || !desc->gdev || !desc->gdev->chip)
		return -EINVAL;

	chip = desc->gdev->chip;
	offset = gpio_chip_hwgpio(desc);
	if (chip->to_irq) {
		int retirq = chip->to_irq(chip, offset);

		/* Zero means NO_IRQ */
		if (!retirq)
			return -ENXIO;

		return retirq;
	}
	return -ENXIO;
}
EXPORT_SYMBOL_GPL(gpiod_to_irq);

/**
 * gpiochip_lock_as_irq() - lock a GPIO to be used as IRQ
 * @chip: the chip the GPIO to lock belongs to
 * @offset: the offset of the GPIO to lock as IRQ
 *
 * This is used directly by GPIO drivers that want to lock down
 * a certain GPIO line to be used for IRQs.
 */
int gpiochip_lock_as_irq(struct gpio_chip *chip, unsigned int offset)
{
	struct gpio_desc *desc;

	desc = gpiochip_get_desc(chip, offset);
	if (IS_ERR(desc))
		return PTR_ERR(desc);

	/*
	 * If it's fast: flush the direction setting if something changed
	 * behind our back
	 */
	if (!chip->can_sleep && chip->get_direction) {
		int dir = gpiod_get_direction(desc);

		if (dir < 0) {
			chip_err(chip, "%s: cannot get GPIO direction\n",
				 __func__);
			return dir;
		}
	}

	if (test_bit(FLAG_IS_OUT, &desc->flags)) {
		chip_err(chip,
			 "%s: tried to flag a GPIO set as output for IRQ\n",
			 __func__);
		return -EIO;
	}

	set_bit(FLAG_USED_AS_IRQ, &desc->flags);
	set_bit(FLAG_IRQ_IS_ENABLED, &desc->flags);

	/*
	 * If the consumer has not set up a label (such as when the
	 * IRQ is referenced from .to_irq()) we set up a label here
	 * so it is clear this is used as an interrupt.
	 */
	if (!desc->label)
		desc_set_label(desc, "interrupt");

	return 0;
}
EXPORT_SYMBOL_GPL(gpiochip_lock_as_irq);

/**
 * gpiochip_unlock_as_irq() - unlock a GPIO used as IRQ
 * @chip: the chip the GPIO to lock belongs to
 * @offset: the offset of the GPIO to lock as IRQ
 *
 * This is used directly by GPIO drivers that want to indicate
 * that a certain GPIO is no longer used exclusively for IRQ.
 */
void gpiochip_unlock_as_irq(struct gpio_chip *chip, unsigned int offset)
{
	struct gpio_desc *desc;

	desc = gpiochip_get_desc(chip, offset);
	if (IS_ERR(desc))
		return;

	clear_bit(FLAG_USED_AS_IRQ, &desc->flags);
	clear_bit(FLAG_IRQ_IS_ENABLED, &desc->flags);

	/* If we only had this marking, erase it */
	if (desc->label && !strcmp(desc->label, "interrupt"))
		desc_set_label(desc, NULL);
}
EXPORT_SYMBOL_GPL(gpiochip_unlock_as_irq);

void gpiochip_disable_irq(struct gpio_chip *chip, unsigned int offset)
{
	struct gpio_desc *desc = gpiochip_get_desc(chip, offset);

	if (!IS_ERR(desc) &&
	    !WARN_ON(!test_bit(FLAG_USED_AS_IRQ, &desc->flags)))
		clear_bit(FLAG_IRQ_IS_ENABLED, &desc->flags);
}
EXPORT_SYMBOL_GPL(gpiochip_disable_irq);

void gpiochip_enable_irq(struct gpio_chip *chip, unsigned int offset)
{
	struct gpio_desc *desc = gpiochip_get_desc(chip, offset);

	if (!IS_ERR(desc) &&
	    !WARN_ON(!test_bit(FLAG_USED_AS_IRQ, &desc->flags))) {
		WARN_ON(test_bit(FLAG_IS_OUT, &desc->flags));
		set_bit(FLAG_IRQ_IS_ENABLED, &desc->flags);
	}
}
EXPORT_SYMBOL_GPL(gpiochip_enable_irq);

bool gpiochip_line_is_irq(struct gpio_chip *chip, unsigned int offset)
{
	if (offset >= chip->ngpio)
		return false;

	return test_bit(FLAG_USED_AS_IRQ, &chip->gpiodev->descs[offset].flags);
}
EXPORT_SYMBOL_GPL(gpiochip_line_is_irq);

int gpiochip_reqres_irq(struct gpio_chip *chip, unsigned int offset)
{
	int ret;

	if (!try_module_get(chip->gpiodev->owner))
		return -ENODEV;

	ret = gpiochip_lock_as_irq(chip, offset);
	if (ret) {
		chip_err(chip, "unable to lock HW IRQ %u for IRQ\n", offset);
		module_put(chip->gpiodev->owner);
		return ret;
	}
	return 0;
}
EXPORT_SYMBOL_GPL(gpiochip_reqres_irq);

void gpiochip_relres_irq(struct gpio_chip *chip, unsigned int offset)
{
	gpiochip_unlock_as_irq(chip, offset);
	module_put(chip->gpiodev->owner);
}
EXPORT_SYMBOL_GPL(gpiochip_relres_irq);

bool gpiochip_line_is_open_drain(struct gpio_chip *chip, unsigned int offset)
{
	if (offset >= chip->ngpio)
		return false;

	return test_bit(FLAG_OPEN_DRAIN, &chip->gpiodev->descs[offset].flags);
}
EXPORT_SYMBOL_GPL(gpiochip_line_is_open_drain);

bool gpiochip_line_is_open_source(struct gpio_chip *chip, unsigned int offset)
{
	if (offset >= chip->ngpio)
		return false;

	return test_bit(FLAG_OPEN_SOURCE, &chip->gpiodev->descs[offset].flags);
}
EXPORT_SYMBOL_GPL(gpiochip_line_is_open_source);

bool gpiochip_line_is_persistent(struct gpio_chip *chip, unsigned int offset)
{
	if (offset >= chip->ngpio)
		return false;

	return !test_bit(FLAG_TRANSITORY, &chip->gpiodev->descs[offset].flags);
}
EXPORT_SYMBOL_GPL(gpiochip_line_is_persistent);

/**
 * gpiod_get_raw_value_cansleep() - return a gpio's raw value
 * @desc: gpio whose value will be returned
 *
 * Return the GPIO's raw value, i.e. the value of the physical line disregarding
 * its ACTIVE_LOW status, or negative errno on failure.
 *
 * This function is to be called from contexts that can sleep.
 */
int gpiod_get_raw_value_cansleep(const struct gpio_desc *desc)
{
	might_sleep_if(extra_checks);
	VALIDATE_DESC(desc);
	return gpiod_get_raw_value_commit(desc);
}
EXPORT_SYMBOL_GPL(gpiod_get_raw_value_cansleep);

/**
 * gpiod_get_value_cansleep() - return a gpio's value
 * @desc: gpio whose value will be returned
 *
 * Return the GPIO's logical value, i.e. taking the ACTIVE_LOW status into
 * account, or negative errno on failure.
 *
 * This function is to be called from contexts that can sleep.
 */
int gpiod_get_value_cansleep(const struct gpio_desc *desc)
{
	int value;

	might_sleep_if(extra_checks);
	VALIDATE_DESC(desc);
	value = gpiod_get_raw_value_commit(desc);
	if (value < 0)
		return value;

	if (test_bit(FLAG_ACTIVE_LOW, &desc->flags))
		value = !value;

	return value;
}
EXPORT_SYMBOL_GPL(gpiod_get_value_cansleep);

/**
 * gpiod_get_raw_array_value_cansleep() - read raw values from an array of GPIOs
 * @array_size: number of elements in the descriptor array / value bitmap
 * @desc_array: array of GPIO descriptors whose values will be read
 * @array_info: information on applicability of fast bitmap processing path
 * @value_bitmap: bitmap to store the read values
 *
 * Read the raw values of the GPIOs, i.e. the values of the physical lines
 * without regard for their ACTIVE_LOW status.  Return 0 in case of success,
 * else an error code.
 *
 * This function is to be called from contexts that can sleep.
 */
int gpiod_get_raw_array_value_cansleep(unsigned int array_size,
				       struct gpio_desc **desc_array,
				       struct gpio_array *array_info,
				       unsigned long *value_bitmap)
{
	might_sleep_if(extra_checks);
	if (!desc_array)
		return -EINVAL;
	return gpiod_get_array_value_complex(true, true, array_size,
					     desc_array, array_info,
					     value_bitmap);
}
EXPORT_SYMBOL_GPL(gpiod_get_raw_array_value_cansleep);

/**
 * gpiod_get_array_value_cansleep() - read values from an array of GPIOs
 * @array_size: number of elements in the descriptor array / value bitmap
 * @desc_array: array of GPIO descriptors whose values will be read
 * @array_info: information on applicability of fast bitmap processing path
 * @value_bitmap: bitmap to store the read values
 *
 * Read the logical values of the GPIOs, i.e. taking their ACTIVE_LOW status
 * into account.  Return 0 in case of success, else an error code.
 *
 * This function is to be called from contexts that can sleep.
 */
int gpiod_get_array_value_cansleep(unsigned int array_size,
				   struct gpio_desc **desc_array,
				   struct gpio_array *array_info,
				   unsigned long *value_bitmap)
{
	might_sleep_if(extra_checks);
	if (!desc_array)
		return -EINVAL;
	return gpiod_get_array_value_complex(false, true, array_size,
					     desc_array, array_info,
					     value_bitmap);
}
EXPORT_SYMBOL_GPL(gpiod_get_array_value_cansleep);

/**
 * gpiod_set_raw_value_cansleep() - assign a gpio's raw value
 * @desc: gpio whose value will be assigned
 * @value: value to assign
 *
 * Set the raw value of the GPIO, i.e. the value of its physical line without
 * regard for its ACTIVE_LOW status.
 *
 * This function is to be called from contexts that can sleep.
 */
void gpiod_set_raw_value_cansleep(struct gpio_desc *desc, int value)
{
	might_sleep_if(extra_checks);
	VALIDATE_DESC_VOID(desc);
	gpiod_set_raw_value_commit(desc, value);
}
EXPORT_SYMBOL_GPL(gpiod_set_raw_value_cansleep);

/**
 * gpiod_set_value_cansleep() - assign a gpio's value
 * @desc: gpio whose value will be assigned
 * @value: value to assign
 *
 * Set the logical value of the GPIO, i.e. taking its ACTIVE_LOW status into
 * account
 *
 * This function is to be called from contexts that can sleep.
 */
void gpiod_set_value_cansleep(struct gpio_desc *desc, int value)
{
	might_sleep_if(extra_checks);
	VALIDATE_DESC_VOID(desc);
	gpiod_set_value_nocheck(desc, value);
}
EXPORT_SYMBOL_GPL(gpiod_set_value_cansleep);

/**
 * gpiod_set_raw_array_value_cansleep() - assign values to an array of GPIOs
 * @array_size: number of elements in the descriptor array / value bitmap
 * @desc_array: array of GPIO descriptors whose values will be assigned
 * @array_info: information on applicability of fast bitmap processing path
 * @value_bitmap: bitmap of values to assign
 *
 * Set the raw values of the GPIOs, i.e. the values of the physical lines
 * without regard for their ACTIVE_LOW status.
 *
 * This function is to be called from contexts that can sleep.
 */
int gpiod_set_raw_array_value_cansleep(unsigned int array_size,
				       struct gpio_desc **desc_array,
				       struct gpio_array *array_info,
				       unsigned long *value_bitmap)
{
	might_sleep_if(extra_checks);
	if (!desc_array)
		return -EINVAL;
	return gpiod_set_array_value_complex(true, true, array_size, desc_array,
				      array_info, value_bitmap);
}
EXPORT_SYMBOL_GPL(gpiod_set_raw_array_value_cansleep);

/**
 * gpiod_add_lookup_tables() - register GPIO device consumers
 * @tables: list of tables of consumers to register
 * @n: number of tables in the list
 */
void gpiod_add_lookup_tables(struct gpiod_lookup_table **tables, size_t n)
{
	unsigned int i;

	mutex_lock(&gpio_lookup_lock);

	for (i = 0; i < n; i++)
		list_add_tail(&tables[i]->list, &gpio_lookup_list);

	mutex_unlock(&gpio_lookup_lock);
}

/**
 * gpiod_set_array_value_cansleep() - assign values to an array of GPIOs
 * @array_size: number of elements in the descriptor array / value bitmap
 * @desc_array: array of GPIO descriptors whose values will be assigned
 * @array_info: information on applicability of fast bitmap processing path
 * @value_bitmap: bitmap of values to assign
 *
 * Set the logical values of the GPIOs, i.e. taking their ACTIVE_LOW status
 * into account.
 *
 * This function is to be called from contexts that can sleep.
 */
int gpiod_set_array_value_cansleep(unsigned int array_size,
				   struct gpio_desc **desc_array,
				   struct gpio_array *array_info,
				   unsigned long *value_bitmap)
{
	might_sleep_if(extra_checks);
	if (!desc_array)
		return -EINVAL;
	return gpiod_set_array_value_complex(false, true, array_size,
					     desc_array, array_info,
					     value_bitmap);
}
EXPORT_SYMBOL_GPL(gpiod_set_array_value_cansleep);

/**
 * gpiod_add_lookup_table() - register GPIO device consumers
 * @table: table of consumers to register
 */
void gpiod_add_lookup_table(struct gpiod_lookup_table *table)
{
	mutex_lock(&gpio_lookup_lock);

	list_add_tail(&table->list, &gpio_lookup_list);

	mutex_unlock(&gpio_lookup_lock);
}
EXPORT_SYMBOL_GPL(gpiod_add_lookup_table);

/**
 * gpiod_remove_lookup_table() - unregister GPIO device consumers
 * @table: table of consumers to unregister
 */
void gpiod_remove_lookup_table(struct gpiod_lookup_table *table)
{
	mutex_lock(&gpio_lookup_lock);

	list_del(&table->list);

	mutex_unlock(&gpio_lookup_lock);
}
EXPORT_SYMBOL_GPL(gpiod_remove_lookup_table);

/**
 * gpiod_add_hogs() - register a set of GPIO hogs from machine code
 * @hogs: table of gpio hog entries with a zeroed sentinel at the end
 */
void gpiod_add_hogs(struct gpiod_hog *hogs)
{
	struct gpio_chip *chip;
	struct gpiod_hog *hog;

	mutex_lock(&gpio_machine_hogs_mutex);

	for (hog = &hogs[0]; hog->chip_label; hog++) {
		list_add_tail(&hog->list, &gpio_machine_hogs);

		/*
		 * The chip may have been registered earlier, so check if it
		 * exists and, if so, try to hog the line now.
		 */
		chip = find_chip_by_name(hog->chip_label);
		if (chip)
			gpiochip_machine_hog(chip, hog);
	}

	mutex_unlock(&gpio_machine_hogs_mutex);
}
EXPORT_SYMBOL_GPL(gpiod_add_hogs);

static struct gpiod_lookup_table *gpiod_find_lookup_table(struct device *dev)
{
	const char *dev_id = dev ? dev_name(dev) : NULL;
	struct gpiod_lookup_table *table;

	mutex_lock(&gpio_lookup_lock);

	list_for_each_entry(table, &gpio_lookup_list, list) {
		if (table->dev_id && dev_id) {
			/*
			 * Valid strings on both ends, must be identical to have
			 * a match
			 */
			if (!strcmp(table->dev_id, dev_id))
				goto found;
		} else {
			/*
			 * One of the pointers is NULL, so both must be to have
			 * a match
			 */
			if (dev_id == table->dev_id)
				goto found;
		}
	}
	table = NULL;

found:
	mutex_unlock(&gpio_lookup_lock);
	return table;
}

static struct gpio_desc *gpiod_find(struct device *dev, const char *con_id,
				    unsigned int idx, unsigned long *flags)
{
	struct gpio_desc *desc = ERR_PTR(-ENOENT);
	struct gpiod_lookup_table *table;
	struct gpiod_lookup *p;

	table = gpiod_find_lookup_table(dev);
	if (!table)
		return desc;

	for (p = &table->table[0]; p->chip_label; p++) {
		struct gpio_chip *chip;

		/* idx must always match exactly */
		if (p->idx != idx)
			continue;

		/* If the lookup entry has a con_id, require exact match */
		if (p->con_id && (!con_id || strcmp(p->con_id, con_id)))
			continue;

		chip = find_chip_by_name(p->chip_label);

		if (!chip) {
			/*
			 * As the lookup table indicates a chip with
			 * p->chip_label should exist, assume it may
			 * still appear later and let the interested
			 * consumer be probed again or let the Deferred
			 * Probe infrastructure handle the error.
			 */
			dev_warn(dev, "cannot find GPIO chip %s, deferring\n",
				 p->chip_label);
			return ERR_PTR(-EPROBE_DEFER);
		}

		if (chip->ngpio <= p->chip_hwnum) {
			dev_err(dev,
				"requested GPIO %d is out of range [0..%d] for chip %s\n",
				idx, chip->ngpio, chip->label);
			return ERR_PTR(-EINVAL);
		}

		desc = gpiochip_get_desc(chip, p->chip_hwnum);
		*flags = p->flags;

		return desc;
	}

	return desc;
}

static int platform_gpio_count(struct device *dev, const char *con_id)
{
	struct gpiod_lookup_table *table;
	struct gpiod_lookup *p;
	unsigned int count = 0;

	table = gpiod_find_lookup_table(dev);
	if (!table)
		return -ENOENT;

	for (p = &table->table[0]; p->chip_label; p++) {
		if ((con_id && p->con_id && !strcmp(con_id, p->con_id)) ||
		    (!con_id && !p->con_id))
			count++;
	}
	if (!count)
		return -ENOENT;

	return count;
}

/**
 * fwnode_gpiod_get_index - obtain a GPIO from firmware node
 * @fwnode:	handle of the firmware node
 * @con_id:	function within the GPIO consumer
 * @index:	index of the GPIO to obtain for the consumer
 * @flags:	GPIO initialization flags
 * @label:	label to attach to the requested GPIO
 *
 * This function can be used for drivers that get their configuration
 * from opaque firmware.
 *
 * The function properly finds the corresponding GPIO using whatever is the
 * underlying firmware interface and then makes sure that the GPIO
 * descriptor is requested before it is returned to the caller.
 *
 * Returns:
 * On successful request the GPIO pin is configured in accordance with
 * provided @flags.
 *
 * In case of error an ERR_PTR() is returned.
 */
struct gpio_desc *fwnode_gpiod_get_index(struct fwnode_handle *fwnode,
					 const char *con_id, int index,
					 enum gpiod_flags flags,
					 const char *label)
{
	struct gpio_desc *desc;
	char prop_name[32]; /* 32 is max size of property name */
	unsigned int i;

	for (i = 0; i < ARRAY_SIZE(gpio_suffixes); i++) {
		if (con_id)
			snprintf(prop_name, sizeof(prop_name), "%s-%s",
					    con_id, gpio_suffixes[i]);
		else
			snprintf(prop_name, sizeof(prop_name), "%s",
					    gpio_suffixes[i]);

		desc = fwnode_get_named_gpiod(fwnode, prop_name, index, flags,
					      label);
		if (!IS_ERR(desc) || (PTR_ERR(desc) != -ENOENT))
			break;
	}

	return desc;
}
EXPORT_SYMBOL_GPL(fwnode_gpiod_get_index);

/**
 * gpiod_count - return the number of GPIOs associated with a device / function
 *		or -ENOENT if no GPIO has been assigned to the requested function
 * @dev:	GPIO consumer, can be NULL for system-global GPIOs
 * @con_id:	function within the GPIO consumer
 */
int gpiod_count(struct device *dev, const char *con_id)
{
	int count = -ENOENT;

	if (IS_ENABLED(CONFIG_OF) && dev && dev->of_node)
		count = of_gpio_get_count(dev, con_id);
	else if (IS_ENABLED(CONFIG_ACPI) && dev && ACPI_HANDLE(dev))
		count = acpi_gpio_count(dev, con_id);

	if (count < 0)
		count = platform_gpio_count(dev, con_id);

	return count;
}
EXPORT_SYMBOL_GPL(gpiod_count);

/**
 * gpiod_get - obtain a GPIO for a given GPIO function
 * @dev:	GPIO consumer, can be NULL for system-global GPIOs
 * @con_id:	function within the GPIO consumer
 * @flags:	optional GPIO initialization flags
 *
 * Return the GPIO descriptor corresponding to the function con_id of device
 * dev, -ENOENT if no GPIO has been assigned to the requested function, or
 * another IS_ERR() code if an error occurred while trying to acquire the GPIO.
 */
struct gpio_desc *__must_check gpiod_get(struct device *dev, const char *con_id,
					 enum gpiod_flags flags)
{
	return gpiod_get_index(dev, con_id, 0, flags);
}
EXPORT_SYMBOL_GPL(gpiod_get);

/**
 * gpiod_get_optional - obtain an optional GPIO for a given GPIO function
 * @dev: GPIO consumer, can be NULL for system-global GPIOs
 * @con_id: function within the GPIO consumer
 * @flags: optional GPIO initialization flags
 *
 * This is equivalent to gpiod_get(), except that when no GPIO was assigned to
 * the requested function it will return NULL. This is convenient for drivers
 * that need to handle optional GPIOs.
 */
struct gpio_desc *__must_check gpiod_get_optional(struct device *dev,
						  const char *con_id,
						  enum gpiod_flags flags)
{
	return gpiod_get_index_optional(dev, con_id, 0, flags);
}
EXPORT_SYMBOL_GPL(gpiod_get_optional);


/**
 * gpiod_configure_flags - helper function to configure a given GPIO
 * @desc:	gpio whose value will be assigned
 * @con_id:	function within the GPIO consumer
 * @lflags:	bitmask of gpio_lookup_flags GPIO_* values - returned from
 *		of_find_gpio() or of_get_gpio_hog()
 * @dflags:	gpiod_flags - optional GPIO initialization flags
 *
 * Return 0 on success, -ENOENT if no GPIO has been assigned to the
 * requested function and/or index, or another IS_ERR() code if an error
 * occurred while trying to acquire the GPIO.
 */
int gpiod_configure_flags(struct gpio_desc *desc, const char *con_id,
		unsigned long lflags, enum gpiod_flags dflags)
{
	int ret;

	if (lflags & GPIO_ACTIVE_LOW)
		set_bit(FLAG_ACTIVE_LOW, &desc->flags);

	if (lflags & GPIO_OPEN_DRAIN)
		set_bit(FLAG_OPEN_DRAIN, &desc->flags);
	else if (dflags & GPIOD_FLAGS_BIT_OPEN_DRAIN) {
		/*
		 * This enforces open drain mode from the consumer side.
		 * This is necessary for some busses like I2C, but the lookup
		 * should *REALLY* have specified them as open drain in the
		 * first place, so print a little warning here.
		 */
		set_bit(FLAG_OPEN_DRAIN, &desc->flags);
		gpiod_warn(desc,
			   "enforced open drain please flag it properly in DT/ACPI DSDT/board file\n");
	}

	if (lflags & GPIO_OPEN_SOURCE)
		set_bit(FLAG_OPEN_SOURCE, &desc->flags);

	if ((lflags & GPIO_PULL_UP) && (lflags & GPIO_PULL_DOWN)) {
		gpiod_err(desc,
			  "both pull-up and pull-down enabled, invalid configuration\n");
		return -EINVAL;
	}

	if (lflags & GPIO_PULL_UP)
		set_bit(FLAG_PULL_UP, &desc->flags);
	else if (lflags & GPIO_PULL_DOWN)
		set_bit(FLAG_PULL_DOWN, &desc->flags);

	ret = gpiod_set_transitory(desc, (lflags & GPIO_TRANSITORY));
	if (ret < 0)
		return ret;

	/* No particular flag request, return here... */
	if (!(dflags & GPIOD_FLAGS_BIT_DIR_SET)) {
		pr_debug("no flags found for %s\n", con_id);
		return 0;
	}

	/* Process flags */
	if (dflags & GPIOD_FLAGS_BIT_DIR_OUT)
		ret = gpiod_direction_output(desc,
				!!(dflags & GPIOD_FLAGS_BIT_DIR_VAL));
	else
		ret = gpiod_direction_input(desc);

	return ret;
}

/**
 * gpiod_get_index - obtain a GPIO from a multi-index GPIO function
 * @dev:	GPIO consumer, can be NULL for system-global GPIOs
 * @con_id:	function within the GPIO consumer
 * @idx:	index of the GPIO to obtain in the consumer
 * @flags:	optional GPIO initialization flags
 *
 * This variant of gpiod_get() allows to access GPIOs other than the first
 * defined one for functions that define several GPIOs.
 *
 * Return a valid GPIO descriptor, -ENOENT if no GPIO has been assigned to the
 * requested function and/or index, or another IS_ERR() code if an error
 * occurred while trying to acquire the GPIO.
 */
struct gpio_desc *__must_check gpiod_get_index(struct device *dev,
					       const char *con_id,
					       unsigned int idx,
					       enum gpiod_flags flags)
{
	unsigned long lookupflags = GPIO_LOOKUP_FLAGS_DEFAULT;
	struct gpio_desc *desc = NULL;
	int ret;
	/* Maybe we have a device name, maybe not */
	const char *devname = dev ? dev_name(dev) : "?";

	dev_dbg(dev, "GPIO lookup for consumer %s\n", con_id);

	if (dev) {
		/* Using device tree? */
		if (IS_ENABLED(CONFIG_OF) && dev->of_node) {
			dev_dbg(dev, "using device tree for GPIO lookup\n");
			desc = of_find_gpio(dev, con_id, idx, &lookupflags);
		} else if (ACPI_COMPANION(dev)) {
			dev_dbg(dev, "using ACPI for GPIO lookup\n");
			desc = acpi_find_gpio(dev, con_id, idx, &flags, &lookupflags);
		}
	}

	/*
	 * Either we are not using DT or ACPI, or their lookup did not return
	 * a result. In that case, use platform lookup as a fallback.
	 */
	if (!desc || desc == ERR_PTR(-ENOENT)) {
		dev_dbg(dev, "using lookup tables for GPIO lookup\n");
		desc = gpiod_find(dev, con_id, idx, &lookupflags);
	}

	if (IS_ERR(desc)) {
		dev_dbg(dev, "No GPIO consumer %s found\n", con_id);
		return desc;
	}

	/*
	 * If a connection label was passed use that, else attempt to use
	 * the device name as label
	 */
	ret = gpiod_request(desc, con_id ? con_id : devname);
	if (ret < 0) {
		if (ret == -EBUSY && flags & GPIOD_FLAGS_BIT_NONEXCLUSIVE) {
			/*
			 * This happens when there are several consumers for
			 * the same GPIO line: we just return here without
			 * further initialization. It is a bit if a hack.
			 * This is necessary to support fixed regulators.
			 *
			 * FIXME: Make this more sane and safe.
			 */
			dev_info(dev, "nonexclusive access to GPIO for %s\n",
				 con_id ? con_id : devname);
			return desc;
		} else {
			return ERR_PTR(ret);
		}
	}

	ret = gpiod_configure_flags(desc, con_id, lookupflags, flags);
	if (ret < 0) {
		dev_dbg(dev, "setup of GPIO %s failed\n", con_id);
		gpiod_put(desc);
		return ERR_PTR(ret);
	}

	return desc;
}
EXPORT_SYMBOL_GPL(gpiod_get_index);

/**
 * fwnode_get_named_gpiod - obtain a GPIO from firmware node
 * @fwnode:	handle of the firmware node
 * @propname:	name of the firmware property representing the GPIO
 * @index:	index of the GPIO to obtain for the consumer
 * @dflags:	GPIO initialization flags
 * @label:	label to attach to the requested GPIO
 *
 * This function can be used for drivers that get their configuration
 * from opaque firmware.
 *
 * The function properly finds the corresponding GPIO using whatever is the
 * underlying firmware interface and then makes sure that the GPIO
 * descriptor is requested before it is returned to the caller.
 *
 * Returns:
 * On successful request the GPIO pin is configured in accordance with
 * provided @dflags.
 *
 * In case of error an ERR_PTR() is returned.
 */
struct gpio_desc *fwnode_get_named_gpiod(struct fwnode_handle *fwnode,
					 const char *propname, int index,
					 enum gpiod_flags dflags,
					 const char *label)
{
	unsigned long lflags = GPIO_LOOKUP_FLAGS_DEFAULT;
	struct gpio_desc *desc = ERR_PTR(-ENODEV);
	int ret;

	if (!fwnode)
		return ERR_PTR(-EINVAL);

	if (is_of_node(fwnode)) {
		desc = gpiod_get_from_of_node(to_of_node(fwnode),
					      propname, index,
					      dflags,
					      label);
		return desc;
	} else if (is_acpi_node(fwnode)) {
		struct acpi_gpio_info info;

		desc = acpi_node_get_gpiod(fwnode, propname, index, &info);
		if (IS_ERR(desc))
			return desc;

		acpi_gpio_update_gpiod_flags(&dflags, &info);
		acpi_gpio_update_gpiod_lookup_flags(&lflags, &info);
	}

	/* Currently only ACPI takes this path */
	ret = gpiod_request(desc, label);
	if (ret)
		return ERR_PTR(ret);

	ret = gpiod_configure_flags(desc, propname, lflags, dflags);
	if (ret < 0) {
		gpiod_put(desc);
		return ERR_PTR(ret);
	}

	return desc;
}
EXPORT_SYMBOL_GPL(fwnode_get_named_gpiod);

/**
 * gpiod_get_index_optional - obtain an optional GPIO from a multi-index GPIO
 *                            function
 * @dev: GPIO consumer, can be NULL for system-global GPIOs
 * @con_id: function within the GPIO consumer
 * @index: index of the GPIO to obtain in the consumer
 * @flags: optional GPIO initialization flags
 *
 * This is equivalent to gpiod_get_index(), except that when no GPIO with the
 * specified index was assigned to the requested function it will return NULL.
 * This is convenient for drivers that need to handle optional GPIOs.
 */
struct gpio_desc *__must_check gpiod_get_index_optional(struct device *dev,
							const char *con_id,
							unsigned int index,
							enum gpiod_flags flags)
{
	struct gpio_desc *desc;

	desc = gpiod_get_index(dev, con_id, index, flags);
	if (IS_ERR(desc)) {
		if (PTR_ERR(desc) == -ENOENT)
			return NULL;
	}

	return desc;
}
EXPORT_SYMBOL_GPL(gpiod_get_index_optional);

/**
 * gpiod_hog - Hog the specified GPIO desc given the provided flags
 * @desc:	gpio whose value will be assigned
 * @name:	gpio line name
 * @lflags:	bitmask of gpio_lookup_flags GPIO_* values - returned from
 *		of_find_gpio() or of_get_gpio_hog()
 * @dflags:	gpiod_flags - optional GPIO initialization flags
 */
int gpiod_hog(struct gpio_desc *desc, const char *name,
	      unsigned long lflags, enum gpiod_flags dflags)
{
	struct gpio_chip *chip;
	struct gpio_desc *local_desc;
	int hwnum;
	int ret;

	chip = gpiod_to_chip(desc);
	hwnum = gpio_chip_hwgpio(desc);

	local_desc = gpiochip_request_own_desc(chip, hwnum, name,
					       lflags, dflags);
	if (IS_ERR(local_desc)) {
		ret = PTR_ERR(local_desc);
		pr_err("requesting hog GPIO %s (chip %s, offset %d) failed, %d\n",
		       name, chip->label, hwnum, ret);
		return ret;
	}

	/* Mark GPIO as hogged so it can be identified and removed later */
	set_bit(FLAG_IS_HOGGED, &desc->flags);

	pr_info("GPIO line %d (%s) hogged as %s%s\n",
		desc_to_gpio(desc), name,
		(dflags&GPIOD_FLAGS_BIT_DIR_OUT) ? "output" : "input",
		(dflags&GPIOD_FLAGS_BIT_DIR_OUT) ?
		  (dflags&GPIOD_FLAGS_BIT_DIR_VAL) ? "/high" : "/low":"");

	return 0;
}

/**
 * gpiochip_free_hogs - Scan gpio-controller chip and release GPIO hog
 * @chip:	gpio chip to act on
 */
static void gpiochip_free_hogs(struct gpio_chip *chip)
{
	int id;

	for (id = 0; id < chip->ngpio; id++) {
		if (test_bit(FLAG_IS_HOGGED, &chip->gpiodev->descs[id].flags))
			gpiochip_free_own_desc(&chip->gpiodev->descs[id]);
	}
}

/**
 * gpiod_get_array - obtain multiple GPIOs from a multi-index GPIO function
 * @dev:	GPIO consumer, can be NULL for system-global GPIOs
 * @con_id:	function within the GPIO consumer
 * @flags:	optional GPIO initialization flags
 *
 * This function acquires all the GPIOs defined under a given function.
 *
 * Return a struct gpio_descs containing an array of descriptors, -ENOENT if
 * no GPIO has been assigned to the requested function, or another IS_ERR()
 * code if an error occurred while trying to acquire the GPIOs.
 */
struct gpio_descs *__must_check gpiod_get_array(struct device *dev,
						const char *con_id,
						enum gpiod_flags flags)
{
	struct gpio_desc *desc;
	struct gpio_descs *descs;
	struct gpio_array *array_info = NULL;
	struct gpio_chip *chip;
	int count, bitmap_size;

	count = gpiod_count(dev, con_id);
	if (count < 0)
		return ERR_PTR(count);

	descs = kzalloc(struct_size(descs, desc, count), GFP_KERNEL);
	if (!descs)
		return ERR_PTR(-ENOMEM);

	for (descs->ndescs = 0; descs->ndescs < count; ) {
		desc = gpiod_get_index(dev, con_id, descs->ndescs, flags);
		if (IS_ERR(desc)) {
			gpiod_put_array(descs);
			return ERR_CAST(desc);
		}

		descs->desc[descs->ndescs] = desc;

		chip = gpiod_to_chip(desc);
		/*
		 * If pin hardware number of array member 0 is also 0, select
		 * its chip as a candidate for fast bitmap processing path.
		 */
		if (descs->ndescs == 0 && gpio_chip_hwgpio(desc) == 0) {
			struct gpio_descs *array;

			bitmap_size = BITS_TO_LONGS(chip->ngpio > count ?
						    chip->ngpio : count);

			array = kzalloc(struct_size(descs, desc, count) +
					struct_size(array_info, invert_mask,
					3 * bitmap_size), GFP_KERNEL);
			if (!array) {
				gpiod_put_array(descs);
				return ERR_PTR(-ENOMEM);
			}

			memcpy(array, descs,
			       struct_size(descs, desc, descs->ndescs + 1));
			kfree(descs);

			descs = array;
			array_info = (void *)(descs->desc + count);
			array_info->get_mask = array_info->invert_mask +
						  bitmap_size;
			array_info->set_mask = array_info->get_mask +
						  bitmap_size;

			array_info->desc = descs->desc;
			array_info->size = count;
			array_info->chip = chip;
			bitmap_set(array_info->get_mask, descs->ndescs,
				   count - descs->ndescs);
			bitmap_set(array_info->set_mask, descs->ndescs,
				   count - descs->ndescs);
			descs->info = array_info;
		}
		/* Unmark array members which don't belong to the 'fast' chip */
		if (array_info && array_info->chip != chip) {
			__clear_bit(descs->ndescs, array_info->get_mask);
			__clear_bit(descs->ndescs, array_info->set_mask);
		}
		/*
		 * Detect array members which belong to the 'fast' chip
		 * but their pins are not in hardware order.
		 */
		else if (array_info &&
			   gpio_chip_hwgpio(desc) != descs->ndescs) {
			/*
			 * Don't use fast path if all array members processed so
			 * far belong to the same chip as this one but its pin
			 * hardware number is different from its array index.
			 */
			if (bitmap_full(array_info->get_mask, descs->ndescs)) {
				array_info = NULL;
			} else {
				__clear_bit(descs->ndescs,
					    array_info->get_mask);
				__clear_bit(descs->ndescs,
					    array_info->set_mask);
			}
		} else if (array_info) {
			/* Exclude open drain or open source from fast output */
			if (gpiochip_line_is_open_drain(chip, descs->ndescs) ||
			    gpiochip_line_is_open_source(chip, descs->ndescs))
				__clear_bit(descs->ndescs,
					    array_info->set_mask);
			/* Identify 'fast' pins which require invertion */
			if (gpiod_is_active_low(desc))
				__set_bit(descs->ndescs,
					  array_info->invert_mask);
		}

		descs->ndescs++;
	}
	if (array_info)
		dev_dbg(dev,
			"GPIO array info: chip=%s, size=%d, get_mask=%lx, set_mask=%lx, invert_mask=%lx\n",
			array_info->chip->label, array_info->size,
			*array_info->get_mask, *array_info->set_mask,
			*array_info->invert_mask);
	return descs;
}
EXPORT_SYMBOL_GPL(gpiod_get_array);

/**
 * gpiod_get_array_optional - obtain multiple GPIOs from a multi-index GPIO
 *                            function
 * @dev:	GPIO consumer, can be NULL for system-global GPIOs
 * @con_id:	function within the GPIO consumer
 * @flags:	optional GPIO initialization flags
 *
 * This is equivalent to gpiod_get_array(), except that when no GPIO was
 * assigned to the requested function it will return NULL.
 */
struct gpio_descs *__must_check gpiod_get_array_optional(struct device *dev,
							const char *con_id,
							enum gpiod_flags flags)
{
	struct gpio_descs *descs;

	descs = gpiod_get_array(dev, con_id, flags);
	if (IS_ERR(descs) && (PTR_ERR(descs) == -ENOENT))
		return NULL;

	return descs;
}
EXPORT_SYMBOL_GPL(gpiod_get_array_optional);

/**
 * gpiod_put - dispose of a GPIO descriptor
 * @desc:	GPIO descriptor to dispose of
 *
 * No descriptor can be used after gpiod_put() has been called on it.
 */
void gpiod_put(struct gpio_desc *desc)
{
	if (desc)
		gpiod_free(desc);
}
EXPORT_SYMBOL_GPL(gpiod_put);

/**
 * gpiod_put_array - dispose of multiple GPIO descriptors
 * @descs:	struct gpio_descs containing an array of descriptors
 */
void gpiod_put_array(struct gpio_descs *descs)
{
	unsigned int i;

	for (i = 0; i < descs->ndescs; i++)
		gpiod_put(descs->desc[i]);

	kfree(descs);
}
EXPORT_SYMBOL_GPL(gpiod_put_array);

static int __init gpiolib_dev_init(void)
{
	int ret;

	/* Register GPIO sysfs bus */
	ret = bus_register(&gpio_bus_type);
	if (ret < 0) {
		pr_err("gpiolib: could not register GPIO bus type\n");
		return ret;
	}

	ret = alloc_chrdev_region(&gpio_devt, 0, GPIO_DEV_MAX, "gpiochip");
	if (ret < 0) {
		pr_err("gpiolib: failed to allocate char dev region\n");
		bus_unregister(&gpio_bus_type);
	} else {
		gpiolib_initialized = true;
		gpiochip_setup_devs();
	}
	return ret;
}
core_initcall(gpiolib_dev_init);

#ifdef CONFIG_DEBUG_FS

static void gpiolib_dbg_show(struct seq_file *s, struct gpio_device *gdev)
{
	unsigned		i;
	struct gpio_chip	*chip = gdev->chip;
	unsigned		gpio = gdev->base;
	struct gpio_desc	*gdesc = &gdev->descs[0];
	bool			is_out;
	bool			is_irq;
	bool			active_low;

	for (i = 0; i < gdev->ngpio; i++, gpio++, gdesc++) {
		if (!test_bit(FLAG_REQUESTED, &gdesc->flags)) {
			if (gdesc->name) {
				seq_printf(s, " gpio-%-3d (%-20.20s)\n",
					   gpio, gdesc->name);
			}
			continue;
		}

		gpiod_get_direction(gdesc);
		is_out = test_bit(FLAG_IS_OUT, &gdesc->flags);
		is_irq = test_bit(FLAG_USED_AS_IRQ, &gdesc->flags);
		active_low = test_bit(FLAG_ACTIVE_LOW, &gdesc->flags);
		seq_printf(s, " gpio-%-3d (%-20.20s|%-20.20s) %s %s %s%s",
			gpio, gdesc->name ? gdesc->name : "", gdesc->label,
			is_out ? "out" : "in ",
			chip->get ? (chip->get(chip, i) ? "hi" : "lo") : "?  ",
			is_irq ? "IRQ " : "",
			active_low ? "ACTIVE LOW" : "");
		seq_printf(s, "\n");
	}
}

static void *gpiolib_seq_start(struct seq_file *s, loff_t *pos)
{
	unsigned long flags;
	struct gpio_device *gdev = NULL;
	loff_t index = *pos;

	s->private = "";

	spin_lock_irqsave(&gpio_lock, flags);
	list_for_each_entry(gdev, &gpio_devices, list)
		if (index-- == 0) {
			spin_unlock_irqrestore(&gpio_lock, flags);
			return gdev;
		}
	spin_unlock_irqrestore(&gpio_lock, flags);

	return NULL;
}

static void *gpiolib_seq_next(struct seq_file *s, void *v, loff_t *pos)
{
	unsigned long flags;
	struct gpio_device *gdev = v;
	void *ret = NULL;

	spin_lock_irqsave(&gpio_lock, flags);
	if (list_is_last(&gdev->list, &gpio_devices))
		ret = NULL;
	else
		ret = list_entry(gdev->list.next, struct gpio_device, list);
	spin_unlock_irqrestore(&gpio_lock, flags);

	s->private = "\n";
	++*pos;

	return ret;
}

static void gpiolib_seq_stop(struct seq_file *s, void *v)
{
}

static int gpiolib_seq_show(struct seq_file *s, void *v)
{
	struct gpio_device *gdev = v;
	struct gpio_chip *chip = gdev->chip;
	struct device *parent;

	if (!chip) {
		seq_printf(s, "%s%s: (dangling chip)", (char *)s->private,
			   dev_name(&gdev->dev));
		return 0;
	}

	seq_printf(s, "%s%s: GPIOs %d-%d", (char *)s->private,
		   dev_name(&gdev->dev),
		   gdev->base, gdev->base + gdev->ngpio - 1);
	parent = chip->parent;
	if (parent)
		seq_printf(s, ", parent: %s/%s",
			   parent->bus ? parent->bus->name : "no-bus",
			   dev_name(parent));
	if (chip->label)
		seq_printf(s, ", %s", chip->label);
	if (chip->can_sleep)
		seq_printf(s, ", can sleep");
	seq_printf(s, ":\n");

	if (chip->dbg_show)
		chip->dbg_show(s, chip);
	else
		gpiolib_dbg_show(s, gdev);

	return 0;
}

static const struct seq_operations gpiolib_seq_ops = {
	.start = gpiolib_seq_start,
	.next = gpiolib_seq_next,
	.stop = gpiolib_seq_stop,
	.show = gpiolib_seq_show,
};

static int gpiolib_open(struct inode *inode, struct file *file)
{
	return seq_open(file, &gpiolib_seq_ops);
}

static const struct file_operations gpiolib_operations = {
	.owner		= THIS_MODULE,
	.open		= gpiolib_open,
	.read		= seq_read,
	.llseek		= seq_lseek,
	.release	= seq_release,
};

static int __init gpiolib_debugfs_init(void)
{
	/* /sys/kernel/debug/gpio */
	debugfs_create_file("gpio", S_IFREG | S_IRUGO, NULL, NULL,
			    &gpiolib_operations);
	return 0;
}
subsys_initcall(gpiolib_debugfs_init);

#endif	/* DEBUG_FS */<|MERGE_RESOLUTION|>--- conflicted
+++ resolved
@@ -422,14 +422,9 @@
 	(GPIOHANDLE_REQUEST_INPUT | \
 	GPIOHANDLE_REQUEST_OUTPUT | \
 	GPIOHANDLE_REQUEST_ACTIVE_LOW | \
-<<<<<<< HEAD
-	GPIOHANDLE_REQUEST_PULL_UP | \
-	GPIOHANDLE_REQUEST_PULL_DOWN | \
-=======
 	GPIOHANDLE_REQUEST_BIAS_PULL_UP | \
 	GPIOHANDLE_REQUEST_BIAS_PULL_DOWN | \
 	GPIOHANDLE_REQUEST_BIAS_DISABLE | \
->>>>>>> e7fffd11
 	GPIOHANDLE_REQUEST_OPEN_DRAIN | \
 	GPIOHANDLE_REQUEST_OPEN_SOURCE)
 
@@ -695,17 +690,11 @@
 			set_bit(FLAG_OPEN_DRAIN, &desc->flags);
 		if (lflags & GPIOHANDLE_REQUEST_OPEN_SOURCE)
 			set_bit(FLAG_OPEN_SOURCE, &desc->flags);
-<<<<<<< HEAD
-		if (lflags & GPIOHANDLE_REQUEST_PULL_DOWN)
-			set_bit(FLAG_PULL_DOWN, &desc->flags);
-		if (lflags & GPIOHANDLE_REQUEST_PULL_UP)
-=======
 		if (lflags & GPIOHANDLE_REQUEST_BIAS_DISABLE)
 			set_bit(FLAG_BIAS_DISABLE, &desc->flags);
 		if (lflags & GPIOHANDLE_REQUEST_BIAS_PULL_DOWN)
 			set_bit(FLAG_PULL_DOWN, &desc->flags);
 		if (lflags & GPIOHANDLE_REQUEST_BIAS_PULL_UP)
->>>>>>> e7fffd11
 			set_bit(FLAG_PULL_UP, &desc->flags);
 
 		ret = gpiod_set_transitory(desc, false);
@@ -1027,8 +1016,6 @@
 	    (lflags & GPIOHANDLE_REQUEST_OPEN_SOURCE))
 		return -EINVAL;
 
-<<<<<<< HEAD
-=======
 	/* Only one bias flag can be set. */
 	if (((lflags & GPIOHANDLE_REQUEST_BIAS_DISABLE) &&
 	     (lflags & (GPIOHANDLE_REQUEST_BIAS_PULL_DOWN |
@@ -1037,7 +1024,6 @@
 	     (lflags & GPIOHANDLE_REQUEST_BIAS_PULL_UP)))
 		return -EINVAL;
 
->>>>>>> e7fffd11
 	le = kzalloc(sizeof(*le), GFP_KERNEL);
 	if (!le)
 		return -ENOMEM;
@@ -1223,19 +1209,12 @@
 		if (test_bit(FLAG_OPEN_SOURCE, &desc->flags))
 			lineinfo.flags |= (GPIOLINE_FLAG_OPEN_SOURCE |
 					   GPIOLINE_FLAG_IS_OUT);
-<<<<<<< HEAD
-		if (test_bit(FLAG_PULL_DOWN, &desc->flags))
-			lineinfo.flags |= GPIOLINE_FLAG_PULL_DOWN;
-		if (test_bit(FLAG_PULL_UP, &desc->flags))
-			lineinfo.flags |= GPIOLINE_FLAG_PULL_UP;
-=======
 		if (test_bit(FLAG_BIAS_DISABLE, &desc->flags))
 			lineinfo.flags |= GPIOLINE_FLAG_BIAS_DISABLE;
 		if (test_bit(FLAG_PULL_DOWN, &desc->flags))
 			lineinfo.flags |= GPIOLINE_FLAG_BIAS_PULL_DOWN;
 		if (test_bit(FLAG_PULL_UP, &desc->flags))
 			lineinfo.flags |= GPIOLINE_FLAG_BIAS_PULL_UP;
->>>>>>> e7fffd11
 
 		if (copy_to_user(ip, &lineinfo, sizeof(lineinfo)))
 			return -EFAULT;
@@ -2930,10 +2909,7 @@
 		clear_bit(FLAG_OPEN_SOURCE, &desc->flags);
 		clear_bit(FLAG_PULL_UP, &desc->flags);
 		clear_bit(FLAG_PULL_DOWN, &desc->flags);
-<<<<<<< HEAD
-=======
 		clear_bit(FLAG_BIAS_DISABLE, &desc->flags);
->>>>>>> e7fffd11
 		clear_bit(FLAG_IS_HOGGED, &desc->flags);
 		ret = true;
 	}
