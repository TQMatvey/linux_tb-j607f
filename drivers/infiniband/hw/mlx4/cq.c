--- conflicted
+++ resolved
@@ -220,12 +220,7 @@
 		if (err)
 			goto err_cq;
 
-<<<<<<< HEAD
-		err = mlx4_ib_db_map_user(to_mucontext(context), udata,
-					  ucmd.db_addr, &cq->db);
-=======
 		err = mlx4_ib_db_map_user(udata, ucmd.db_addr, &cq->db);
->>>>>>> 0ecfebd2
 		if (err)
 			goto err_mtt;
 
@@ -254,19 +249,11 @@
 	if (dev->eq_table)
 		vector = dev->eq_table[vector % ibdev->num_comp_vectors];
 
-<<<<<<< HEAD
-	err = mlx4_cq_alloc(dev->dev, entries, &cq->buf.mtt, uar,
-			    cq->db.dma, &cq->mcq, vector, 0,
-			    !!(cq->create_flags &
-			       IB_UVERBS_CQ_FLAGS_TIMESTAMP_COMPLETION),
-			    buf_addr, !!context);
-=======
 	err = mlx4_cq_alloc(dev->dev, entries, &cq->buf.mtt, uar, cq->db.dma,
 			    &cq->mcq, vector, 0,
 			    !!(cq->create_flags &
 			       IB_UVERBS_CQ_FLAGS_TIMESTAMP_COMPLETION),
 			    buf_addr, !!udata);
->>>>>>> 0ecfebd2
 	if (err)
 		goto err_dbmap;
 
