--- conflicted
+++ resolved
@@ -76,11 +76,8 @@
 	depends on ACPI && EFI
 	depends on SPI
 	depends on X86 || COMPILE_TEST
-<<<<<<< HEAD
-=======
 	depends on LEDS_CLASS
 	select CRC16
->>>>>>> bb831786
 	help
 	  Say Y here if you are running Linux on any Apple MacBook8,1 or later,
 	  or any MacBookPro13,* or MacBookPro14,*.
