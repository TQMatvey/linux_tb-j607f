/* SPDX-License-Identifier: GPL-2.0 */
/*
 *    Copyright IBM Corp. 2007
 *    Author(s): Utz Bacher <utz.bacher@de.ibm.com>,
 *		 Frank Pavlic <fpavlic@de.ibm.com>,
 *		 Thomas Spatzier <tspat@de.ibm.com>,
 *		 Frank Blaschka <frank.blaschka@de.ibm.com>
 */

#ifndef __QETH_CORE_H__
#define __QETH_CORE_H__

#include <linux/completion.h>
#include <linux/if.h>
#include <linux/if_arp.h>
#include <linux/etherdevice.h>
#include <linux/if_vlan.h>
#include <linux/ctype.h>
#include <linux/in6.h>
#include <linux/bitops.h>
#include <linux/seq_file.h>
#include <linux/hashtable.h>
#include <linux/ip.h>
#include <linux/refcount.h>
#include <linux/wait.h>
#include <linux/workqueue.h>

#include <net/dst.h>
#include <net/ip6_fib.h>
#include <net/ipv6.h>
#include <net/if_inet6.h>
#include <net/addrconf.h>
#include <net/tcp.h>

#include <asm/debug.h>
#include <asm/qdio.h>
#include <asm/ccwdev.h>
#include <asm/ccwgroup.h>
#include <asm/sysinfo.h>

#include <uapi/linux/if_link.h>

#include "qeth_core_mpc.h"

/**
 * Debug Facility stuff
 */
enum qeth_dbf_names {
	QETH_DBF_SETUP,
	QETH_DBF_MSG,
	QETH_DBF_CTRL,
	QETH_DBF_INFOS	/* must be last element */
};

struct qeth_dbf_info {
	char name[DEBUG_MAX_NAME_LEN];
	int pages;
	int areas;
	int len;
	int level;
	struct debug_view *view;
	debug_info_t *id;
};

#define QETH_DBF_CTRL_LEN 256U

#define QETH_DBF_TEXT(name, level, text) \
	debug_text_event(qeth_dbf[QETH_DBF_##name].id, level, text)

#define QETH_DBF_HEX(name, level, addr, len) \
	debug_event(qeth_dbf[QETH_DBF_##name].id, level, (void *)(addr), len)

#define QETH_DBF_MESSAGE(level, text...) \
	debug_sprintf_event(qeth_dbf[QETH_DBF_MSG].id, level, text)

#define QETH_DBF_TEXT_(name, level, text...) \
	qeth_dbf_longtext(qeth_dbf[QETH_DBF_##name].id, level, text)

#define QETH_CARD_TEXT(card, level, text) \
	debug_text_event(card->debug, level, text)

#define QETH_CARD_HEX(card, level, addr, len) \
	debug_event(card->debug, level, (void *)(addr), len)

#define QETH_CARD_MESSAGE(card, text...) \
	debug_sprintf_event(card->debug, level, text)

#define QETH_CARD_TEXT_(card, level, text...) \
	qeth_dbf_longtext(card->debug, level, text)

#define SENSE_COMMAND_REJECT_BYTE 0
#define SENSE_COMMAND_REJECT_FLAG 0x80
#define SENSE_RESETTING_EVENT_BYTE 1
#define SENSE_RESETTING_EVENT_FLAG 0x80

static inline u32 qeth_get_device_id(struct ccw_device *cdev)
{
	struct ccw_dev_id dev_id;
	u32 id;

	ccw_device_get_id(cdev, &dev_id);
	id = dev_id.devno;
	id |= (u32) (dev_id.ssid << 16);

	return id;
}

/*
 * Common IO related definitions
 */
#define CARD_RDEV(card) card->read.ccwdev
#define CARD_WDEV(card) card->write.ccwdev
#define CARD_DDEV(card) card->data.ccwdev
#define CARD_BUS_ID(card) dev_name(&card->gdev->dev)
#define CARD_RDEV_ID(card) dev_name(&card->read.ccwdev->dev)
#define CARD_WDEV_ID(card) dev_name(&card->write.ccwdev->dev)
#define CARD_DDEV_ID(card) dev_name(&card->data.ccwdev->dev)
#define CCW_DEVID(cdev)		(qeth_get_device_id(cdev))
#define CARD_DEVID(card)	(CCW_DEVID(CARD_RDEV(card)))

/* Routing stuff */
struct qeth_routing_info {
	enum qeth_routing_types type;
};

/* IPA stuff */
struct qeth_ipa_info {
	__u32 supported_funcs;
	__u32 enabled_funcs;
};

/* SETBRIDGEPORT stuff */
enum qeth_sbp_roles {
	QETH_SBP_ROLE_NONE	= 0,
	QETH_SBP_ROLE_PRIMARY	= 1,
	QETH_SBP_ROLE_SECONDARY	= 2,
};

enum qeth_sbp_states {
	QETH_SBP_STATE_INACTIVE	= 0,
	QETH_SBP_STATE_STANDBY	= 1,
	QETH_SBP_STATE_ACTIVE	= 2,
};

#define QETH_SBP_HOST_NOTIFICATION 1

struct qeth_sbp_info {
	__u32 supported_funcs;
	enum qeth_sbp_roles role;
	__u32 hostnotification:1;
	__u32 reflect_promisc:1;
	__u32 reflect_promisc_primary:1;
};

struct qeth_vnicc_info {
	/* supported/currently configured VNICCs; updated in IPA exchanges */
	u32 sup_chars;
	u32 cur_chars;
	/* supported commands: bitmasks which VNICCs support respective cmd */
	u32 set_char_sup;
	u32 getset_timeout_sup;
	/* timeout value for the learning characteristic */
	u32 learning_timeout;
	/* characteristics wanted/configured by user */
	u32 wanted_chars;
	/* has user explicitly enabled rx_bcast while online? */
	bool rx_bcast_enabled;
};

static inline int qeth_is_adp_supported(struct qeth_ipa_info *ipa,
		enum qeth_ipa_setadp_cmd func)
{
	return (ipa->supported_funcs & func);
}

static inline int qeth_is_ipa_supported(struct qeth_ipa_info *ipa,
		enum qeth_ipa_funcs func)
{
	return (ipa->supported_funcs & func);
}

static inline int qeth_is_ipa_enabled(struct qeth_ipa_info *ipa,
		enum qeth_ipa_funcs func)
{
	return (ipa->supported_funcs & ipa->enabled_funcs & func);
}

#define qeth_adp_supported(c, f) \
	qeth_is_adp_supported(&c->options.adp, f)
#define qeth_is_supported(c, f) \
	qeth_is_ipa_supported(&c->options.ipa4, f)
#define qeth_is_enabled(c, f) \
	qeth_is_ipa_enabled(&c->options.ipa4, f)
#define qeth_is_supported6(c, f) \
	qeth_is_ipa_supported(&c->options.ipa6, f)
#define qeth_is_enabled6(c, f) \
	qeth_is_ipa_enabled(&c->options.ipa6, f)
#define qeth_is_ipafunc_supported(c, prot, f) \
	 ((prot == QETH_PROT_IPV6) ? \
		qeth_is_supported6(c, f) : qeth_is_supported(c, f))
#define qeth_is_ipafunc_enabled(c, prot, f) \
	 ((prot == QETH_PROT_IPV6) ? \
		qeth_is_enabled6(c, f) : qeth_is_enabled(c, f))

#define QETH_IDX_FUNC_LEVEL_OSD		 0x0101
#define QETH_IDX_FUNC_LEVEL_IQD		 0x4108

#define QETH_BUFSIZE		4096
#define CCW_CMD_WRITE		0x01
#define CCW_CMD_READ		0x02

/**
 * some more defs
 */
#define QETH_TX_TIMEOUT		100 * HZ
#define QETH_RCD_TIMEOUT	60 * HZ
#define QETH_RECLAIM_WORK_TIME	HZ
#define QETH_MAX_PORTNO		15

/*IPv6 address autoconfiguration stuff*/
#define UNIQUE_ID_IF_CREATE_ADDR_FAILED 0xfffe
#define UNIQUE_ID_NOT_BY_CARD		0x10000

/*****************************************************************************/
/* QDIO queue and buffer handling                                            */
/*****************************************************************************/
#define QETH_MAX_QUEUES 4
#define QETH_IQD_MIN_TXQ	2	/* One for ucast, one for mcast. */
#define QETH_IQD_MCAST_TXQ	0
#define QETH_IQD_MIN_UCAST_TXQ	1
#define QETH_IN_BUF_SIZE_DEFAULT 65536
#define QETH_IN_BUF_COUNT_DEFAULT 64
#define QETH_IN_BUF_COUNT_HSDEFAULT 128
#define QETH_IN_BUF_COUNT_MIN 8
#define QETH_IN_BUF_COUNT_MAX 128
#define QETH_MAX_BUFFER_ELEMENTS(card) ((card)->qdio.in_buf_size >> 12)
#define QETH_IN_BUF_REQUEUE_THRESHOLD(card) \
		 ((card)->qdio.in_buf_pool.buf_count / 2)

/* buffers we have to be behind before we get a PCI */
#define QETH_PCI_THRESHOLD_A(card) ((card)->qdio.in_buf_pool.buf_count+1)
/*enqueued free buffers left before we get a PCI*/
#define QETH_PCI_THRESHOLD_B(card) 0
/*not used unless the microcode gets patched*/
#define QETH_PCI_TIMER_VALUE(card) 3

/* priority queing */
#define QETH_PRIOQ_DEFAULT QETH_NO_PRIO_QUEUEING
#define QETH_DEFAULT_QUEUE    2
#define QETH_NO_PRIO_QUEUEING 0
#define QETH_PRIO_Q_ING_PREC  1
#define QETH_PRIO_Q_ING_TOS   2
#define QETH_PRIO_Q_ING_SKB   3
#define QETH_PRIO_Q_ING_VLAN  4

/* Packing */
#define QETH_LOW_WATERMARK_PACK  2
#define QETH_HIGH_WATERMARK_PACK 5
#define QETH_WATERMARK_PACK_FUZZ 1

/* large receive scatter gather copy break */
#define QETH_RX_SG_CB (PAGE_SIZE >> 1)
#define QETH_RX_PULL_LEN 256

struct qeth_hdr_layer3 {
	__u8  id;
	__u8  flags;
	__u16 inbound_checksum; /*TSO:__u16 seqno */
	__u32 token;		/*TSO: __u32 reserved */
	__u16 length;
	__u8  vlan_prio;
	__u8  ext_flags;
	__u16 vlan_id;
	__u16 frame_offset;
	union {
		/* TX: */
		struct in6_addr ipv6_addr;
		struct ipv4 {
			u8 res[12];
			u32 addr;
		} ipv4;
		/* RX: */
		struct rx {
			u8 res1[2];
			u8 src_mac[6];
			u8 res2[4];
			u16 vlan_id;
			u8 res3[2];
		} rx;
	} next_hop;
};

struct qeth_hdr_layer2 {
	__u8 id;
	__u8 flags[3];
	__u8 port_no;
	__u8 hdr_length;
	__u16 pkt_length;
	__u16 seq_no;
	__u16 vlan_id;
	__u32 reserved;
	__u8 reserved2[16];
} __attribute__ ((packed));

struct qeth_hdr_osn {
	__u8 id;
	__u8 reserved;
	__u16 seq_no;
	__u16 reserved2;
	__u16 control_flags;
	__u16 pdu_length;
	__u8 reserved3[18];
	__u32 ccid;
} __attribute__ ((packed));

struct qeth_hdr {
	union {
		struct qeth_hdr_layer2 l2;
		struct qeth_hdr_layer3 l3;
		struct qeth_hdr_osn    osn;
	} hdr;
} __attribute__ ((packed));

/*TCP Segmentation Offload header*/
struct qeth_hdr_ext_tso {
	__u16 hdr_tot_len;
	__u8  imb_hdr_no;
	__u8  reserved;
	__u8  hdr_type;
	__u8  hdr_version;
	__u16 hdr_len;
	__u32 payload_len;
	__u16 mss;
	__u16 dg_hdr_len;
	__u8  padding[16];
} __attribute__ ((packed));

struct qeth_hdr_tso {
	struct qeth_hdr hdr;	/*hdr->hdr.l3.xxx*/
	struct qeth_hdr_ext_tso ext;
} __attribute__ ((packed));


/* flags for qeth_hdr.flags */
#define QETH_HDR_PASSTHRU 0x10
#define QETH_HDR_IPV6     0x80
#define QETH_HDR_CAST_MASK 0x07
enum qeth_cast_flags {
	QETH_CAST_UNICAST   = 0x06,
	QETH_CAST_MULTICAST = 0x04,
	QETH_CAST_BROADCAST = 0x05,
	QETH_CAST_ANYCAST   = 0x07,
	QETH_CAST_NOCAST    = 0x00,
};

enum qeth_layer2_frame_flags {
	QETH_LAYER2_FLAG_MULTICAST = 0x01,
	QETH_LAYER2_FLAG_BROADCAST = 0x02,
	QETH_LAYER2_FLAG_UNICAST   = 0x04,
	QETH_LAYER2_FLAG_VLAN      = 0x10,
};

enum qeth_header_ids {
	QETH_HEADER_TYPE_LAYER3 = 0x01,
	QETH_HEADER_TYPE_LAYER2 = 0x02,
	QETH_HEADER_TYPE_L3_TSO	= 0x03,
	QETH_HEADER_TYPE_OSN    = 0x04,
	QETH_HEADER_TYPE_L2_TSO	= 0x06,
};
/* flags for qeth_hdr.ext_flags */
#define QETH_HDR_EXT_VLAN_FRAME       0x01
#define QETH_HDR_EXT_TOKEN_ID         0x02
#define QETH_HDR_EXT_INCLUDE_VLAN_TAG 0x04
#define QETH_HDR_EXT_SRC_MAC_ADDR     0x08
#define QETH_HDR_EXT_CSUM_HDR_REQ     0x10
#define QETH_HDR_EXT_CSUM_TRANSP_REQ  0x20
#define QETH_HDR_EXT_UDP	      0x40 /*bit off for TCP*/

enum qeth_qdio_info_states {
	QETH_QDIO_UNINITIALIZED,
	QETH_QDIO_ALLOCATED,
	QETH_QDIO_ESTABLISHED,
	QETH_QDIO_CLEANING
};

struct qeth_buffer_pool_entry {
	struct list_head list;
	struct list_head init_list;
	void *elements[QDIO_MAX_ELEMENTS_PER_BUFFER];
};

struct qeth_qdio_buffer_pool {
	struct list_head entry_list;
	int buf_count;
};

struct qeth_qdio_buffer {
	struct qdio_buffer *buffer;
	/* the buffer pool entry currently associated to this buffer */
	struct qeth_buffer_pool_entry *pool_entry;
	struct sk_buff *rx_skb;
};

struct qeth_qdio_q {
	struct qdio_buffer *qdio_bufs[QDIO_MAX_BUFFERS_PER_Q];
	struct qeth_qdio_buffer bufs[QDIO_MAX_BUFFERS_PER_Q];
	int next_buf_to_init;
};

enum qeth_qdio_out_buffer_state {
	/* Owned by driver, in order to be filled. */
	QETH_QDIO_BUF_EMPTY,
	/* Filled by driver; owned by hardware in order to be sent. */
	QETH_QDIO_BUF_PRIMED,
	/* Identified to be pending in TPQ. */
	QETH_QDIO_BUF_PENDING,
	/* Found in completion queue. */
	QETH_QDIO_BUF_IN_CQ,
	/* Handled via transfer pending / completion queue. */
	QETH_QDIO_BUF_HANDLED_DELAYED,
};

struct qeth_qdio_out_buffer {
	struct qdio_buffer *buffer;
	atomic_t state;
	int next_element_to_fill;
	struct sk_buff_head skb_list;
	int is_header[QDIO_MAX_ELEMENTS_PER_BUFFER];

	struct qeth_qdio_out_q *q;
	struct qeth_qdio_out_buffer *next_pending;
};

struct qeth_card;

enum qeth_out_q_states {
       QETH_OUT_Q_UNLOCKED,
       QETH_OUT_Q_LOCKED,
       QETH_OUT_Q_LOCKED_FLUSH,
};

#define QETH_CARD_STAT_ADD(_c, _stat, _val)	((_c)->stats._stat += (_val))
#define QETH_CARD_STAT_INC(_c, _stat)		QETH_CARD_STAT_ADD(_c, _stat, 1)

#define QETH_TXQ_STAT_ADD(_q, _stat, _val)	((_q)->stats._stat += (_val))
#define QETH_TXQ_STAT_INC(_q, _stat)		QETH_TXQ_STAT_ADD(_q, _stat, 1)

struct qeth_card_stats {
	u64 rx_bufs;
	u64 rx_skb_csum;
	u64 rx_sg_skbs;
	u64 rx_sg_frags;
	u64 rx_sg_alloc_page;

	/* rtnl_link_stats64 */
	u64 rx_packets;
	u64 rx_bytes;
	u64 rx_errors;
	u64 rx_dropped;
	u64 rx_multicast;
};

struct qeth_out_q_stats {
	u64 bufs;
	u64 bufs_pack;
	u64 buf_elements;
	u64 skbs_pack;
	u64 skbs_sg;
	u64 skbs_csum;
	u64 skbs_tso;
	u64 skbs_linearized;
	u64 skbs_linearized_fail;
	u64 tso_bytes;
	u64 packing_mode_switch;
	u64 stopped;

	/* rtnl_link_stats64 */
	u64 tx_packets;
	u64 tx_bytes;
	u64 tx_errors;
	u64 tx_dropped;
};

struct qeth_qdio_out_q {
	struct qdio_buffer *qdio_bufs[QDIO_MAX_BUFFERS_PER_Q];
	struct qeth_qdio_out_buffer *bufs[QDIO_MAX_BUFFERS_PER_Q];
	struct qdio_outbuf_state *bufstates; /* convenience pointer */
	struct qeth_out_q_stats stats;
	u8 next_buf_to_fill;
	u8 max_elements;
	u8 queue_no;
	u8 do_pack;
	struct qeth_card *card;
	atomic_t state;
	/*
	 * number of buffers that are currently filled (PRIMED)
	 * -> these buffers are hardware-owned
	 */
	atomic_t used_buffers;
	/* indicates whether PCI flag must be set (or if one is outstanding) */
	atomic_t set_pci_flags_count;
};

static inline bool qeth_out_queue_is_full(struct qeth_qdio_out_q *queue)
{
	return atomic_read(&queue->used_buffers) >= QDIO_MAX_BUFFERS_PER_Q;
}

struct qeth_qdio_info {
	atomic_t state;
	/* input */
	int no_in_queues;
	struct qeth_qdio_q *in_q;
	struct qeth_qdio_q *c_q;
	struct qeth_qdio_buffer_pool in_buf_pool;
	struct qeth_qdio_buffer_pool init_pool;
	int in_buf_size;

	/* output */
	int no_out_queues;
	struct qeth_qdio_out_q *out_qs[QETH_MAX_QUEUES];
	struct qdio_outbuf_state *out_bufstates;

	/* priority queueing */
	int do_prio_queueing;
	int default_out_queue;
};

/**
 *  channel state machine
 */
enum qeth_channel_states {
	CH_STATE_UP,
	CH_STATE_DOWN,
	CH_STATE_HALTED,
	CH_STATE_STOPPED,
};
/**
 * card state machine
 */
enum qeth_card_states {
	CARD_STATE_DOWN,
	CARD_STATE_HARDSETUP,
	CARD_STATE_SOFTSETUP,
};

/**
 * Protocol versions
 */
enum qeth_prot_versions {
	QETH_PROT_NONE = 0x0000,
	QETH_PROT_IPV4 = 0x0004,
	QETH_PROT_IPV6 = 0x0006,
};

enum qeth_cq {
	QETH_CQ_DISABLED = 0,
	QETH_CQ_ENABLED = 1,
	QETH_CQ_NOTAVAILABLE = 2,
};

struct qeth_ipato {
	bool enabled;
	bool invert4;
	bool invert6;
	struct list_head entries;
};

struct qeth_channel {
	struct ccw_device *ccwdev;
	enum qeth_channel_states state;
	atomic_t irq_pending;
};

struct qeth_cmd_buffer {
	unsigned int length;
	refcount_t ref_count;
	struct qeth_channel *channel;
	struct qeth_reply *reply;
	long timeout;
	unsigned char *data;
<<<<<<< HEAD
	void (*finalize)(struct qeth_card *card, struct qeth_cmd_buffer *iob,
			 unsigned int length);
	void (*callback)(struct qeth_card *card, struct qeth_channel *channel,
			 struct qeth_cmd_buffer *iob);
=======
	void (*finalize)(struct qeth_card *card, struct qeth_cmd_buffer *iob);
	void (*callback)(struct qeth_card *card, struct qeth_cmd_buffer *iob);
>>>>>>> 4ff96fb5
};

static inline void qeth_get_cmd(struct qeth_cmd_buffer *iob)
{
	refcount_inc(&iob->ref_count);
}

static inline struct qeth_ipa_cmd *__ipa_cmd(struct qeth_cmd_buffer *iob)
{
	return (struct qeth_ipa_cmd *)(iob->data + IPA_PDU_HEADER_SIZE);
}

static inline struct ccw1 *__ccw_from_cmd(struct qeth_cmd_buffer *iob)
{
	return (struct ccw1 *)(iob->data + ALIGN(iob->length, 8));
}

static inline bool qeth_trylock_channel(struct qeth_channel *channel)
{
	return atomic_cmpxchg(&channel->irq_pending, 0, 1) == 0;
}

static inline bool qeth_trylock_channel(struct qeth_channel *channel)
{
	return atomic_cmpxchg(&channel->irq_pending, 0, 1) == 0;
}

/**
 *  OSA card related definitions
 */
struct qeth_token {
	__u32 issuer_rm_w;
	__u32 issuer_rm_r;
	__u32 cm_filter_w;
	__u32 cm_filter_r;
	__u32 cm_connection_w;
	__u32 cm_connection_r;
	__u32 ulp_filter_w;
	__u32 ulp_filter_r;
	__u32 ulp_connection_w;
	__u32 ulp_connection_r;
};

struct qeth_seqno {
	__u32 trans_hdr;
	__u32 pdu_hdr;
	__u32 pdu_hdr_ack;
	__u16 ipa;
};

struct qeth_reply {
	struct list_head list;
	struct completion received;
	int (*callback)(struct qeth_card *, struct qeth_reply *,
		unsigned long);
	u32 seqno;
	unsigned long offset;
	int rc;
	void *param;
	refcount_t refcnt;
};

struct qeth_card_blkt {
	int time_total;
	int inter_packet;
	int inter_packet_jumbo;
};

#define QETH_BROADCAST_WITH_ECHO    0x01
#define QETH_BROADCAST_WITHOUT_ECHO 0x02
#define QETH_LAYER2_MAC_REGISTERED  0x02
struct qeth_card_info {
	unsigned short unit_addr2;
	unsigned short cula;
	unsigned short chpid;
	__u16 func_level;
	char mcl_level[QETH_MCL_LENGTH + 1];
	u8 open_when_online:1;
<<<<<<< HEAD
=======
	u8 use_v1_blkt:1;
>>>>>>> 4ff96fb5
	u8 is_vm_nic:1;
	int mac_bits;
	enum qeth_card_types type;
	enum qeth_link_types link_type;
	int broadcast_capable;
	int unique_id;
	bool layer_enforced;
	struct qeth_card_blkt blkt;
	enum qeth_ipa_promisc_modes promisc_mode;
	__u32 diagass_support;
	__u32 hwtrap;
};

enum qeth_discipline_id {
	QETH_DISCIPLINE_UNDETERMINED = -1,
	QETH_DISCIPLINE_LAYER3 = 0,
	QETH_DISCIPLINE_LAYER2 = 1,
};

struct qeth_card_options {
	struct qeth_routing_info route4;
	struct qeth_ipa_info ipa4;
	struct qeth_ipa_info adp; /*Adapter parameters*/
	struct qeth_routing_info route6;
	struct qeth_ipa_info ipa6;
	struct qeth_sbp_info sbp; /* SETBRIDGEPORT options */
	struct qeth_vnicc_info vnicc; /* VNICC options */
	int fake_broadcast;
	enum qeth_discipline_id layer;
	int rx_sg_cb;
	enum qeth_ipa_isolation_modes isolation;
	enum qeth_ipa_isolation_modes prev_isolation;
	int sniffer;
	enum qeth_cq cq;
	char hsuid[9];
};

#define	IS_LAYER2(card)	((card)->options.layer == QETH_DISCIPLINE_LAYER2)
#define	IS_LAYER3(card)	((card)->options.layer == QETH_DISCIPLINE_LAYER3)

/*
 * thread bits for qeth_card thread masks
 */
enum qeth_threads {
	QETH_RECOVER_THREAD = 1,
};

struct qeth_osn_info {
	int (*assist_cb)(struct net_device *dev, void *data);
	int (*data_cb)(struct sk_buff *skb);
};

struct qeth_discipline {
	const struct device_type *devtype;
	int (*process_rx_buffer)(struct qeth_card *card, int budget, int *done);
	int (*recover)(void *ptr);
	int (*setup) (struct ccwgroup_device *);
	void (*remove) (struct ccwgroup_device *);
	int (*set_online) (struct ccwgroup_device *);
	int (*set_offline) (struct ccwgroup_device *);
	int (*do_ioctl)(struct net_device *dev, struct ifreq *rq, int cmd);
	int (*control_event_handler)(struct qeth_card *card,
					struct qeth_ipa_cmd *cmd);
};

enum qeth_addr_disposition {
	QETH_DISP_ADDR_DELETE = 0,
	QETH_DISP_ADDR_DO_NOTHING = 1,
	QETH_DISP_ADDR_ADD = 2,
};

struct qeth_rx {
	int b_count;
	int b_index;
	struct qdio_buffer_element *b_element;
	int e_offset;
	int qdio_err;
};

struct carrier_info {
	__u8  card_type;
	__u16 port_mode;
	__u32 port_speed;
};

struct qeth_switch_info {
	__u32 capabilities;
	__u32 settings;
};

#define QETH_NAPI_WEIGHT NAPI_POLL_WEIGHT

struct qeth_card {
	enum qeth_card_states state;
	spinlock_t lock;
	struct ccwgroup_device *gdev;
	struct qeth_cmd_buffer *read_cmd;
	struct qeth_channel read;
	struct qeth_channel write;
	struct qeth_channel data;

	struct net_device *dev;
	struct qeth_card_stats stats;
	struct qeth_card_info info;
	struct qeth_token token;
	struct qeth_seqno seqno;
	struct qeth_card_options options;

	struct workqueue_struct *event_wq;
	struct workqueue_struct *cmd_wq;
	wait_queue_head_t wait_q;
	unsigned long active_vlans[BITS_TO_LONGS(VLAN_N_VID)];
	DECLARE_HASHTABLE(mac_htable, 4);
	DECLARE_HASHTABLE(ip_htable, 4);
	struct mutex ip_lock;
	DECLARE_HASHTABLE(ip_mc_htable, 4);
	struct work_struct rx_mode_work;
	struct work_struct kernel_thread_starter;
	spinlock_t thread_mask_lock;
	unsigned long thread_start_mask;
	unsigned long thread_allowed_mask;
	unsigned long thread_running_mask;
	struct qeth_ipato ipato;
	struct list_head cmd_waiter_list;
	/* QDIO buffer handling */
	struct qeth_qdio_info qdio;
	int read_or_write_problem;
	struct qeth_osn_info osn_info;
	struct qeth_discipline *discipline;
	atomic_t force_alloc_skb;
	struct service_level qeth_service_level;
	struct qdio_ssqd_desc ssqd;
	debug_info_t *debug;
	struct mutex conf_mutex;
	struct mutex discipline_mutex;
	struct napi_struct napi;
	struct qeth_rx rx;
	struct delayed_work buffer_reclaim_work;
	int reclaim_index;
	struct work_struct close_dev_work;
};

static inline bool qeth_card_hw_is_reachable(struct qeth_card *card)
{
	return card->state == CARD_STATE_SOFTSETUP;
}

struct qeth_trap_id {
	__u16 lparnr;
	char vmname[8];
	__u8 chpid;
	__u8 ssid;
	__u16 devno;
} __packed;

/*some helper functions*/
#define QETH_CARD_IFNAME(card) (((card)->dev)? (card)->dev->name : "")

static inline bool qeth_netdev_is_registered(struct net_device *dev)
{
	return dev->netdev_ops != NULL;
}

static inline u16 qeth_iqd_translate_txq(struct net_device *dev, u16 txq)
{
	if (txq == QETH_IQD_MCAST_TXQ)
		return dev->num_tx_queues - 1;
	if (txq == dev->num_tx_queues - 1)
		return QETH_IQD_MCAST_TXQ;
	return txq;
}

static inline void qeth_scrub_qdio_buffer(struct qdio_buffer *buf,
					  unsigned int elements)
{
	unsigned int i;

	for (i = 0; i < elements; i++)
		memset(&buf->element[i], 0, sizeof(struct qdio_buffer_element));
	buf->element[14].sflags = 0;
	buf->element[15].sflags = 0;
}

/**
 * qeth_get_elements_for_range() -	find number of SBALEs to cover range.
 * @start:				Start of the address range.
 * @end:				Address after the end of the range.
 *
 * Returns the number of pages, and thus QDIO buffer elements, needed to cover
 * the specified address range.
 */
static inline int qeth_get_elements_for_range(addr_t start, addr_t end)
{
	return PFN_UP(end) - PFN_DOWN(start);
}

static inline int qeth_get_ip_version(struct sk_buff *skb)
{
	struct vlan_ethhdr *veth = vlan_eth_hdr(skb);
	__be16 prot = veth->h_vlan_proto;

	if (prot == htons(ETH_P_8021Q))
		prot = veth->h_vlan_encapsulated_proto;

	switch (prot) {
	case htons(ETH_P_IPV6):
		return 6;
	case htons(ETH_P_IP):
		return 4;
	default:
		return 0;
	}
}

static inline int qeth_get_ether_cast_type(struct sk_buff *skb)
{
	u8 *addr = eth_hdr(skb)->h_dest;

	if (is_multicast_ether_addr(addr))
		return is_broadcast_ether_addr(addr) ? RTN_BROADCAST :
						       RTN_MULTICAST;
	return RTN_UNICAST;
}

<<<<<<< HEAD
=======
static inline struct dst_entry *qeth_dst_check_rcu(struct sk_buff *skb, int ipv)
{
	struct dst_entry *dst = skb_dst(skb);
	struct rt6_info *rt;

	rt = (struct rt6_info *) dst;
	if (dst)
		dst = dst_check(dst, (ipv == 6) ? rt6_get_cookie(rt) : 0);
	return dst;
}

>>>>>>> 4ff96fb5
static inline void qeth_rx_csum(struct qeth_card *card, struct sk_buff *skb,
				u8 flags)
{
	if ((card->dev->features & NETIF_F_RXCSUM) &&
	    (flags & QETH_HDR_EXT_CSUM_TRANSP_REQ)) {
		skb->ip_summed = CHECKSUM_UNNECESSARY;
		QETH_CARD_STAT_INC(card, rx_skb_csum);
	} else {
		skb->ip_summed = CHECKSUM_NONE;
	}
}

static inline void qeth_tx_csum(struct sk_buff *skb, u8 *flags, int ipv)
{
	*flags |= QETH_HDR_EXT_CSUM_TRANSP_REQ;
	if ((ipv == 4 && ip_hdr(skb)->protocol == IPPROTO_UDP) ||
	    (ipv == 6 && ipv6_hdr(skb)->nexthdr == IPPROTO_UDP))
		*flags |= QETH_HDR_EXT_UDP;
}

static inline void qeth_put_buffer_pool_entry(struct qeth_card *card,
		struct qeth_buffer_pool_entry *entry)
{
	list_add_tail(&entry->list, &card->qdio.in_buf_pool.entry_list);
}

static inline int qeth_is_diagass_supported(struct qeth_card *card,
		enum qeth_diags_cmds cmd)
{
	return card->info.diagass_support & (__u32)cmd;
}

int qeth_send_simple_setassparms_prot(struct qeth_card *card,
				      enum qeth_ipa_funcs ipa_func,
				      u16 cmd_code, u32 *data,
				      enum qeth_prot_versions prot);
/* IPv4 variant */
static inline int qeth_send_simple_setassparms(struct qeth_card *card,
					       enum qeth_ipa_funcs ipa_func,
					       u16 cmd_code, u32 *data)
{
	return qeth_send_simple_setassparms_prot(card, ipa_func, cmd_code,
						 data, QETH_PROT_IPV4);
}

static inline int qeth_send_simple_setassparms_v6(struct qeth_card *card,
						  enum qeth_ipa_funcs ipa_func,
						  u16 cmd_code, u32 *data)
{
	return qeth_send_simple_setassparms_prot(card, ipa_func, cmd_code,
						 data, QETH_PROT_IPV6);
}

int qeth_get_priority_queue(struct qeth_card *card, struct sk_buff *skb);

extern struct qeth_discipline qeth_l2_discipline;
extern struct qeth_discipline qeth_l3_discipline;
extern const struct ethtool_ops qeth_ethtool_ops;
extern const struct ethtool_ops qeth_osn_ethtool_ops;
extern const struct attribute_group *qeth_generic_attr_groups[];
extern const struct attribute_group *qeth_osn_attr_groups[];
extern const struct attribute_group qeth_device_attr_group;
extern const struct attribute_group qeth_device_blkt_group;
extern const struct device_type qeth_generic_devtype;

const char *qeth_get_cardname_short(struct qeth_card *);
int qeth_realloc_buffer_pool(struct qeth_card *, int);
int qeth_core_load_discipline(struct qeth_card *, enum qeth_discipline_id);
void qeth_core_free_discipline(struct qeth_card *);

/* exports for qeth discipline device drivers */
extern struct kmem_cache *qeth_core_header_cache;
extern struct qeth_dbf_info qeth_dbf[QETH_DBF_INFOS];

struct net_device *qeth_clone_netdev(struct net_device *orig);
struct qeth_card *qeth_get_card_by_busid(char *bus_id);
void qeth_set_allowed_threads(struct qeth_card *, unsigned long , int);
int qeth_threads_running(struct qeth_card *, unsigned long);
int qeth_do_run_thread(struct qeth_card *, unsigned long);
void qeth_clear_thread_start_bit(struct qeth_card *, unsigned long);
void qeth_clear_thread_running_bit(struct qeth_card *, unsigned long);
int qeth_core_hardsetup_card(struct qeth_card *card, bool *carrier_ok);
void qeth_print_status_message(struct qeth_card *);
int qeth_init_qdio_queues(struct qeth_card *);
int qeth_send_ipa_cmd(struct qeth_card *, struct qeth_cmd_buffer *,
		  int (*reply_cb)
		  (struct qeth_card *, struct qeth_reply *, unsigned long),
		  void *);
struct qeth_cmd_buffer *qeth_ipa_alloc_cmd(struct qeth_card *card,
					   enum qeth_ipa_cmds cmd_code,
					   enum qeth_prot_versions prot,
					   unsigned int data_length);
struct qeth_cmd_buffer *qeth_alloc_cmd(struct qeth_channel *channel,
				       unsigned int length, unsigned int ccws,
				       long timeout);
struct qeth_cmd_buffer *qeth_get_setassparms_cmd(struct qeth_card *card,
						 enum qeth_ipa_funcs ipa_func,
						 u16 cmd_code,
						 unsigned int data_length,
						 enum qeth_prot_versions prot);
struct qeth_cmd_buffer *qeth_get_diag_cmd(struct qeth_card *card,
					  enum qeth_diags_cmds sub_cmd,
					  unsigned int data_length);
void qeth_put_cmd(struct qeth_cmd_buffer *iob);

struct sk_buff *qeth_core_get_next_skb(struct qeth_card *,
		struct qeth_qdio_buffer *, struct qdio_buffer_element **, int *,
		struct qeth_hdr **);
void qeth_schedule_recovery(struct qeth_card *);
int qeth_poll(struct napi_struct *napi, int budget);
void qeth_clear_ipacmd_list(struct qeth_card *);
int qeth_qdio_clear_card(struct qeth_card *, int);
void qeth_clear_working_pool_list(struct qeth_card *);
<<<<<<< HEAD
void qeth_clear_cmd_buffers(struct qeth_channel *);
=======
>>>>>>> 4ff96fb5
void qeth_drain_output_queues(struct qeth_card *card);
void qeth_setadp_promisc_mode(struct qeth_card *);
int qeth_setadpparms_change_macaddr(struct qeth_card *);
void qeth_tx_timeout(struct net_device *);
<<<<<<< HEAD
void qeth_release_buffer(struct qeth_channel *, struct qeth_cmd_buffer *);
=======
void qeth_notify_reply(struct qeth_reply *reply, int reason);
>>>>>>> 4ff96fb5
void qeth_prepare_ipa_cmd(struct qeth_card *card, struct qeth_cmd_buffer *iob,
			  u16 cmd_length);
int qeth_query_switch_attributes(struct qeth_card *card,
				  struct qeth_switch_info *sw_info);
int qeth_query_card_info(struct qeth_card *card,
			 struct carrier_info *carrier_info);
unsigned int qeth_count_elements(struct sk_buff *skb, unsigned int data_offset);
int qeth_do_send_packet(struct qeth_card *card, struct qeth_qdio_out_q *queue,
			struct sk_buff *skb, struct qeth_hdr *hdr,
			unsigned int offset, unsigned int hd_len,
			int elements_needed);
int qeth_do_ioctl(struct net_device *dev, struct ifreq *rq, int cmd);
void qeth_dbf_longtext(debug_info_t *id, int level, char *text, ...);
int qeth_set_access_ctrl_online(struct qeth_card *card, int fallback);
int qeth_configure_cq(struct qeth_card *, enum qeth_cq);
int qeth_hw_trap(struct qeth_card *, enum qeth_diags_trap_action);
void qeth_trace_features(struct qeth_card *);
int qeth_setassparms_cb(struct qeth_card *, struct qeth_reply *, unsigned long);
int qeth_set_features(struct net_device *, netdev_features_t);
void qeth_enable_hw_features(struct net_device *dev);
netdev_features_t qeth_fix_features(struct net_device *, netdev_features_t);
netdev_features_t qeth_features_check(struct sk_buff *skb,
				      struct net_device *dev,
				      netdev_features_t features);
void qeth_get_stats64(struct net_device *dev, struct rtnl_link_stats64 *stats);
u16 qeth_iqd_select_queue(struct net_device *dev, struct sk_buff *skb,
			  u8 cast_type, struct net_device *sb_dev);
int qeth_open(struct net_device *dev);
int qeth_stop(struct net_device *dev);

int qeth_vm_request_mac(struct qeth_card *card);
int qeth_xmit(struct qeth_card *card, struct sk_buff *skb,
	      struct qeth_qdio_out_q *queue, int ipv,
	      void (*fill_header)(struct qeth_qdio_out_q *queue,
				  struct qeth_hdr *hdr, struct sk_buff *skb,
				  int ipv, unsigned int data_len));

/* exports for OSN */
int qeth_osn_assist(struct net_device *, void *, int);
int qeth_osn_register(unsigned char *read_dev_no, struct net_device **,
		int (*assist_cb)(struct net_device *, void *),
		int (*data_cb)(struct sk_buff *));
void qeth_osn_deregister(struct net_device *);

#endif /* __QETH_CORE_H__ */<|MERGE_RESOLUTION|>--- conflicted
+++ resolved
@@ -579,15 +579,8 @@
 	struct qeth_reply *reply;
 	long timeout;
 	unsigned char *data;
-<<<<<<< HEAD
-	void (*finalize)(struct qeth_card *card, struct qeth_cmd_buffer *iob,
-			 unsigned int length);
-	void (*callback)(struct qeth_card *card, struct qeth_channel *channel,
-			 struct qeth_cmd_buffer *iob);
-=======
 	void (*finalize)(struct qeth_card *card, struct qeth_cmd_buffer *iob);
 	void (*callback)(struct qeth_card *card, struct qeth_cmd_buffer *iob);
->>>>>>> 4ff96fb5
 };
 
 static inline void qeth_get_cmd(struct qeth_cmd_buffer *iob)
@@ -603,11 +596,6 @@
 static inline struct ccw1 *__ccw_from_cmd(struct qeth_cmd_buffer *iob)
 {
 	return (struct ccw1 *)(iob->data + ALIGN(iob->length, 8));
-}
-
-static inline bool qeth_trylock_channel(struct qeth_channel *channel)
-{
-	return atomic_cmpxchg(&channel->irq_pending, 0, 1) == 0;
 }
 
 static inline bool qeth_trylock_channel(struct qeth_channel *channel)
@@ -666,10 +654,7 @@
 	__u16 func_level;
 	char mcl_level[QETH_MCL_LENGTH + 1];
 	u8 open_when_online:1;
-<<<<<<< HEAD
-=======
 	u8 use_v1_blkt:1;
->>>>>>> 4ff96fb5
 	u8 is_vm_nic:1;
 	int mac_bits;
 	enum qeth_card_types type;
@@ -894,8 +879,6 @@
 	return RTN_UNICAST;
 }
 
-<<<<<<< HEAD
-=======
 static inline struct dst_entry *qeth_dst_check_rcu(struct sk_buff *skb, int ipv)
 {
 	struct dst_entry *dst = skb_dst(skb);
@@ -907,7 +890,6 @@
 	return dst;
 }
 
->>>>>>> 4ff96fb5
 static inline void qeth_rx_csum(struct qeth_card *card, struct sk_buff *skb,
 				u8 flags)
 {
@@ -1021,19 +1003,11 @@
 void qeth_clear_ipacmd_list(struct qeth_card *);
 int qeth_qdio_clear_card(struct qeth_card *, int);
 void qeth_clear_working_pool_list(struct qeth_card *);
-<<<<<<< HEAD
-void qeth_clear_cmd_buffers(struct qeth_channel *);
-=======
->>>>>>> 4ff96fb5
 void qeth_drain_output_queues(struct qeth_card *card);
 void qeth_setadp_promisc_mode(struct qeth_card *);
 int qeth_setadpparms_change_macaddr(struct qeth_card *);
 void qeth_tx_timeout(struct net_device *);
-<<<<<<< HEAD
-void qeth_release_buffer(struct qeth_channel *, struct qeth_cmd_buffer *);
-=======
 void qeth_notify_reply(struct qeth_reply *reply, int reason);
->>>>>>> 4ff96fb5
 void qeth_prepare_ipa_cmd(struct qeth_card *card, struct qeth_cmd_buffer *iob,
 			  u16 cmd_length);
 int qeth_query_switch_attributes(struct qeth_card *card,
