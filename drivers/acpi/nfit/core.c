/*
 * Copyright(c) 2013-2015 Intel Corporation. All rights reserved.
 *
 * This program is free software; you can redistribute it and/or modify
 * it under the terms of version 2 of the GNU General Public License as
 * published by the Free Software Foundation.
 *
 * This program is distributed in the hope that it will be useful, but
 * WITHOUT ANY WARRANTY; without even the implied warranty of
 * MERCHANTABILITY or FITNESS FOR A PARTICULAR PURPOSE.  See the GNU
 * General Public License for more details.
 */
#include <linux/list_sort.h>
#include <linux/libnvdimm.h>
#include <linux/module.h>
#include <linux/mutex.h>
#include <linux/ndctl.h>
#include <linux/sysfs.h>
#include <linux/delay.h>
#include <linux/list.h>
#include <linux/acpi.h>
#include <linux/sort.h>
#include <linux/io.h>
#include <linux/nd.h>
#include <asm/cacheflush.h>
#include <acpi/nfit.h>
#include "intel.h"
#include "nfit.h"
#include "intel.h"

/*
 * For readq() and writeq() on 32-bit builds, the hi-lo, lo-hi order is
 * irrelevant.
 */
#include <linux/io-64-nonatomic-hi-lo.h>

static bool force_enable_dimms;
module_param(force_enable_dimms, bool, S_IRUGO|S_IWUSR);
MODULE_PARM_DESC(force_enable_dimms, "Ignore _STA (ACPI DIMM device) status");

static bool disable_vendor_specific;
module_param(disable_vendor_specific, bool, S_IRUGO);
MODULE_PARM_DESC(disable_vendor_specific,
		"Limit commands to the publicly specified set");

static unsigned long override_dsm_mask;
module_param(override_dsm_mask, ulong, S_IRUGO);
MODULE_PARM_DESC(override_dsm_mask, "Bitmask of allowed NVDIMM DSM functions");

static int default_dsm_family = -1;
module_param(default_dsm_family, int, S_IRUGO);
MODULE_PARM_DESC(default_dsm_family,
		"Try this DSM type first when identifying NVDIMM family");

static bool no_init_ars;
module_param(no_init_ars, bool, 0644);
MODULE_PARM_DESC(no_init_ars, "Skip ARS run at nfit init time");

LIST_HEAD(acpi_descs);
DEFINE_MUTEX(acpi_desc_lock);

static struct workqueue_struct *nfit_wq;

struct nfit_table_prev {
	struct list_head spas;
	struct list_head memdevs;
	struct list_head dcrs;
	struct list_head bdws;
	struct list_head idts;
	struct list_head flushes;
};

static guid_t nfit_uuid[NFIT_UUID_MAX];

const guid_t *to_nfit_uuid(enum nfit_uuids id)
{
	return &nfit_uuid[id];
}
EXPORT_SYMBOL(to_nfit_uuid);

static struct acpi_nfit_desc *to_acpi_nfit_desc(
		struct nvdimm_bus_descriptor *nd_desc)
{
	return container_of(nd_desc, struct acpi_nfit_desc, nd_desc);
}

static struct acpi_device *to_acpi_dev(struct acpi_nfit_desc *acpi_desc)
{
	struct nvdimm_bus_descriptor *nd_desc = &acpi_desc->nd_desc;

	/*
	 * If provider == 'ACPI.NFIT' we can assume 'dev' is a struct
	 * acpi_device.
	 */
	if (!nd_desc->provider_name
			|| strcmp(nd_desc->provider_name, "ACPI.NFIT") != 0)
		return NULL;

	return to_acpi_device(acpi_desc->dev);
}

static int xlat_bus_status(void *buf, unsigned int cmd, u32 status)
{
	struct nd_cmd_clear_error *clear_err;
	struct nd_cmd_ars_status *ars_status;
	u16 flags;

	switch (cmd) {
	case ND_CMD_ARS_CAP:
		if ((status & 0xffff) == NFIT_ARS_CAP_NONE)
			return -ENOTTY;

		/* Command failed */
		if (status & 0xffff)
			return -EIO;

		/* No supported scan types for this range */
		flags = ND_ARS_PERSISTENT | ND_ARS_VOLATILE;
		if ((status >> 16 & flags) == 0)
			return -ENOTTY;
		return 0;
	case ND_CMD_ARS_START:
		/* ARS is in progress */
		if ((status & 0xffff) == NFIT_ARS_START_BUSY)
			return -EBUSY;

		/* Command failed */
		if (status & 0xffff)
			return -EIO;
		return 0;
	case ND_CMD_ARS_STATUS:
		ars_status = buf;
		/* Command failed */
		if (status & 0xffff)
			return -EIO;
		/* Check extended status (Upper two bytes) */
		if (status == NFIT_ARS_STATUS_DONE)
			return 0;

		/* ARS is in progress */
		if (status == NFIT_ARS_STATUS_BUSY)
			return -EBUSY;

		/* No ARS performed for the current boot */
		if (status == NFIT_ARS_STATUS_NONE)
			return -EAGAIN;

		/*
		 * ARS interrupted, either we overflowed or some other
		 * agent wants the scan to stop.  If we didn't overflow
		 * then just continue with the returned results.
		 */
		if (status == NFIT_ARS_STATUS_INTR) {
			if (ars_status->out_length >= 40 && (ars_status->flags
						& NFIT_ARS_F_OVERFLOW))
				return -ENOSPC;
			return 0;
		}

		/* Unknown status */
		if (status >> 16)
			return -EIO;
		return 0;
	case ND_CMD_CLEAR_ERROR:
		clear_err = buf;
		if (status & 0xffff)
			return -EIO;
		if (!clear_err->cleared)
			return -EIO;
		if (clear_err->length > clear_err->cleared)
			return clear_err->cleared;
		return 0;
	default:
		break;
	}

	/* all other non-zero status results in an error */
	if (status)
		return -EIO;
	return 0;
}

#define ACPI_LABELS_LOCKED 3

static int xlat_nvdimm_status(struct nvdimm *nvdimm, void *buf, unsigned int cmd,
		u32 status)
{
	struct nfit_mem *nfit_mem = nvdimm_provider_data(nvdimm);

	switch (cmd) {
	case ND_CMD_GET_CONFIG_SIZE:
		/*
		 * In the _LSI, _LSR, _LSW case the locked status is
		 * communicated via the read/write commands
		 */
		if (test_bit(NFIT_MEM_LSR, &nfit_mem->flags))
			break;

		if (status >> 16 & ND_CONFIG_LOCKED)
			return -EACCES;
		break;
	case ND_CMD_GET_CONFIG_DATA:
		if (test_bit(NFIT_MEM_LSR, &nfit_mem->flags)
				&& status == ACPI_LABELS_LOCKED)
			return -EACCES;
		break;
	case ND_CMD_SET_CONFIG_DATA:
		if (test_bit(NFIT_MEM_LSW, &nfit_mem->flags)
				&& status == ACPI_LABELS_LOCKED)
			return -EACCES;
		break;
	default:
		break;
	}

	/* all other non-zero status results in an error */
	if (status)
		return -EIO;
	return 0;
}

static int xlat_status(struct nvdimm *nvdimm, void *buf, unsigned int cmd,
		u32 status)
{
	if (!nvdimm)
		return xlat_bus_status(buf, cmd, status);
	return xlat_nvdimm_status(nvdimm, buf, cmd, status);
}

/* convert _LS{I,R} packages to the buffer object acpi_nfit_ctl expects */
static union acpi_object *pkg_to_buf(union acpi_object *pkg)
{
	int i;
	void *dst;
	size_t size = 0;
	union acpi_object *buf = NULL;

	if (pkg->type != ACPI_TYPE_PACKAGE) {
		WARN_ONCE(1, "BIOS bug, unexpected element type: %d\n",
				pkg->type);
		goto err;
	}

	for (i = 0; i < pkg->package.count; i++) {
		union acpi_object *obj = &pkg->package.elements[i];

		if (obj->type == ACPI_TYPE_INTEGER)
			size += 4;
		else if (obj->type == ACPI_TYPE_BUFFER)
			size += obj->buffer.length;
		else {
			WARN_ONCE(1, "BIOS bug, unexpected element type: %d\n",
					obj->type);
			goto err;
		}
	}

	buf = ACPI_ALLOCATE(sizeof(*buf) + size);
	if (!buf)
		goto err;

	dst = buf + 1;
	buf->type = ACPI_TYPE_BUFFER;
	buf->buffer.length = size;
	buf->buffer.pointer = dst;
	for (i = 0; i < pkg->package.count; i++) {
		union acpi_object *obj = &pkg->package.elements[i];

		if (obj->type == ACPI_TYPE_INTEGER) {
			memcpy(dst, &obj->integer.value, 4);
			dst += 4;
		} else if (obj->type == ACPI_TYPE_BUFFER) {
			memcpy(dst, obj->buffer.pointer, obj->buffer.length);
			dst += obj->buffer.length;
		}
	}
err:
	ACPI_FREE(pkg);
	return buf;
}

static union acpi_object *int_to_buf(union acpi_object *integer)
{
	union acpi_object *buf = ACPI_ALLOCATE(sizeof(*buf) + 4);
	void *dst = NULL;

	if (!buf)
		goto err;

	if (integer->type != ACPI_TYPE_INTEGER) {
		WARN_ONCE(1, "BIOS bug, unexpected element type: %d\n",
				integer->type);
		goto err;
	}

	dst = buf + 1;
	buf->type = ACPI_TYPE_BUFFER;
	buf->buffer.length = 4;
	buf->buffer.pointer = dst;
	memcpy(dst, &integer->integer.value, 4);
err:
	ACPI_FREE(integer);
	return buf;
}

static union acpi_object *acpi_label_write(acpi_handle handle, u32 offset,
		u32 len, void *data)
{
	acpi_status rc;
	struct acpi_buffer buf = { ACPI_ALLOCATE_BUFFER, NULL };
	struct acpi_object_list input = {
		.count = 3,
		.pointer = (union acpi_object []) {
			[0] = {
				.integer.type = ACPI_TYPE_INTEGER,
				.integer.value = offset,
			},
			[1] = {
				.integer.type = ACPI_TYPE_INTEGER,
				.integer.value = len,
			},
			[2] = {
				.buffer.type = ACPI_TYPE_BUFFER,
				.buffer.pointer = data,
				.buffer.length = len,
			},
		},
	};

	rc = acpi_evaluate_object(handle, "_LSW", &input, &buf);
	if (ACPI_FAILURE(rc))
		return NULL;
	return int_to_buf(buf.pointer);
}

static union acpi_object *acpi_label_read(acpi_handle handle, u32 offset,
		u32 len)
{
	acpi_status rc;
	struct acpi_buffer buf = { ACPI_ALLOCATE_BUFFER, NULL };
	struct acpi_object_list input = {
		.count = 2,
		.pointer = (union acpi_object []) {
			[0] = {
				.integer.type = ACPI_TYPE_INTEGER,
				.integer.value = offset,
			},
			[1] = {
				.integer.type = ACPI_TYPE_INTEGER,
				.integer.value = len,
			},
		},
	};

	rc = acpi_evaluate_object(handle, "_LSR", &input, &buf);
	if (ACPI_FAILURE(rc))
		return NULL;
	return pkg_to_buf(buf.pointer);
}

static union acpi_object *acpi_label_info(acpi_handle handle)
{
	acpi_status rc;
	struct acpi_buffer buf = { ACPI_ALLOCATE_BUFFER, NULL };

	rc = acpi_evaluate_object(handle, "_LSI", NULL, &buf);
	if (ACPI_FAILURE(rc))
		return NULL;
	return pkg_to_buf(buf.pointer);
}

static u8 nfit_dsm_revid(unsigned family, unsigned func)
{
	static const u8 revid_table[NVDIMM_FAMILY_MAX+1][32] = {
		[NVDIMM_FAMILY_INTEL] = {
			[NVDIMM_INTEL_GET_MODES] = 2,
			[NVDIMM_INTEL_GET_FWINFO] = 2,
			[NVDIMM_INTEL_START_FWUPDATE] = 2,
			[NVDIMM_INTEL_SEND_FWUPDATE] = 2,
			[NVDIMM_INTEL_FINISH_FWUPDATE] = 2,
			[NVDIMM_INTEL_QUERY_FWUPDATE] = 2,
			[NVDIMM_INTEL_SET_THRESHOLD] = 2,
			[NVDIMM_INTEL_INJECT_ERROR] = 2,
			[NVDIMM_INTEL_GET_SECURITY_STATE] = 2,
			[NVDIMM_INTEL_SET_PASSPHRASE] = 2,
			[NVDIMM_INTEL_DISABLE_PASSPHRASE] = 2,
			[NVDIMM_INTEL_UNLOCK_UNIT] = 2,
			[NVDIMM_INTEL_FREEZE_LOCK] = 2,
			[NVDIMM_INTEL_SECURE_ERASE] = 2,
			[NVDIMM_INTEL_OVERWRITE] = 2,
			[NVDIMM_INTEL_QUERY_OVERWRITE] = 2,
			[NVDIMM_INTEL_SET_MASTER_PASSPHRASE] = 2,
			[NVDIMM_INTEL_MASTER_SECURE_ERASE] = 2,
		},
	};
	u8 id;

	if (family > NVDIMM_FAMILY_MAX)
		return 0;
	if (func > 31)
		return 0;
	id = revid_table[family][func];
	if (id == 0)
		return 1; /* default */
	return id;
}

static bool payload_dumpable(struct nvdimm *nvdimm, unsigned int func)
{
	struct nfit_mem *nfit_mem = nvdimm_provider_data(nvdimm);

	if (nfit_mem && nfit_mem->family == NVDIMM_FAMILY_INTEL
			&& func >= NVDIMM_INTEL_GET_SECURITY_STATE
			&& func <= NVDIMM_INTEL_MASTER_SECURE_ERASE)
		return IS_ENABLED(CONFIG_NFIT_SECURITY_DEBUG);
	return true;
}

int acpi_nfit_ctl(struct nvdimm_bus_descriptor *nd_desc, struct nvdimm *nvdimm,
		unsigned int cmd, void *buf, unsigned int buf_len, int *cmd_rc)
{
	struct acpi_nfit_desc *acpi_desc = to_acpi_nfit_desc(nd_desc);
	struct nfit_mem *nfit_mem = nvdimm_provider_data(nvdimm);
	union acpi_object in_obj, in_buf, *out_obj;
	const struct nd_cmd_desc *desc = NULL;
	struct device *dev = acpi_desc->dev;
	struct nd_cmd_pkg *call_pkg = NULL;
	const char *cmd_name, *dimm_name;
	unsigned long cmd_mask, dsm_mask;
	u32 offset, fw_status = 0;
	acpi_handle handle;
	unsigned int func;
	const guid_t *guid;
	int rc, i;

	if (cmd_rc)
		*cmd_rc = -EINVAL;
	func = cmd;
	if (cmd == ND_CMD_CALL) {
		call_pkg = buf;
		func = call_pkg->nd_command;

		for (i = 0; i < ARRAY_SIZE(call_pkg->nd_reserved2); i++)
			if (call_pkg->nd_reserved2[i])
				return -EINVAL;
	}

	if (nvdimm) {
		struct acpi_device *adev = nfit_mem->adev;

		if (!adev)
			return -ENOTTY;
		if (call_pkg && nfit_mem->family != call_pkg->nd_family)
			return -ENOTTY;

		dimm_name = nvdimm_name(nvdimm);
		cmd_name = nvdimm_cmd_name(cmd);
		cmd_mask = nvdimm_cmd_mask(nvdimm);
		dsm_mask = nfit_mem->dsm_mask;
		desc = nd_cmd_dimm_desc(cmd);
		guid = to_nfit_uuid(nfit_mem->family);
		handle = adev->handle;
	} else {
		struct acpi_device *adev = to_acpi_dev(acpi_desc);

		cmd_name = nvdimm_bus_cmd_name(cmd);
		cmd_mask = nd_desc->cmd_mask;
		dsm_mask = cmd_mask;
		if (cmd == ND_CMD_CALL)
			dsm_mask = nd_desc->bus_dsm_mask;
		desc = nd_cmd_bus_desc(cmd);
		guid = to_nfit_uuid(NFIT_DEV_BUS);
		handle = adev->handle;
		dimm_name = "bus";
	}

	if (!desc || (cmd && (desc->out_num + desc->in_num == 0)))
		return -ENOTTY;

	if (!test_bit(cmd, &cmd_mask) || !test_bit(func, &dsm_mask))
		return -ENOTTY;

	in_obj.type = ACPI_TYPE_PACKAGE;
	in_obj.package.count = 1;
	in_obj.package.elements = &in_buf;
	in_buf.type = ACPI_TYPE_BUFFER;
	in_buf.buffer.pointer = buf;
	in_buf.buffer.length = 0;

	/* libnvdimm has already validated the input envelope */
	for (i = 0; i < desc->in_num; i++)
		in_buf.buffer.length += nd_cmd_in_size(nvdimm, cmd, desc,
				i, buf);

	if (call_pkg) {
		/* skip over package wrapper */
		in_buf.buffer.pointer = (void *) &call_pkg->nd_payload;
		in_buf.buffer.length = call_pkg->nd_size_in;
	}

	dev_dbg(dev, "%s cmd: %d: func: %d input length: %d\n",
		dimm_name, cmd, func, in_buf.buffer.length);
	if (payload_dumpable(nvdimm, func))
		print_hex_dump_debug("nvdimm in  ", DUMP_PREFIX_OFFSET, 4, 4,
				in_buf.buffer.pointer,
				min_t(u32, 256, in_buf.buffer.length), true);

	/* call the BIOS, prefer the named methods over _DSM if available */
	if (nvdimm && cmd == ND_CMD_GET_CONFIG_SIZE
			&& test_bit(NFIT_MEM_LSR, &nfit_mem->flags))
		out_obj = acpi_label_info(handle);
	else if (nvdimm && cmd == ND_CMD_GET_CONFIG_DATA
			&& test_bit(NFIT_MEM_LSR, &nfit_mem->flags)) {
		struct nd_cmd_get_config_data_hdr *p = buf;

		out_obj = acpi_label_read(handle, p->in_offset, p->in_length);
	} else if (nvdimm && cmd == ND_CMD_SET_CONFIG_DATA
			&& test_bit(NFIT_MEM_LSW, &nfit_mem->flags)) {
		struct nd_cmd_set_config_hdr *p = buf;

		out_obj = acpi_label_write(handle, p->in_offset, p->in_length,
				p->in_buf);
	} else {
		u8 revid;

		if (nvdimm)
			revid = nfit_dsm_revid(nfit_mem->family, func);
		else
			revid = 1;
		out_obj = acpi_evaluate_dsm(handle, guid, revid, func, &in_obj);
	}

	if (!out_obj) {
		dev_dbg(dev, "%s _DSM failed cmd: %s\n", dimm_name, cmd_name);
		return -EINVAL;
	}

	if (call_pkg) {
		call_pkg->nd_fw_size = out_obj->buffer.length;
		memcpy(call_pkg->nd_payload + call_pkg->nd_size_in,
			out_obj->buffer.pointer,
			min(call_pkg->nd_fw_size, call_pkg->nd_size_out));

		ACPI_FREE(out_obj);
		/*
		 * Need to support FW function w/o known size in advance.
		 * Caller can determine required size based upon nd_fw_size.
		 * If we return an error (like elsewhere) then caller wouldn't
		 * be able to rely upon data returned to make calculation.
		 */
		if (cmd_rc)
			*cmd_rc = 0;
		return 0;
	}

	if (out_obj->package.type != ACPI_TYPE_BUFFER) {
		dev_dbg(dev, "%s unexpected output object type cmd: %s type: %d\n",
				dimm_name, cmd_name, out_obj->type);
		rc = -EINVAL;
		goto out;
	}

	dev_dbg(dev, "%s cmd: %s output length: %d\n", dimm_name,
			cmd_name, out_obj->buffer.length);
	print_hex_dump_debug(cmd_name, DUMP_PREFIX_OFFSET, 4, 4,
			out_obj->buffer.pointer,
			min_t(u32, 128, out_obj->buffer.length), true);

	for (i = 0, offset = 0; i < desc->out_num; i++) {
		u32 out_size = nd_cmd_out_size(nvdimm, cmd, desc, i, buf,
				(u32 *) out_obj->buffer.pointer,
				out_obj->buffer.length - offset);

		if (offset + out_size > out_obj->buffer.length) {
			dev_dbg(dev, "%s output object underflow cmd: %s field: %d\n",
					dimm_name, cmd_name, i);
			break;
		}

		if (in_buf.buffer.length + offset + out_size > buf_len) {
			dev_dbg(dev, "%s output overrun cmd: %s field: %d\n",
					dimm_name, cmd_name, i);
			rc = -ENXIO;
			goto out;
		}
		memcpy(buf + in_buf.buffer.length + offset,
				out_obj->buffer.pointer + offset, out_size);
		offset += out_size;
	}

	/*
	 * Set fw_status for all the commands with a known format to be
	 * later interpreted by xlat_status().
	 */
	if (i >= 1 && ((!nvdimm && cmd >= ND_CMD_ARS_CAP
					&& cmd <= ND_CMD_CLEAR_ERROR)
				|| (nvdimm && cmd >= ND_CMD_SMART
					&& cmd <= ND_CMD_VENDOR)))
		fw_status = *(u32 *) out_obj->buffer.pointer;

	if (offset + in_buf.buffer.length < buf_len) {
		if (i >= 1) {
			/*
			 * status valid, return the number of bytes left
			 * unfilled in the output buffer
			 */
			rc = buf_len - offset - in_buf.buffer.length;
			if (cmd_rc)
				*cmd_rc = xlat_status(nvdimm, buf, cmd,
						fw_status);
		} else {
			dev_err(dev, "%s:%s underrun cmd: %s buf_len: %d out_len: %d\n",
					__func__, dimm_name, cmd_name, buf_len,
					offset);
			rc = -ENXIO;
		}
	} else {
		rc = 0;
		if (cmd_rc)
			*cmd_rc = xlat_status(nvdimm, buf, cmd, fw_status);
	}

 out:
	ACPI_FREE(out_obj);

	return rc;
}
EXPORT_SYMBOL_GPL(acpi_nfit_ctl);

static const char *spa_type_name(u16 type)
{
	static const char *to_name[] = {
		[NFIT_SPA_VOLATILE] = "volatile",
		[NFIT_SPA_PM] = "pmem",
		[NFIT_SPA_DCR] = "dimm-control-region",
		[NFIT_SPA_BDW] = "block-data-window",
		[NFIT_SPA_VDISK] = "volatile-disk",
		[NFIT_SPA_VCD] = "volatile-cd",
		[NFIT_SPA_PDISK] = "persistent-disk",
		[NFIT_SPA_PCD] = "persistent-cd",

	};

	if (type > NFIT_SPA_PCD)
		return "unknown";

	return to_name[type];
}

int nfit_spa_type(struct acpi_nfit_system_address *spa)
{
	int i;

	for (i = 0; i < NFIT_UUID_MAX; i++)
		if (guid_equal(to_nfit_uuid(i), (guid_t *)&spa->range_guid))
			return i;
	return -1;
}

static bool add_spa(struct acpi_nfit_desc *acpi_desc,
		struct nfit_table_prev *prev,
		struct acpi_nfit_system_address *spa)
{
	struct device *dev = acpi_desc->dev;
	struct nfit_spa *nfit_spa;

	if (spa->header.length != sizeof(*spa))
		return false;

	list_for_each_entry(nfit_spa, &prev->spas, list) {
		if (memcmp(nfit_spa->spa, spa, sizeof(*spa)) == 0) {
			list_move_tail(&nfit_spa->list, &acpi_desc->spas);
			return true;
		}
	}

	nfit_spa = devm_kzalloc(dev, sizeof(*nfit_spa) + sizeof(*spa),
			GFP_KERNEL);
	if (!nfit_spa)
		return false;
	INIT_LIST_HEAD(&nfit_spa->list);
	memcpy(nfit_spa->spa, spa, sizeof(*spa));
	list_add_tail(&nfit_spa->list, &acpi_desc->spas);
	dev_dbg(dev, "spa index: %d type: %s\n",
			spa->range_index,
			spa_type_name(nfit_spa_type(spa)));
	return true;
}

static bool add_memdev(struct acpi_nfit_desc *acpi_desc,
		struct nfit_table_prev *prev,
		struct acpi_nfit_memory_map *memdev)
{
	struct device *dev = acpi_desc->dev;
	struct nfit_memdev *nfit_memdev;

	if (memdev->header.length != sizeof(*memdev))
		return false;

	list_for_each_entry(nfit_memdev, &prev->memdevs, list)
		if (memcmp(nfit_memdev->memdev, memdev, sizeof(*memdev)) == 0) {
			list_move_tail(&nfit_memdev->list, &acpi_desc->memdevs);
			return true;
		}

	nfit_memdev = devm_kzalloc(dev, sizeof(*nfit_memdev) + sizeof(*memdev),
			GFP_KERNEL);
	if (!nfit_memdev)
		return false;
	INIT_LIST_HEAD(&nfit_memdev->list);
	memcpy(nfit_memdev->memdev, memdev, sizeof(*memdev));
	list_add_tail(&nfit_memdev->list, &acpi_desc->memdevs);
	dev_dbg(dev, "memdev handle: %#x spa: %d dcr: %d flags: %#x\n",
			memdev->device_handle, memdev->range_index,
			memdev->region_index, memdev->flags);
	return true;
}

int nfit_get_smbios_id(u32 device_handle, u16 *flags)
{
	struct acpi_nfit_memory_map *memdev;
	struct acpi_nfit_desc *acpi_desc;
	struct nfit_mem *nfit_mem;

	mutex_lock(&acpi_desc_lock);
	list_for_each_entry(acpi_desc, &acpi_descs, list) {
		mutex_lock(&acpi_desc->init_mutex);
		list_for_each_entry(nfit_mem, &acpi_desc->dimms, list) {
			memdev = __to_nfit_memdev(nfit_mem);
			if (memdev->device_handle == device_handle) {
				mutex_unlock(&acpi_desc->init_mutex);
				mutex_unlock(&acpi_desc_lock);
				*flags = memdev->flags;
				return memdev->physical_id;
			}
		}
		mutex_unlock(&acpi_desc->init_mutex);
	}
	mutex_unlock(&acpi_desc_lock);

	return -ENODEV;
}
EXPORT_SYMBOL_GPL(nfit_get_smbios_id);

/*
 * An implementation may provide a truncated control region if no block windows
 * are defined.
 */
static size_t sizeof_dcr(struct acpi_nfit_control_region *dcr)
{
	if (dcr->header.length < offsetof(struct acpi_nfit_control_region,
				window_size))
		return 0;
	if (dcr->windows)
		return sizeof(*dcr);
	return offsetof(struct acpi_nfit_control_region, window_size);
}

static bool add_dcr(struct acpi_nfit_desc *acpi_desc,
		struct nfit_table_prev *prev,
		struct acpi_nfit_control_region *dcr)
{
	struct device *dev = acpi_desc->dev;
	struct nfit_dcr *nfit_dcr;

	if (!sizeof_dcr(dcr))
		return false;

	list_for_each_entry(nfit_dcr, &prev->dcrs, list)
		if (memcmp(nfit_dcr->dcr, dcr, sizeof_dcr(dcr)) == 0) {
			list_move_tail(&nfit_dcr->list, &acpi_desc->dcrs);
			return true;
		}

	nfit_dcr = devm_kzalloc(dev, sizeof(*nfit_dcr) + sizeof(*dcr),
			GFP_KERNEL);
	if (!nfit_dcr)
		return false;
	INIT_LIST_HEAD(&nfit_dcr->list);
	memcpy(nfit_dcr->dcr, dcr, sizeof_dcr(dcr));
	list_add_tail(&nfit_dcr->list, &acpi_desc->dcrs);
	dev_dbg(dev, "dcr index: %d windows: %d\n",
			dcr->region_index, dcr->windows);
	return true;
}

static bool add_bdw(struct acpi_nfit_desc *acpi_desc,
		struct nfit_table_prev *prev,
		struct acpi_nfit_data_region *bdw)
{
	struct device *dev = acpi_desc->dev;
	struct nfit_bdw *nfit_bdw;

	if (bdw->header.length != sizeof(*bdw))
		return false;
	list_for_each_entry(nfit_bdw, &prev->bdws, list)
		if (memcmp(nfit_bdw->bdw, bdw, sizeof(*bdw)) == 0) {
			list_move_tail(&nfit_bdw->list, &acpi_desc->bdws);
			return true;
		}

	nfit_bdw = devm_kzalloc(dev, sizeof(*nfit_bdw) + sizeof(*bdw),
			GFP_KERNEL);
	if (!nfit_bdw)
		return false;
	INIT_LIST_HEAD(&nfit_bdw->list);
	memcpy(nfit_bdw->bdw, bdw, sizeof(*bdw));
	list_add_tail(&nfit_bdw->list, &acpi_desc->bdws);
	dev_dbg(dev, "bdw dcr: %d windows: %d\n",
			bdw->region_index, bdw->windows);
	return true;
}

static size_t sizeof_idt(struct acpi_nfit_interleave *idt)
{
	if (idt->header.length < sizeof(*idt))
		return 0;
	return sizeof(*idt) + sizeof(u32) * (idt->line_count - 1);
}

static bool add_idt(struct acpi_nfit_desc *acpi_desc,
		struct nfit_table_prev *prev,
		struct acpi_nfit_interleave *idt)
{
	struct device *dev = acpi_desc->dev;
	struct nfit_idt *nfit_idt;

	if (!sizeof_idt(idt))
		return false;

	list_for_each_entry(nfit_idt, &prev->idts, list) {
		if (sizeof_idt(nfit_idt->idt) != sizeof_idt(idt))
			continue;

		if (memcmp(nfit_idt->idt, idt, sizeof_idt(idt)) == 0) {
			list_move_tail(&nfit_idt->list, &acpi_desc->idts);
			return true;
		}
	}

	nfit_idt = devm_kzalloc(dev, sizeof(*nfit_idt) + sizeof_idt(idt),
			GFP_KERNEL);
	if (!nfit_idt)
		return false;
	INIT_LIST_HEAD(&nfit_idt->list);
	memcpy(nfit_idt->idt, idt, sizeof_idt(idt));
	list_add_tail(&nfit_idt->list, &acpi_desc->idts);
	dev_dbg(dev, "idt index: %d num_lines: %d\n",
			idt->interleave_index, idt->line_count);
	return true;
}

static size_t sizeof_flush(struct acpi_nfit_flush_address *flush)
{
	if (flush->header.length < sizeof(*flush))
		return 0;
	return sizeof(*flush) + sizeof(u64) * (flush->hint_count - 1);
}

static bool add_flush(struct acpi_nfit_desc *acpi_desc,
		struct nfit_table_prev *prev,
		struct acpi_nfit_flush_address *flush)
{
	struct device *dev = acpi_desc->dev;
	struct nfit_flush *nfit_flush;

	if (!sizeof_flush(flush))
		return false;

	list_for_each_entry(nfit_flush, &prev->flushes, list) {
		if (sizeof_flush(nfit_flush->flush) != sizeof_flush(flush))
			continue;

		if (memcmp(nfit_flush->flush, flush,
					sizeof_flush(flush)) == 0) {
			list_move_tail(&nfit_flush->list, &acpi_desc->flushes);
			return true;
		}
	}

	nfit_flush = devm_kzalloc(dev, sizeof(*nfit_flush)
			+ sizeof_flush(flush), GFP_KERNEL);
	if (!nfit_flush)
		return false;
	INIT_LIST_HEAD(&nfit_flush->list);
	memcpy(nfit_flush->flush, flush, sizeof_flush(flush));
	list_add_tail(&nfit_flush->list, &acpi_desc->flushes);
	dev_dbg(dev, "nfit_flush handle: %d hint_count: %d\n",
			flush->device_handle, flush->hint_count);
	return true;
}

static bool add_platform_cap(struct acpi_nfit_desc *acpi_desc,
		struct acpi_nfit_capabilities *pcap)
{
	struct device *dev = acpi_desc->dev;
	u32 mask;

	mask = (1 << (pcap->highest_capability + 1)) - 1;
	acpi_desc->platform_cap = pcap->capabilities & mask;
	dev_dbg(dev, "cap: %#x\n", acpi_desc->platform_cap);
	return true;
}

static void *add_table(struct acpi_nfit_desc *acpi_desc,
		struct nfit_table_prev *prev, void *table, const void *end)
{
	struct device *dev = acpi_desc->dev;
	struct acpi_nfit_header *hdr;
	void *err = ERR_PTR(-ENOMEM);

	if (table >= end)
		return NULL;

	hdr = table;
	if (!hdr->length) {
		dev_warn(dev, "found a zero length table '%d' parsing nfit\n",
			hdr->type);
		return NULL;
	}

	switch (hdr->type) {
	case ACPI_NFIT_TYPE_SYSTEM_ADDRESS:
		if (!add_spa(acpi_desc, prev, table))
			return err;
		break;
	case ACPI_NFIT_TYPE_MEMORY_MAP:
		if (!add_memdev(acpi_desc, prev, table))
			return err;
		break;
	case ACPI_NFIT_TYPE_CONTROL_REGION:
		if (!add_dcr(acpi_desc, prev, table))
			return err;
		break;
	case ACPI_NFIT_TYPE_DATA_REGION:
		if (!add_bdw(acpi_desc, prev, table))
			return err;
		break;
	case ACPI_NFIT_TYPE_INTERLEAVE:
		if (!add_idt(acpi_desc, prev, table))
			return err;
		break;
	case ACPI_NFIT_TYPE_FLUSH_ADDRESS:
		if (!add_flush(acpi_desc, prev, table))
			return err;
		break;
	case ACPI_NFIT_TYPE_SMBIOS:
		dev_dbg(dev, "smbios\n");
		break;
	case ACPI_NFIT_TYPE_CAPABILITIES:
		if (!add_platform_cap(acpi_desc, table))
			return err;
		break;
	default:
		dev_err(dev, "unknown table '%d' parsing nfit\n", hdr->type);
		break;
	}

	return table + hdr->length;
}

static void nfit_mem_find_spa_bdw(struct acpi_nfit_desc *acpi_desc,
		struct nfit_mem *nfit_mem)
{
	u32 device_handle = __to_nfit_memdev(nfit_mem)->device_handle;
	u16 dcr = nfit_mem->dcr->region_index;
	struct nfit_spa *nfit_spa;

	list_for_each_entry(nfit_spa, &acpi_desc->spas, list) {
		u16 range_index = nfit_spa->spa->range_index;
		int type = nfit_spa_type(nfit_spa->spa);
		struct nfit_memdev *nfit_memdev;

		if (type != NFIT_SPA_BDW)
			continue;

		list_for_each_entry(nfit_memdev, &acpi_desc->memdevs, list) {
			if (nfit_memdev->memdev->range_index != range_index)
				continue;
			if (nfit_memdev->memdev->device_handle != device_handle)
				continue;
			if (nfit_memdev->memdev->region_index != dcr)
				continue;

			nfit_mem->spa_bdw = nfit_spa->spa;
			return;
		}
	}

	dev_dbg(acpi_desc->dev, "SPA-BDW not found for SPA-DCR %d\n",
			nfit_mem->spa_dcr->range_index);
	nfit_mem->bdw = NULL;
}

static void nfit_mem_init_bdw(struct acpi_nfit_desc *acpi_desc,
		struct nfit_mem *nfit_mem, struct acpi_nfit_system_address *spa)
{
	u16 dcr = __to_nfit_memdev(nfit_mem)->region_index;
	struct nfit_memdev *nfit_memdev;
	struct nfit_bdw *nfit_bdw;
	struct nfit_idt *nfit_idt;
	u16 idt_idx, range_index;

	list_for_each_entry(nfit_bdw, &acpi_desc->bdws, list) {
		if (nfit_bdw->bdw->region_index != dcr)
			continue;
		nfit_mem->bdw = nfit_bdw->bdw;
		break;
	}

	if (!nfit_mem->bdw)
		return;

	nfit_mem_find_spa_bdw(acpi_desc, nfit_mem);

	if (!nfit_mem->spa_bdw)
		return;

	range_index = nfit_mem->spa_bdw->range_index;
	list_for_each_entry(nfit_memdev, &acpi_desc->memdevs, list) {
		if (nfit_memdev->memdev->range_index != range_index ||
				nfit_memdev->memdev->region_index != dcr)
			continue;
		nfit_mem->memdev_bdw = nfit_memdev->memdev;
		idt_idx = nfit_memdev->memdev->interleave_index;
		list_for_each_entry(nfit_idt, &acpi_desc->idts, list) {
			if (nfit_idt->idt->interleave_index != idt_idx)
				continue;
			nfit_mem->idt_bdw = nfit_idt->idt;
			break;
		}
		break;
	}
}

static int __nfit_mem_init(struct acpi_nfit_desc *acpi_desc,
		struct acpi_nfit_system_address *spa)
{
	struct nfit_mem *nfit_mem, *found;
	struct nfit_memdev *nfit_memdev;
	int type = spa ? nfit_spa_type(spa) : 0;

	switch (type) {
	case NFIT_SPA_DCR:
	case NFIT_SPA_PM:
		break;
	default:
		if (spa)
			return 0;
	}

	/*
	 * This loop runs in two modes, when a dimm is mapped the loop
	 * adds memdev associations to an existing dimm, or creates a
	 * dimm. In the unmapped dimm case this loop sweeps for memdev
	 * instances with an invalid / zero range_index and adds those
	 * dimms without spa associations.
	 */
	list_for_each_entry(nfit_memdev, &acpi_desc->memdevs, list) {
		struct nfit_flush *nfit_flush;
		struct nfit_dcr *nfit_dcr;
		u32 device_handle;
		u16 dcr;

		if (spa && nfit_memdev->memdev->range_index != spa->range_index)
			continue;
		if (!spa && nfit_memdev->memdev->range_index)
			continue;
		found = NULL;
		dcr = nfit_memdev->memdev->region_index;
		device_handle = nfit_memdev->memdev->device_handle;
		list_for_each_entry(nfit_mem, &acpi_desc->dimms, list)
			if (__to_nfit_memdev(nfit_mem)->device_handle
					== device_handle) {
				found = nfit_mem;
				break;
			}

		if (found)
			nfit_mem = found;
		else {
			nfit_mem = devm_kzalloc(acpi_desc->dev,
					sizeof(*nfit_mem), GFP_KERNEL);
			if (!nfit_mem)
				return -ENOMEM;
			INIT_LIST_HEAD(&nfit_mem->list);
			nfit_mem->acpi_desc = acpi_desc;
			list_add(&nfit_mem->list, &acpi_desc->dimms);
		}

		list_for_each_entry(nfit_dcr, &acpi_desc->dcrs, list) {
			if (nfit_dcr->dcr->region_index != dcr)
				continue;
			/*
			 * Record the control region for the dimm.  For
			 * the ACPI 6.1 case, where there are separate
			 * control regions for the pmem vs blk
			 * interfaces, be sure to record the extended
			 * blk details.
			 */
			if (!nfit_mem->dcr)
				nfit_mem->dcr = nfit_dcr->dcr;
			else if (nfit_mem->dcr->windows == 0
					&& nfit_dcr->dcr->windows)
				nfit_mem->dcr = nfit_dcr->dcr;
			break;
		}

		list_for_each_entry(nfit_flush, &acpi_desc->flushes, list) {
			struct acpi_nfit_flush_address *flush;
			u16 i;

			if (nfit_flush->flush->device_handle != device_handle)
				continue;
			nfit_mem->nfit_flush = nfit_flush;
			flush = nfit_flush->flush;
			nfit_mem->flush_wpq = devm_kcalloc(acpi_desc->dev,
					flush->hint_count,
					sizeof(struct resource),
					GFP_KERNEL);
			if (!nfit_mem->flush_wpq)
				return -ENOMEM;
			for (i = 0; i < flush->hint_count; i++) {
				struct resource *res = &nfit_mem->flush_wpq[i];

				res->start = flush->hint_address[i];
				res->end = res->start + 8 - 1;
			}
			break;
		}

		if (dcr && !nfit_mem->dcr) {
			dev_err(acpi_desc->dev, "SPA %d missing DCR %d\n",
					spa->range_index, dcr);
			return -ENODEV;
		}

		if (type == NFIT_SPA_DCR) {
			struct nfit_idt *nfit_idt;
			u16 idt_idx;

			/* multiple dimms may share a SPA when interleaved */
			nfit_mem->spa_dcr = spa;
			nfit_mem->memdev_dcr = nfit_memdev->memdev;
			idt_idx = nfit_memdev->memdev->interleave_index;
			list_for_each_entry(nfit_idt, &acpi_desc->idts, list) {
				if (nfit_idt->idt->interleave_index != idt_idx)
					continue;
				nfit_mem->idt_dcr = nfit_idt->idt;
				break;
			}
			nfit_mem_init_bdw(acpi_desc, nfit_mem, spa);
		} else if (type == NFIT_SPA_PM) {
			/*
			 * A single dimm may belong to multiple SPA-PM
			 * ranges, record at least one in addition to
			 * any SPA-DCR range.
			 */
			nfit_mem->memdev_pmem = nfit_memdev->memdev;
		} else
			nfit_mem->memdev_dcr = nfit_memdev->memdev;
	}

	return 0;
}

static int nfit_mem_cmp(void *priv, struct list_head *_a, struct list_head *_b)
{
	struct nfit_mem *a = container_of(_a, typeof(*a), list);
	struct nfit_mem *b = container_of(_b, typeof(*b), list);
	u32 handleA, handleB;

	handleA = __to_nfit_memdev(a)->device_handle;
	handleB = __to_nfit_memdev(b)->device_handle;
	if (handleA < handleB)
		return -1;
	else if (handleA > handleB)
		return 1;
	return 0;
}

static int nfit_mem_init(struct acpi_nfit_desc *acpi_desc)
{
	struct nfit_spa *nfit_spa;
	int rc;


	/*
	 * For each SPA-DCR or SPA-PMEM address range find its
	 * corresponding MEMDEV(s).  From each MEMDEV find the
	 * corresponding DCR.  Then, if we're operating on a SPA-DCR,
	 * try to find a SPA-BDW and a corresponding BDW that references
	 * the DCR.  Throw it all into an nfit_mem object.  Note, that
	 * BDWs are optional.
	 */
	list_for_each_entry(nfit_spa, &acpi_desc->spas, list) {
		rc = __nfit_mem_init(acpi_desc, nfit_spa->spa);
		if (rc)
			return rc;
	}

	/*
	 * If a DIMM has failed to be mapped into SPA there will be no
	 * SPA entries above. Find and register all the unmapped DIMMs
	 * for reporting and recovery purposes.
	 */
	rc = __nfit_mem_init(acpi_desc, NULL);
	if (rc)
		return rc;

	list_sort(NULL, &acpi_desc->dimms, nfit_mem_cmp);

	return 0;
}

static ssize_t bus_dsm_mask_show(struct device *dev,
		struct device_attribute *attr, char *buf)
{
	struct nvdimm_bus *nvdimm_bus = to_nvdimm_bus(dev);
	struct nvdimm_bus_descriptor *nd_desc = to_nd_desc(nvdimm_bus);

	return sprintf(buf, "%#lx\n", nd_desc->bus_dsm_mask);
}
static struct device_attribute dev_attr_bus_dsm_mask =
		__ATTR(dsm_mask, 0444, bus_dsm_mask_show, NULL);

static ssize_t revision_show(struct device *dev,
		struct device_attribute *attr, char *buf)
{
	struct nvdimm_bus *nvdimm_bus = to_nvdimm_bus(dev);
	struct nvdimm_bus_descriptor *nd_desc = to_nd_desc(nvdimm_bus);
	struct acpi_nfit_desc *acpi_desc = to_acpi_desc(nd_desc);

	return sprintf(buf, "%d\n", acpi_desc->acpi_header.revision);
}
static DEVICE_ATTR_RO(revision);

static ssize_t hw_error_scrub_show(struct device *dev,
		struct device_attribute *attr, char *buf)
{
	struct nvdimm_bus *nvdimm_bus = to_nvdimm_bus(dev);
	struct nvdimm_bus_descriptor *nd_desc = to_nd_desc(nvdimm_bus);
	struct acpi_nfit_desc *acpi_desc = to_acpi_desc(nd_desc);

	return sprintf(buf, "%d\n", acpi_desc->scrub_mode);
}

/*
 * The 'hw_error_scrub' attribute can have the following values written to it:
 * '0': Switch to the default mode where an exception will only insert
 *      the address of the memory error into the poison and badblocks lists.
 * '1': Enable a full scrub to happen if an exception for a memory error is
 *      received.
 */
static ssize_t hw_error_scrub_store(struct device *dev,
		struct device_attribute *attr, const char *buf, size_t size)
{
	struct nvdimm_bus_descriptor *nd_desc;
	ssize_t rc;
	long val;

	rc = kstrtol(buf, 0, &val);
	if (rc)
		return rc;

	device_lock(dev);
	nd_desc = dev_get_drvdata(dev);
	if (nd_desc) {
		struct acpi_nfit_desc *acpi_desc = to_acpi_desc(nd_desc);

		switch (val) {
		case HW_ERROR_SCRUB_ON:
			acpi_desc->scrub_mode = HW_ERROR_SCRUB_ON;
			break;
		case HW_ERROR_SCRUB_OFF:
			acpi_desc->scrub_mode = HW_ERROR_SCRUB_OFF;
			break;
		default:
			rc = -EINVAL;
			break;
		}
	}
	device_unlock(dev);
	if (rc)
		return rc;
	return size;
}
static DEVICE_ATTR_RW(hw_error_scrub);

/*
 * This shows the number of full Address Range Scrubs that have been
 * completed since driver load time. Userspace can wait on this using
 * select/poll etc. A '+' at the end indicates an ARS is in progress
 */
static ssize_t scrub_show(struct device *dev,
		struct device_attribute *attr, char *buf)
{
	struct nvdimm_bus_descriptor *nd_desc;
	ssize_t rc = -ENXIO;

	device_lock(dev);
	nd_desc = dev_get_drvdata(dev);
	if (nd_desc) {
		struct acpi_nfit_desc *acpi_desc = to_acpi_desc(nd_desc);

		mutex_lock(&acpi_desc->init_mutex);
		rc = sprintf(buf, "%d%s", acpi_desc->scrub_count,
				acpi_desc->scrub_busy
				&& !acpi_desc->cancel ? "+\n" : "\n");
		mutex_unlock(&acpi_desc->init_mutex);
	}
	device_unlock(dev);
	return rc;
}

static ssize_t scrub_store(struct device *dev,
		struct device_attribute *attr, const char *buf, size_t size)
{
	struct nvdimm_bus_descriptor *nd_desc;
	ssize_t rc;
	long val;

	rc = kstrtol(buf, 0, &val);
	if (rc)
		return rc;
	if (val != 1)
		return -EINVAL;

	device_lock(dev);
	nd_desc = dev_get_drvdata(dev);
	if (nd_desc) {
		struct acpi_nfit_desc *acpi_desc = to_acpi_desc(nd_desc);

		rc = acpi_nfit_ars_rescan(acpi_desc, ARS_REQ_LONG);
	}
	device_unlock(dev);
	if (rc)
		return rc;
	return size;
}
static DEVICE_ATTR_RW(scrub);

static bool ars_supported(struct nvdimm_bus *nvdimm_bus)
{
	struct nvdimm_bus_descriptor *nd_desc = to_nd_desc(nvdimm_bus);
	const unsigned long mask = 1 << ND_CMD_ARS_CAP | 1 << ND_CMD_ARS_START
		| 1 << ND_CMD_ARS_STATUS;

	return (nd_desc->cmd_mask & mask) == mask;
}

static umode_t nfit_visible(struct kobject *kobj, struct attribute *a, int n)
{
	struct device *dev = container_of(kobj, struct device, kobj);
	struct nvdimm_bus *nvdimm_bus = to_nvdimm_bus(dev);

	if (a == &dev_attr_scrub.attr && !ars_supported(nvdimm_bus))
		return 0;
	return a->mode;
}

static struct attribute *acpi_nfit_attributes[] = {
	&dev_attr_revision.attr,
	&dev_attr_scrub.attr,
	&dev_attr_hw_error_scrub.attr,
	&dev_attr_bus_dsm_mask.attr,
	NULL,
};

static const struct attribute_group acpi_nfit_attribute_group = {
	.name = "nfit",
	.attrs = acpi_nfit_attributes,
	.is_visible = nfit_visible,
};

static const struct attribute_group *acpi_nfit_attribute_groups[] = {
	&nvdimm_bus_attribute_group,
	&acpi_nfit_attribute_group,
	NULL,
};

static struct acpi_nfit_memory_map *to_nfit_memdev(struct device *dev)
{
	struct nvdimm *nvdimm = to_nvdimm(dev);
	struct nfit_mem *nfit_mem = nvdimm_provider_data(nvdimm);

	return __to_nfit_memdev(nfit_mem);
}

static struct acpi_nfit_control_region *to_nfit_dcr(struct device *dev)
{
	struct nvdimm *nvdimm = to_nvdimm(dev);
	struct nfit_mem *nfit_mem = nvdimm_provider_data(nvdimm);

	return nfit_mem->dcr;
}

static ssize_t handle_show(struct device *dev,
		struct device_attribute *attr, char *buf)
{
	struct acpi_nfit_memory_map *memdev = to_nfit_memdev(dev);

	return sprintf(buf, "%#x\n", memdev->device_handle);
}
static DEVICE_ATTR_RO(handle);

static ssize_t phys_id_show(struct device *dev,
		struct device_attribute *attr, char *buf)
{
	struct acpi_nfit_memory_map *memdev = to_nfit_memdev(dev);

	return sprintf(buf, "%#x\n", memdev->physical_id);
}
static DEVICE_ATTR_RO(phys_id);

static ssize_t vendor_show(struct device *dev,
		struct device_attribute *attr, char *buf)
{
	struct acpi_nfit_control_region *dcr = to_nfit_dcr(dev);

	return sprintf(buf, "0x%04x\n", be16_to_cpu(dcr->vendor_id));
}
static DEVICE_ATTR_RO(vendor);

static ssize_t rev_id_show(struct device *dev,
		struct device_attribute *attr, char *buf)
{
	struct acpi_nfit_control_region *dcr = to_nfit_dcr(dev);

	return sprintf(buf, "0x%04x\n", be16_to_cpu(dcr->revision_id));
}
static DEVICE_ATTR_RO(rev_id);

static ssize_t device_show(struct device *dev,
		struct device_attribute *attr, char *buf)
{
	struct acpi_nfit_control_region *dcr = to_nfit_dcr(dev);

	return sprintf(buf, "0x%04x\n", be16_to_cpu(dcr->device_id));
}
static DEVICE_ATTR_RO(device);

static ssize_t subsystem_vendor_show(struct device *dev,
		struct device_attribute *attr, char *buf)
{
	struct acpi_nfit_control_region *dcr = to_nfit_dcr(dev);

	return sprintf(buf, "0x%04x\n", be16_to_cpu(dcr->subsystem_vendor_id));
}
static DEVICE_ATTR_RO(subsystem_vendor);

static ssize_t subsystem_rev_id_show(struct device *dev,
		struct device_attribute *attr, char *buf)
{
	struct acpi_nfit_control_region *dcr = to_nfit_dcr(dev);

	return sprintf(buf, "0x%04x\n",
			be16_to_cpu(dcr->subsystem_revision_id));
}
static DEVICE_ATTR_RO(subsystem_rev_id);

static ssize_t subsystem_device_show(struct device *dev,
		struct device_attribute *attr, char *buf)
{
	struct acpi_nfit_control_region *dcr = to_nfit_dcr(dev);

	return sprintf(buf, "0x%04x\n", be16_to_cpu(dcr->subsystem_device_id));
}
static DEVICE_ATTR_RO(subsystem_device);

static int num_nvdimm_formats(struct nvdimm *nvdimm)
{
	struct nfit_mem *nfit_mem = nvdimm_provider_data(nvdimm);
	int formats = 0;

	if (nfit_mem->memdev_pmem)
		formats++;
	if (nfit_mem->memdev_bdw)
		formats++;
	return formats;
}

static ssize_t format_show(struct device *dev,
		struct device_attribute *attr, char *buf)
{
	struct acpi_nfit_control_region *dcr = to_nfit_dcr(dev);

	return sprintf(buf, "0x%04x\n", le16_to_cpu(dcr->code));
}
static DEVICE_ATTR_RO(format);

static ssize_t format1_show(struct device *dev,
		struct device_attribute *attr, char *buf)
{
	u32 handle;
	ssize_t rc = -ENXIO;
	struct nfit_mem *nfit_mem;
	struct nfit_memdev *nfit_memdev;
	struct acpi_nfit_desc *acpi_desc;
	struct nvdimm *nvdimm = to_nvdimm(dev);
	struct acpi_nfit_control_region *dcr = to_nfit_dcr(dev);

	nfit_mem = nvdimm_provider_data(nvdimm);
	acpi_desc = nfit_mem->acpi_desc;
	handle = to_nfit_memdev(dev)->device_handle;

	/* assumes DIMMs have at most 2 published interface codes */
	mutex_lock(&acpi_desc->init_mutex);
	list_for_each_entry(nfit_memdev, &acpi_desc->memdevs, list) {
		struct acpi_nfit_memory_map *memdev = nfit_memdev->memdev;
		struct nfit_dcr *nfit_dcr;

		if (memdev->device_handle != handle)
			continue;

		list_for_each_entry(nfit_dcr, &acpi_desc->dcrs, list) {
			if (nfit_dcr->dcr->region_index != memdev->region_index)
				continue;
			if (nfit_dcr->dcr->code == dcr->code)
				continue;
			rc = sprintf(buf, "0x%04x\n",
					le16_to_cpu(nfit_dcr->dcr->code));
			break;
		}
		if (rc != ENXIO)
			break;
	}
	mutex_unlock(&acpi_desc->init_mutex);
	return rc;
}
static DEVICE_ATTR_RO(format1);

static ssize_t formats_show(struct device *dev,
		struct device_attribute *attr, char *buf)
{
	struct nvdimm *nvdimm = to_nvdimm(dev);

	return sprintf(buf, "%d\n", num_nvdimm_formats(nvdimm));
}
static DEVICE_ATTR_RO(formats);

static ssize_t serial_show(struct device *dev,
		struct device_attribute *attr, char *buf)
{
	struct acpi_nfit_control_region *dcr = to_nfit_dcr(dev);

	return sprintf(buf, "0x%08x\n", be32_to_cpu(dcr->serial_number));
}
static DEVICE_ATTR_RO(serial);

static ssize_t family_show(struct device *dev,
		struct device_attribute *attr, char *buf)
{
	struct nvdimm *nvdimm = to_nvdimm(dev);
	struct nfit_mem *nfit_mem = nvdimm_provider_data(nvdimm);

	if (nfit_mem->family < 0)
		return -ENXIO;
	return sprintf(buf, "%d\n", nfit_mem->family);
}
static DEVICE_ATTR_RO(family);

static ssize_t dsm_mask_show(struct device *dev,
		struct device_attribute *attr, char *buf)
{
	struct nvdimm *nvdimm = to_nvdimm(dev);
	struct nfit_mem *nfit_mem = nvdimm_provider_data(nvdimm);

	if (nfit_mem->family < 0)
		return -ENXIO;
	return sprintf(buf, "%#lx\n", nfit_mem->dsm_mask);
}
static DEVICE_ATTR_RO(dsm_mask);

static ssize_t flags_show(struct device *dev,
		struct device_attribute *attr, char *buf)
{
	struct nvdimm *nvdimm = to_nvdimm(dev);
	struct nfit_mem *nfit_mem = nvdimm_provider_data(nvdimm);
	u16 flags = __to_nfit_memdev(nfit_mem)->flags;

	if (test_bit(NFIT_MEM_DIRTY, &nfit_mem->flags))
		flags |= ACPI_NFIT_MEM_FLUSH_FAILED;

	return sprintf(buf, "%s%s%s%s%s%s%s\n",
		flags & ACPI_NFIT_MEM_SAVE_FAILED ? "save_fail " : "",
		flags & ACPI_NFIT_MEM_RESTORE_FAILED ? "restore_fail " : "",
		flags & ACPI_NFIT_MEM_FLUSH_FAILED ? "flush_fail " : "",
		flags & ACPI_NFIT_MEM_NOT_ARMED ? "not_armed " : "",
		flags & ACPI_NFIT_MEM_HEALTH_OBSERVED ? "smart_event " : "",
		flags & ACPI_NFIT_MEM_MAP_FAILED ? "map_fail " : "",
		flags & ACPI_NFIT_MEM_HEALTH_ENABLED ? "smart_notify " : "");
}
static DEVICE_ATTR_RO(flags);

static ssize_t id_show(struct device *dev,
		struct device_attribute *attr, char *buf)
{
	struct nvdimm *nvdimm = to_nvdimm(dev);
	struct nfit_mem *nfit_mem = nvdimm_provider_data(nvdimm);

	return sprintf(buf, "%s\n", nfit_mem->id);
}
static DEVICE_ATTR_RO(id);

static ssize_t dirty_shutdown_show(struct device *dev,
		struct device_attribute *attr, char *buf)
{
	struct nvdimm *nvdimm = to_nvdimm(dev);
	struct nfit_mem *nfit_mem = nvdimm_provider_data(nvdimm);

	return sprintf(buf, "%d\n", nfit_mem->dirty_shutdown);
}
static DEVICE_ATTR_RO(dirty_shutdown);

static struct attribute *acpi_nfit_dimm_attributes[] = {
	&dev_attr_handle.attr,
	&dev_attr_phys_id.attr,
	&dev_attr_vendor.attr,
	&dev_attr_device.attr,
	&dev_attr_rev_id.attr,
	&dev_attr_subsystem_vendor.attr,
	&dev_attr_subsystem_device.attr,
	&dev_attr_subsystem_rev_id.attr,
	&dev_attr_format.attr,
	&dev_attr_formats.attr,
	&dev_attr_format1.attr,
	&dev_attr_serial.attr,
	&dev_attr_flags.attr,
	&dev_attr_id.attr,
	&dev_attr_family.attr,
	&dev_attr_dsm_mask.attr,
	&dev_attr_dirty_shutdown.attr,
	NULL,
};

static umode_t acpi_nfit_dimm_attr_visible(struct kobject *kobj,
		struct attribute *a, int n)
{
	struct device *dev = container_of(kobj, struct device, kobj);
	struct nvdimm *nvdimm = to_nvdimm(dev);
	struct nfit_mem *nfit_mem = nvdimm_provider_data(nvdimm);

	if (!to_nfit_dcr(dev)) {
		/* Without a dcr only the memdev attributes can be surfaced */
		if (a == &dev_attr_handle.attr || a == &dev_attr_phys_id.attr
				|| a == &dev_attr_flags.attr
				|| a == &dev_attr_family.attr
				|| a == &dev_attr_dsm_mask.attr)
			return a->mode;
		return 0;
	}

	if (a == &dev_attr_format1.attr && num_nvdimm_formats(nvdimm) <= 1)
		return 0;

	if (!test_bit(NFIT_MEM_DIRTY_COUNT, &nfit_mem->flags)
			&& a == &dev_attr_dirty_shutdown.attr)
		return 0;

	return a->mode;
}

static const struct attribute_group acpi_nfit_dimm_attribute_group = {
	.name = "nfit",
	.attrs = acpi_nfit_dimm_attributes,
	.is_visible = acpi_nfit_dimm_attr_visible,
};

static const struct attribute_group *acpi_nfit_dimm_attribute_groups[] = {
	&nvdimm_attribute_group,
	&nd_device_attribute_group,
	&acpi_nfit_dimm_attribute_group,
	NULL,
};

static struct nvdimm *acpi_nfit_dimm_by_handle(struct acpi_nfit_desc *acpi_desc,
		u32 device_handle)
{
	struct nfit_mem *nfit_mem;

	list_for_each_entry(nfit_mem, &acpi_desc->dimms, list)
		if (__to_nfit_memdev(nfit_mem)->device_handle == device_handle)
			return nfit_mem->nvdimm;

	return NULL;
}

void __acpi_nvdimm_notify(struct device *dev, u32 event)
{
	struct nfit_mem *nfit_mem;
	struct acpi_nfit_desc *acpi_desc;

	dev_dbg(dev->parent, "%s: event: %d\n", dev_name(dev),
			event);

	if (event != NFIT_NOTIFY_DIMM_HEALTH) {
		dev_dbg(dev->parent, "%s: unknown event: %d\n", dev_name(dev),
				event);
		return;
	}

	acpi_desc = dev_get_drvdata(dev->parent);
	if (!acpi_desc)
		return;

	/*
	 * If we successfully retrieved acpi_desc, then we know nfit_mem data
	 * is still valid.
	 */
	nfit_mem = dev_get_drvdata(dev);
	if (nfit_mem && nfit_mem->flags_attr)
		sysfs_notify_dirent(nfit_mem->flags_attr);
}
EXPORT_SYMBOL_GPL(__acpi_nvdimm_notify);

static void acpi_nvdimm_notify(acpi_handle handle, u32 event, void *data)
{
	struct acpi_device *adev = data;
	struct device *dev = &adev->dev;

	device_lock(dev->parent);
	__acpi_nvdimm_notify(dev, event);
	device_unlock(dev->parent);
}

static bool acpi_nvdimm_has_method(struct acpi_device *adev, char *method)
{
	acpi_handle handle;
	acpi_status status;

	status = acpi_get_handle(adev->handle, method, &handle);

	if (ACPI_SUCCESS(status))
		return true;
	return false;
}

__weak void nfit_intel_shutdown_status(struct nfit_mem *nfit_mem)
{
	struct nd_intel_smart smart = { 0 };
	union acpi_object in_buf = {
		.type = ACPI_TYPE_BUFFER,
		.buffer.pointer = (char *) &smart,
		.buffer.length = sizeof(smart),
	};
	union acpi_object in_obj = {
		.type = ACPI_TYPE_PACKAGE,
		.package.count = 1,
		.package.elements = &in_buf,
	};
	const u8 func = ND_INTEL_SMART;
	const guid_t *guid = to_nfit_uuid(nfit_mem->family);
	u8 revid = nfit_dsm_revid(nfit_mem->family, func);
	struct acpi_device *adev = nfit_mem->adev;
	acpi_handle handle = adev->handle;
	union acpi_object *out_obj;

	if ((nfit_mem->dsm_mask & (1 << func)) == 0)
		return;

	out_obj = acpi_evaluate_dsm(handle, guid, revid, func, &in_obj);
	if (!out_obj)
		return;

	if (smart.flags & ND_INTEL_SMART_SHUTDOWN_VALID) {
		if (smart.shutdown_state)
			set_bit(NFIT_MEM_DIRTY, &nfit_mem->flags);
	}

	if (smart.flags & ND_INTEL_SMART_SHUTDOWN_COUNT_VALID) {
		set_bit(NFIT_MEM_DIRTY_COUNT, &nfit_mem->flags);
		nfit_mem->dirty_shutdown = smart.shutdown_count;
	}
	ACPI_FREE(out_obj);
}

static void populate_shutdown_status(struct nfit_mem *nfit_mem)
{
	/*
	 * For DIMMs that provide a dynamic facility to retrieve a
	 * dirty-shutdown status and/or a dirty-shutdown count, cache
	 * these values in nfit_mem.
	 */
	if (nfit_mem->family == NVDIMM_FAMILY_INTEL)
		nfit_intel_shutdown_status(nfit_mem);
}

static int acpi_nfit_add_dimm(struct acpi_nfit_desc *acpi_desc,
		struct nfit_mem *nfit_mem, u32 device_handle)
{
	struct acpi_device *adev, *adev_dimm;
	struct device *dev = acpi_desc->dev;
	unsigned long dsm_mask, label_mask;
	const guid_t *guid;
	int i;
	int family = -1;
	struct acpi_nfit_control_region *dcr = nfit_mem->dcr;

	/* nfit test assumes 1:1 relationship between commands and dsms */
	nfit_mem->dsm_mask = acpi_desc->dimm_cmd_force_en;
	nfit_mem->family = NVDIMM_FAMILY_INTEL;

	if (dcr->valid_fields & ACPI_NFIT_CONTROL_MFG_INFO_VALID)
		sprintf(nfit_mem->id, "%04x-%02x-%04x-%08x",
				be16_to_cpu(dcr->vendor_id),
				dcr->manufacturing_location,
				be16_to_cpu(dcr->manufacturing_date),
				be32_to_cpu(dcr->serial_number));
	else
		sprintf(nfit_mem->id, "%04x-%08x",
				be16_to_cpu(dcr->vendor_id),
				be32_to_cpu(dcr->serial_number));

	adev = to_acpi_dev(acpi_desc);
	if (!adev) {
		/* unit test case */
		populate_shutdown_status(nfit_mem);
		return 0;
	}

	adev_dimm = acpi_find_child_device(adev, device_handle, false);
	nfit_mem->adev = adev_dimm;
	if (!adev_dimm) {
		dev_err(dev, "no ACPI.NFIT device with _ADR %#x, disabling...\n",
				device_handle);
		return force_enable_dimms ? 0 : -ENODEV;
	}

	if (ACPI_FAILURE(acpi_install_notify_handler(adev_dimm->handle,
		ACPI_DEVICE_NOTIFY, acpi_nvdimm_notify, adev_dimm))) {
		dev_err(dev, "%s: notification registration failed\n",
				dev_name(&adev_dimm->dev));
		return -ENXIO;
	}
	/*
	 * Record nfit_mem for the notification path to track back to
	 * the nfit sysfs attributes for this dimm device object.
	 */
	dev_set_drvdata(&adev_dimm->dev, nfit_mem);

	/*
	 * Until standardization materializes we need to consider 4
	 * different command sets.  Note, that checking for function0 (bit0)
	 * tells us if any commands are reachable through this GUID.
	 */
	for (i = 0; i <= NVDIMM_FAMILY_MAX; i++)
		if (acpi_check_dsm(adev_dimm->handle, to_nfit_uuid(i), 1, 1))
			if (family < 0 || i == default_dsm_family)
				family = i;

	/* limit the supported commands to those that are publicly documented */
	nfit_mem->family = family;
	if (override_dsm_mask && !disable_vendor_specific)
		dsm_mask = override_dsm_mask;
	else if (nfit_mem->family == NVDIMM_FAMILY_INTEL) {
		dsm_mask = NVDIMM_INTEL_CMDMASK;
		if (disable_vendor_specific)
			dsm_mask &= ~(1 << ND_CMD_VENDOR);
	} else if (nfit_mem->family == NVDIMM_FAMILY_HPE1) {
		dsm_mask = 0x1c3c76;
	} else if (nfit_mem->family == NVDIMM_FAMILY_HPE2) {
		dsm_mask = 0x1fe;
		if (disable_vendor_specific)
			dsm_mask &= ~(1 << 8);
	} else if (nfit_mem->family == NVDIMM_FAMILY_MSFT) {
		dsm_mask = 0xffffffff;
	} else {
		dev_dbg(dev, "unknown dimm command family\n");
		nfit_mem->family = -1;
		/* DSMs are optional, continue loading the driver... */
		return 0;
	}

	guid = to_nfit_uuid(nfit_mem->family);
	for_each_set_bit(i, &dsm_mask, BITS_PER_LONG)
		if (acpi_check_dsm(adev_dimm->handle, guid,
					nfit_dsm_revid(nfit_mem->family, i),
					1ULL << i))
			set_bit(i, &nfit_mem->dsm_mask);

	/*
	 * Prefer the NVDIMM_FAMILY_INTEL label read commands if present
	 * due to their better semantics handling locked capacity.
	 */
	label_mask = 1 << ND_CMD_GET_CONFIG_SIZE | 1 << ND_CMD_GET_CONFIG_DATA
		| 1 << ND_CMD_SET_CONFIG_DATA;
	if (family == NVDIMM_FAMILY_INTEL
			&& (dsm_mask & label_mask) == label_mask)
		return 0;

	if (acpi_nvdimm_has_method(adev_dimm, "_LSI")
			&& acpi_nvdimm_has_method(adev_dimm, "_LSR")) {
		dev_dbg(dev, "%s: has _LSR\n", dev_name(&adev_dimm->dev));
		set_bit(NFIT_MEM_LSR, &nfit_mem->flags);
	}

	if (test_bit(NFIT_MEM_LSR, &nfit_mem->flags)
			&& acpi_nvdimm_has_method(adev_dimm, "_LSW")) {
		dev_dbg(dev, "%s: has _LSW\n", dev_name(&adev_dimm->dev));
		set_bit(NFIT_MEM_LSW, &nfit_mem->flags);
	}

	populate_shutdown_status(nfit_mem);

	return 0;
}

static void shutdown_dimm_notify(void *data)
{
	struct acpi_nfit_desc *acpi_desc = data;
	struct nfit_mem *nfit_mem;

	mutex_lock(&acpi_desc->init_mutex);
	/*
	 * Clear out the nfit_mem->flags_attr and shut down dimm event
	 * notifications.
	 */
	list_for_each_entry(nfit_mem, &acpi_desc->dimms, list) {
		struct acpi_device *adev_dimm = nfit_mem->adev;

		if (nfit_mem->flags_attr) {
			sysfs_put(nfit_mem->flags_attr);
			nfit_mem->flags_attr = NULL;
		}
		if (adev_dimm) {
			acpi_remove_notify_handler(adev_dimm->handle,
					ACPI_DEVICE_NOTIFY, acpi_nvdimm_notify);
			dev_set_drvdata(&adev_dimm->dev, NULL);
		}
	}
	mutex_unlock(&acpi_desc->init_mutex);
}

static const struct nvdimm_security_ops *acpi_nfit_get_security_ops(int family)
{
	switch (family) {
	case NVDIMM_FAMILY_INTEL:
		return intel_security_ops;
	default:
		return NULL;
	}
}

static int acpi_nfit_register_dimms(struct acpi_nfit_desc *acpi_desc)
{
	struct nfit_mem *nfit_mem;
	int dimm_count = 0, rc;
	struct nvdimm *nvdimm;

	list_for_each_entry(nfit_mem, &acpi_desc->dimms, list) {
		struct acpi_nfit_flush_address *flush;
		unsigned long flags = 0, cmd_mask;
		struct nfit_memdev *nfit_memdev;
		u32 device_handle;
		u16 mem_flags;

		device_handle = __to_nfit_memdev(nfit_mem)->device_handle;
		nvdimm = acpi_nfit_dimm_by_handle(acpi_desc, device_handle);
		if (nvdimm) {
			dimm_count++;
			continue;
		}

		if (nfit_mem->bdw && nfit_mem->memdev_pmem)
			set_bit(NDD_ALIASING, &flags);

		/* collate flags across all memdevs for this dimm */
		list_for_each_entry(nfit_memdev, &acpi_desc->memdevs, list) {
			struct acpi_nfit_memory_map *dimm_memdev;

			dimm_memdev = __to_nfit_memdev(nfit_mem);
			if (dimm_memdev->device_handle
					!= nfit_memdev->memdev->device_handle)
				continue;
			dimm_memdev->flags |= nfit_memdev->memdev->flags;
		}

		mem_flags = __to_nfit_memdev(nfit_mem)->flags;
		if (mem_flags & ACPI_NFIT_MEM_NOT_ARMED)
			set_bit(NDD_UNARMED, &flags);

		rc = acpi_nfit_add_dimm(acpi_desc, nfit_mem, device_handle);
		if (rc)
			continue;

		/*
		 * TODO: provide translation for non-NVDIMM_FAMILY_INTEL
		 * devices (i.e. from nd_cmd to acpi_dsm) to standardize the
		 * userspace interface.
		 */
		cmd_mask = 1UL << ND_CMD_CALL;
		if (nfit_mem->family == NVDIMM_FAMILY_INTEL) {
			/*
			 * These commands have a 1:1 correspondence
			 * between DSM payload and libnvdimm ioctl
			 * payload format.
			 */
			cmd_mask |= nfit_mem->dsm_mask & NVDIMM_STANDARD_CMDMASK;
		}

		if (test_bit(NFIT_MEM_LSR, &nfit_mem->flags)) {
			set_bit(ND_CMD_GET_CONFIG_SIZE, &cmd_mask);
			set_bit(ND_CMD_GET_CONFIG_DATA, &cmd_mask);
		}
		if (test_bit(NFIT_MEM_LSW, &nfit_mem->flags))
			set_bit(ND_CMD_SET_CONFIG_DATA, &cmd_mask);

		flush = nfit_mem->nfit_flush ? nfit_mem->nfit_flush->flush
			: NULL;
		nvdimm = __nvdimm_create(acpi_desc->nvdimm_bus, nfit_mem,
				acpi_nfit_dimm_attribute_groups,
				flags, cmd_mask, flush ? flush->hint_count : 0,
				nfit_mem->flush_wpq, &nfit_mem->id[0],
				acpi_nfit_get_security_ops(nfit_mem->family));
		if (!nvdimm)
			return -ENOMEM;

		nfit_mem->nvdimm = nvdimm;
		dimm_count++;

		if ((mem_flags & ACPI_NFIT_MEM_FAILED_MASK) == 0)
			continue;

		dev_info(acpi_desc->dev, "%s flags:%s%s%s%s%s\n",
				nvdimm_name(nvdimm),
		  mem_flags & ACPI_NFIT_MEM_SAVE_FAILED ? " save_fail" : "",
		  mem_flags & ACPI_NFIT_MEM_RESTORE_FAILED ? " restore_fail":"",
		  mem_flags & ACPI_NFIT_MEM_FLUSH_FAILED ? " flush_fail" : "",
		  mem_flags & ACPI_NFIT_MEM_NOT_ARMED ? " not_armed" : "",
		  mem_flags & ACPI_NFIT_MEM_MAP_FAILED ? " map_fail" : "");

	}

	rc = nvdimm_bus_check_dimm_count(acpi_desc->nvdimm_bus, dimm_count);
	if (rc)
		return rc;

	/*
	 * Now that dimms are successfully registered, and async registration
	 * is flushed, attempt to enable event notification.
	 */
	list_for_each_entry(nfit_mem, &acpi_desc->dimms, list) {
		struct kernfs_node *nfit_kernfs;

		nvdimm = nfit_mem->nvdimm;
		if (!nvdimm)
			continue;

		rc = nvdimm_security_setup_events(nvdimm);
		if (rc < 0)
			dev_warn(acpi_desc->dev,
				"security event setup failed: %d\n", rc);

		nfit_kernfs = sysfs_get_dirent(nvdimm_kobj(nvdimm)->sd, "nfit");
		if (nfit_kernfs)
			nfit_mem->flags_attr = sysfs_get_dirent(nfit_kernfs,
					"flags");
		sysfs_put(nfit_kernfs);
		if (!nfit_mem->flags_attr)
			dev_warn(acpi_desc->dev, "%s: notifications disabled\n",
					nvdimm_name(nvdimm));
	}

	return devm_add_action_or_reset(acpi_desc->dev, shutdown_dimm_notify,
			acpi_desc);
}

/*
 * These constants are private because there are no kernel consumers of
 * these commands.
 */
enum nfit_aux_cmds {
        NFIT_CMD_TRANSLATE_SPA = 5,
        NFIT_CMD_ARS_INJECT_SET = 7,
        NFIT_CMD_ARS_INJECT_CLEAR = 8,
        NFIT_CMD_ARS_INJECT_GET = 9,
};

static void acpi_nfit_init_dsms(struct acpi_nfit_desc *acpi_desc)
{
	struct nvdimm_bus_descriptor *nd_desc = &acpi_desc->nd_desc;
	const guid_t *guid = to_nfit_uuid(NFIT_DEV_BUS);
	struct acpi_device *adev;
	unsigned long dsm_mask;
	int i;

	nd_desc->cmd_mask = acpi_desc->bus_cmd_force_en;
	nd_desc->bus_dsm_mask = acpi_desc->bus_nfit_cmd_force_en;
	adev = to_acpi_dev(acpi_desc);
	if (!adev)
		return;

	for (i = ND_CMD_ARS_CAP; i <= ND_CMD_CLEAR_ERROR; i++)
		if (acpi_check_dsm(adev->handle, guid, 1, 1ULL << i))
			set_bit(i, &nd_desc->cmd_mask);
	set_bit(ND_CMD_CALL, &nd_desc->cmd_mask);

	dsm_mask =
		(1 << ND_CMD_ARS_CAP) |
		(1 << ND_CMD_ARS_START) |
		(1 << ND_CMD_ARS_STATUS) |
		(1 << ND_CMD_CLEAR_ERROR) |
		(1 << NFIT_CMD_TRANSLATE_SPA) |
		(1 << NFIT_CMD_ARS_INJECT_SET) |
		(1 << NFIT_CMD_ARS_INJECT_CLEAR) |
		(1 << NFIT_CMD_ARS_INJECT_GET);
	for_each_set_bit(i, &dsm_mask, BITS_PER_LONG)
		if (acpi_check_dsm(adev->handle, guid, 1, 1ULL << i))
			set_bit(i, &nd_desc->bus_dsm_mask);
}

static ssize_t range_index_show(struct device *dev,
		struct device_attribute *attr, char *buf)
{
	struct nd_region *nd_region = to_nd_region(dev);
	struct nfit_spa *nfit_spa = nd_region_provider_data(nd_region);

	return sprintf(buf, "%d\n", nfit_spa->spa->range_index);
}
static DEVICE_ATTR_RO(range_index);

static struct attribute *acpi_nfit_region_attributes[] = {
	&dev_attr_range_index.attr,
	NULL,
};

static const struct attribute_group acpi_nfit_region_attribute_group = {
	.name = "nfit",
	.attrs = acpi_nfit_region_attributes,
};

static const struct attribute_group *acpi_nfit_region_attribute_groups[] = {
	&nd_region_attribute_group,
	&nd_mapping_attribute_group,
	&nd_device_attribute_group,
	&nd_numa_attribute_group,
	&acpi_nfit_region_attribute_group,
	NULL,
};

/* enough info to uniquely specify an interleave set */
struct nfit_set_info {
	struct nfit_set_info_map {
		u64 region_offset;
		u32 serial_number;
		u32 pad;
	} mapping[0];
};

struct nfit_set_info2 {
	struct nfit_set_info_map2 {
		u64 region_offset;
		u32 serial_number;
		u16 vendor_id;
		u16 manufacturing_date;
		u8  manufacturing_location;
		u8  reserved[31];
	} mapping[0];
};

static size_t sizeof_nfit_set_info(int num_mappings)
{
	return sizeof(struct nfit_set_info)
		+ num_mappings * sizeof(struct nfit_set_info_map);
}

static size_t sizeof_nfit_set_info2(int num_mappings)
{
	return sizeof(struct nfit_set_info2)
		+ num_mappings * sizeof(struct nfit_set_info_map2);
}

static int cmp_map_compat(const void *m0, const void *m1)
{
	const struct nfit_set_info_map *map0 = m0;
	const struct nfit_set_info_map *map1 = m1;

	return memcmp(&map0->region_offset, &map1->region_offset,
			sizeof(u64));
}

static int cmp_map(const void *m0, const void *m1)
{
	const struct nfit_set_info_map *map0 = m0;
	const struct nfit_set_info_map *map1 = m1;

	if (map0->region_offset < map1->region_offset)
		return -1;
	else if (map0->region_offset > map1->region_offset)
		return 1;
	return 0;
}

static int cmp_map2(const void *m0, const void *m1)
{
	const struct nfit_set_info_map2 *map0 = m0;
	const struct nfit_set_info_map2 *map1 = m1;

	if (map0->region_offset < map1->region_offset)
		return -1;
	else if (map0->region_offset > map1->region_offset)
		return 1;
	return 0;
}

/* Retrieve the nth entry referencing this spa */
static struct acpi_nfit_memory_map *memdev_from_spa(
		struct acpi_nfit_desc *acpi_desc, u16 range_index, int n)
{
	struct nfit_memdev *nfit_memdev;

	list_for_each_entry(nfit_memdev, &acpi_desc->memdevs, list)
		if (nfit_memdev->memdev->range_index == range_index)
			if (n-- == 0)
				return nfit_memdev->memdev;
	return NULL;
}

static int acpi_nfit_init_interleave_set(struct acpi_nfit_desc *acpi_desc,
		struct nd_region_desc *ndr_desc,
		struct acpi_nfit_system_address *spa)
{
	struct device *dev = acpi_desc->dev;
	struct nd_interleave_set *nd_set;
	u16 nr = ndr_desc->num_mappings;
	struct nfit_set_info2 *info2;
	struct nfit_set_info *info;
	int i;

	nd_set = devm_kzalloc(dev, sizeof(*nd_set), GFP_KERNEL);
	if (!nd_set)
		return -ENOMEM;
	ndr_desc->nd_set = nd_set;
	guid_copy(&nd_set->type_guid, (guid_t *) spa->range_guid);

	info = devm_kzalloc(dev, sizeof_nfit_set_info(nr), GFP_KERNEL);
	if (!info)
		return -ENOMEM;

	info2 = devm_kzalloc(dev, sizeof_nfit_set_info2(nr), GFP_KERNEL);
	if (!info2)
		return -ENOMEM;

	for (i = 0; i < nr; i++) {
		struct nd_mapping_desc *mapping = &ndr_desc->mapping[i];
		struct nfit_set_info_map *map = &info->mapping[i];
		struct nfit_set_info_map2 *map2 = &info2->mapping[i];
		struct nvdimm *nvdimm = mapping->nvdimm;
		struct nfit_mem *nfit_mem = nvdimm_provider_data(nvdimm);
		struct acpi_nfit_memory_map *memdev = memdev_from_spa(acpi_desc,
				spa->range_index, i);
		struct acpi_nfit_control_region *dcr = nfit_mem->dcr;

		if (!memdev || !nfit_mem->dcr) {
			dev_err(dev, "%s: failed to find DCR\n", __func__);
			return -ENODEV;
		}

		map->region_offset = memdev->region_offset;
		map->serial_number = dcr->serial_number;

		map2->region_offset = memdev->region_offset;
		map2->serial_number = dcr->serial_number;
		map2->vendor_id = dcr->vendor_id;
		map2->manufacturing_date = dcr->manufacturing_date;
		map2->manufacturing_location = dcr->manufacturing_location;
	}

	/* v1.1 namespaces */
	sort(&info->mapping[0], nr, sizeof(struct nfit_set_info_map),
			cmp_map, NULL);
	nd_set->cookie1 = nd_fletcher64(info, sizeof_nfit_set_info(nr), 0);

	/* v1.2 namespaces */
	sort(&info2->mapping[0], nr, sizeof(struct nfit_set_info_map2),
			cmp_map2, NULL);
	nd_set->cookie2 = nd_fletcher64(info2, sizeof_nfit_set_info2(nr), 0);

	/* support v1.1 namespaces created with the wrong sort order */
	sort(&info->mapping[0], nr, sizeof(struct nfit_set_info_map),
			cmp_map_compat, NULL);
	nd_set->altcookie = nd_fletcher64(info, sizeof_nfit_set_info(nr), 0);

	/* record the result of the sort for the mapping position */
	for (i = 0; i < nr; i++) {
		struct nfit_set_info_map2 *map2 = &info2->mapping[i];
		int j;

		for (j = 0; j < nr; j++) {
			struct nd_mapping_desc *mapping = &ndr_desc->mapping[j];
			struct nvdimm *nvdimm = mapping->nvdimm;
			struct nfit_mem *nfit_mem = nvdimm_provider_data(nvdimm);
			struct acpi_nfit_control_region *dcr = nfit_mem->dcr;

			if (map2->serial_number == dcr->serial_number &&
			    map2->vendor_id == dcr->vendor_id &&
			    map2->manufacturing_date == dcr->manufacturing_date &&
			    map2->manufacturing_location
				    == dcr->manufacturing_location) {
				mapping->position = i;
				break;
			}
		}
	}

	ndr_desc->nd_set = nd_set;
	devm_kfree(dev, info);
	devm_kfree(dev, info2);

	return 0;
}

static u64 to_interleave_offset(u64 offset, struct nfit_blk_mmio *mmio)
{
	struct acpi_nfit_interleave *idt = mmio->idt;
	u32 sub_line_offset, line_index, line_offset;
	u64 line_no, table_skip_count, table_offset;

	line_no = div_u64_rem(offset, mmio->line_size, &sub_line_offset);
	table_skip_count = div_u64_rem(line_no, mmio->num_lines, &line_index);
	line_offset = idt->line_offset[line_index]
		* mmio->line_size;
	table_offset = table_skip_count * mmio->table_size;

	return mmio->base_offset + line_offset + table_offset + sub_line_offset;
}

static u32 read_blk_stat(struct nfit_blk *nfit_blk, unsigned int bw)
{
	struct nfit_blk_mmio *mmio = &nfit_blk->mmio[DCR];
	u64 offset = nfit_blk->stat_offset + mmio->size * bw;
	const u32 STATUS_MASK = 0x80000037;

	if (mmio->num_lines)
		offset = to_interleave_offset(offset, mmio);

	return readl(mmio->addr.base + offset) & STATUS_MASK;
}

static void write_blk_ctl(struct nfit_blk *nfit_blk, unsigned int bw,
		resource_size_t dpa, unsigned int len, unsigned int write)
{
	u64 cmd, offset;
	struct nfit_blk_mmio *mmio = &nfit_blk->mmio[DCR];

	enum {
		BCW_OFFSET_MASK = (1ULL << 48)-1,
		BCW_LEN_SHIFT = 48,
		BCW_LEN_MASK = (1ULL << 8) - 1,
		BCW_CMD_SHIFT = 56,
	};

	cmd = (dpa >> L1_CACHE_SHIFT) & BCW_OFFSET_MASK;
	len = len >> L1_CACHE_SHIFT;
	cmd |= ((u64) len & BCW_LEN_MASK) << BCW_LEN_SHIFT;
	cmd |= ((u64) write) << BCW_CMD_SHIFT;

	offset = nfit_blk->cmd_offset + mmio->size * bw;
	if (mmio->num_lines)
		offset = to_interleave_offset(offset, mmio);

	writeq(cmd, mmio->addr.base + offset);
	nvdimm_flush(nfit_blk->nd_region);

	if (nfit_blk->dimm_flags & NFIT_BLK_DCR_LATCH)
		readq(mmio->addr.base + offset);
}

static int acpi_nfit_blk_single_io(struct nfit_blk *nfit_blk,
		resource_size_t dpa, void *iobuf, size_t len, int rw,
		unsigned int lane)
{
	struct nfit_blk_mmio *mmio = &nfit_blk->mmio[BDW];
	unsigned int copied = 0;
	u64 base_offset;
	int rc;

	base_offset = nfit_blk->bdw_offset + dpa % L1_CACHE_BYTES
		+ lane * mmio->size;
	write_blk_ctl(nfit_blk, lane, dpa, len, rw);
	while (len) {
		unsigned int c;
		u64 offset;

		if (mmio->num_lines) {
			u32 line_offset;

			offset = to_interleave_offset(base_offset + copied,
					mmio);
			div_u64_rem(offset, mmio->line_size, &line_offset);
			c = min_t(size_t, len, mmio->line_size - line_offset);
		} else {
			offset = base_offset + nfit_blk->bdw_offset;
			c = len;
		}

		if (rw)
			memcpy_flushcache(mmio->addr.aperture + offset, iobuf + copied, c);
		else {
			if (nfit_blk->dimm_flags & NFIT_BLK_READ_FLUSH)
				arch_invalidate_pmem((void __force *)
					mmio->addr.aperture + offset, c);

			memcpy(iobuf + copied, mmio->addr.aperture + offset, c);
		}

		copied += c;
		len -= c;
	}

	if (rw)
		nvdimm_flush(nfit_blk->nd_region);

	rc = read_blk_stat(nfit_blk, lane) ? -EIO : 0;
	return rc;
}

static int acpi_nfit_blk_region_do_io(struct nd_blk_region *ndbr,
		resource_size_t dpa, void *iobuf, u64 len, int rw)
{
	struct nfit_blk *nfit_blk = nd_blk_region_provider_data(ndbr);
	struct nfit_blk_mmio *mmio = &nfit_blk->mmio[BDW];
	struct nd_region *nd_region = nfit_blk->nd_region;
	unsigned int lane, copied = 0;
	int rc = 0;

	lane = nd_region_acquire_lane(nd_region);
	while (len) {
		u64 c = min(len, mmio->size);

		rc = acpi_nfit_blk_single_io(nfit_blk, dpa + copied,
				iobuf + copied, c, rw, lane);
		if (rc)
			break;

		copied += c;
		len -= c;
	}
	nd_region_release_lane(nd_region, lane);

	return rc;
}

static int nfit_blk_init_interleave(struct nfit_blk_mmio *mmio,
		struct acpi_nfit_interleave *idt, u16 interleave_ways)
{
	if (idt) {
		mmio->num_lines = idt->line_count;
		mmio->line_size = idt->line_size;
		if (interleave_ways == 0)
			return -ENXIO;
		mmio->table_size = mmio->num_lines * interleave_ways
			* mmio->line_size;
	}

	return 0;
}

static int acpi_nfit_blk_get_flags(struct nvdimm_bus_descriptor *nd_desc,
		struct nvdimm *nvdimm, struct nfit_blk *nfit_blk)
{
	struct nd_cmd_dimm_flags flags;
	int rc;

	memset(&flags, 0, sizeof(flags));
	rc = nd_desc->ndctl(nd_desc, nvdimm, ND_CMD_DIMM_FLAGS, &flags,
			sizeof(flags), NULL);

	if (rc >= 0 && flags.status == 0)
		nfit_blk->dimm_flags = flags.flags;
	else if (rc == -ENOTTY) {
		/* fall back to a conservative default */
		nfit_blk->dimm_flags = NFIT_BLK_DCR_LATCH | NFIT_BLK_READ_FLUSH;
		rc = 0;
	} else
		rc = -ENXIO;

	return rc;
}

static int acpi_nfit_blk_region_enable(struct nvdimm_bus *nvdimm_bus,
		struct device *dev)
{
	struct nvdimm_bus_descriptor *nd_desc = to_nd_desc(nvdimm_bus);
	struct nd_blk_region *ndbr = to_nd_blk_region(dev);
	struct nfit_blk_mmio *mmio;
	struct nfit_blk *nfit_blk;
	struct nfit_mem *nfit_mem;
	struct nvdimm *nvdimm;
	int rc;

	nvdimm = nd_blk_region_to_dimm(ndbr);
	nfit_mem = nvdimm_provider_data(nvdimm);
	if (!nfit_mem || !nfit_mem->dcr || !nfit_mem->bdw) {
		dev_dbg(dev, "missing%s%s%s\n",
				nfit_mem ? "" : " nfit_mem",
				(nfit_mem && nfit_mem->dcr) ? "" : " dcr",
				(nfit_mem && nfit_mem->bdw) ? "" : " bdw");
		return -ENXIO;
	}

	nfit_blk = devm_kzalloc(dev, sizeof(*nfit_blk), GFP_KERNEL);
	if (!nfit_blk)
		return -ENOMEM;
	nd_blk_region_set_provider_data(ndbr, nfit_blk);
	nfit_blk->nd_region = to_nd_region(dev);

	/* map block aperture memory */
	nfit_blk->bdw_offset = nfit_mem->bdw->offset;
	mmio = &nfit_blk->mmio[BDW];
	mmio->addr.base = devm_nvdimm_memremap(dev, nfit_mem->spa_bdw->address,
                        nfit_mem->spa_bdw->length, nd_blk_memremap_flags(ndbr));
	if (!mmio->addr.base) {
		dev_dbg(dev, "%s failed to map bdw\n",
				nvdimm_name(nvdimm));
		return -ENOMEM;
	}
	mmio->size = nfit_mem->bdw->size;
	mmio->base_offset = nfit_mem->memdev_bdw->region_offset;
	mmio->idt = nfit_mem->idt_bdw;
	mmio->spa = nfit_mem->spa_bdw;
	rc = nfit_blk_init_interleave(mmio, nfit_mem->idt_bdw,
			nfit_mem->memdev_bdw->interleave_ways);
	if (rc) {
		dev_dbg(dev, "%s failed to init bdw interleave\n",
				nvdimm_name(nvdimm));
		return rc;
	}

	/* map block control memory */
	nfit_blk->cmd_offset = nfit_mem->dcr->command_offset;
	nfit_blk->stat_offset = nfit_mem->dcr->status_offset;
	mmio = &nfit_blk->mmio[DCR];
	mmio->addr.base = devm_nvdimm_ioremap(dev, nfit_mem->spa_dcr->address,
			nfit_mem->spa_dcr->length);
	if (!mmio->addr.base) {
		dev_dbg(dev, "%s failed to map dcr\n",
				nvdimm_name(nvdimm));
		return -ENOMEM;
	}
	mmio->size = nfit_mem->dcr->window_size;
	mmio->base_offset = nfit_mem->memdev_dcr->region_offset;
	mmio->idt = nfit_mem->idt_dcr;
	mmio->spa = nfit_mem->spa_dcr;
	rc = nfit_blk_init_interleave(mmio, nfit_mem->idt_dcr,
			nfit_mem->memdev_dcr->interleave_ways);
	if (rc) {
		dev_dbg(dev, "%s failed to init dcr interleave\n",
				nvdimm_name(nvdimm));
		return rc;
	}

	rc = acpi_nfit_blk_get_flags(nd_desc, nvdimm, nfit_blk);
	if (rc < 0) {
		dev_dbg(dev, "%s failed get DIMM flags\n",
				nvdimm_name(nvdimm));
		return rc;
	}

	if (nvdimm_has_flush(nfit_blk->nd_region) < 0)
		dev_warn(dev, "unable to guarantee persistence of writes\n");

	if (mmio->line_size == 0)
		return 0;

	if ((u32) nfit_blk->cmd_offset % mmio->line_size
			+ 8 > mmio->line_size) {
		dev_dbg(dev, "cmd_offset crosses interleave boundary\n");
		return -ENXIO;
	} else if ((u32) nfit_blk->stat_offset % mmio->line_size
			+ 8 > mmio->line_size) {
		dev_dbg(dev, "stat_offset crosses interleave boundary\n");
		return -ENXIO;
	}

	return 0;
}

static int ars_get_cap(struct acpi_nfit_desc *acpi_desc,
		struct nd_cmd_ars_cap *cmd, struct nfit_spa *nfit_spa)
{
	struct nvdimm_bus_descriptor *nd_desc = &acpi_desc->nd_desc;
	struct acpi_nfit_system_address *spa = nfit_spa->spa;
	int cmd_rc, rc;

	cmd->address = spa->address;
	cmd->length = spa->length;
	rc = nd_desc->ndctl(nd_desc, NULL, ND_CMD_ARS_CAP, cmd,
			sizeof(*cmd), &cmd_rc);
	if (rc < 0)
		return rc;
	return cmd_rc;
}

static int ars_start(struct acpi_nfit_desc *acpi_desc,
		struct nfit_spa *nfit_spa, enum nfit_ars_state req_type)
{
	int rc;
	int cmd_rc;
	struct nd_cmd_ars_start ars_start;
	struct acpi_nfit_system_address *spa = nfit_spa->spa;
	struct nvdimm_bus_descriptor *nd_desc = &acpi_desc->nd_desc;

	memset(&ars_start, 0, sizeof(ars_start));
	ars_start.address = spa->address;
	ars_start.length = spa->length;
	if (req_type == ARS_REQ_SHORT)
		ars_start.flags = ND_ARS_RETURN_PREV_DATA;
	if (nfit_spa_type(spa) == NFIT_SPA_PM)
		ars_start.type = ND_ARS_PERSISTENT;
	else if (nfit_spa_type(spa) == NFIT_SPA_VOLATILE)
		ars_start.type = ND_ARS_VOLATILE;
	else
		return -ENOTTY;

	rc = nd_desc->ndctl(nd_desc, NULL, ND_CMD_ARS_START, &ars_start,
			sizeof(ars_start), &cmd_rc);

	if (rc < 0)
		return rc;
	return cmd_rc;
}

static int ars_continue(struct acpi_nfit_desc *acpi_desc)
{
	int rc, cmd_rc;
	struct nd_cmd_ars_start ars_start;
	struct nvdimm_bus_descriptor *nd_desc = &acpi_desc->nd_desc;
	struct nd_cmd_ars_status *ars_status = acpi_desc->ars_status;

	memset(&ars_start, 0, sizeof(ars_start));
	ars_start.address = ars_status->restart_address;
	ars_start.length = ars_status->restart_length;
	ars_start.type = ars_status->type;
	ars_start.flags = acpi_desc->ars_start_flags;
	rc = nd_desc->ndctl(nd_desc, NULL, ND_CMD_ARS_START, &ars_start,
			sizeof(ars_start), &cmd_rc);
	if (rc < 0)
		return rc;
	return cmd_rc;
}

static int ars_get_status(struct acpi_nfit_desc *acpi_desc)
{
	struct nvdimm_bus_descriptor *nd_desc = &acpi_desc->nd_desc;
	struct nd_cmd_ars_status *ars_status = acpi_desc->ars_status;
	int rc, cmd_rc;

	rc = nd_desc->ndctl(nd_desc, NULL, ND_CMD_ARS_STATUS, ars_status,
			acpi_desc->max_ars, &cmd_rc);
	if (rc < 0)
		return rc;
	return cmd_rc;
}

static void ars_complete(struct acpi_nfit_desc *acpi_desc,
		struct nfit_spa *nfit_spa)
{
	struct nd_cmd_ars_status *ars_status = acpi_desc->ars_status;
	struct acpi_nfit_system_address *spa = nfit_spa->spa;
	struct nd_region *nd_region = nfit_spa->nd_region;
	struct device *dev;

	lockdep_assert_held(&acpi_desc->init_mutex);
	/*
	 * Only advance the ARS state for ARS runs initiated by the
	 * kernel, ignore ARS results from BIOS initiated runs for scrub
	 * completion tracking.
	 */
	if (acpi_desc->scrub_spa != nfit_spa)
		return;

	if ((ars_status->address >= spa->address && ars_status->address
				< spa->address + spa->length)
			|| (ars_status->address < spa->address)) {
		/*
		 * Assume that if a scrub starts at an offset from the
		 * start of nfit_spa that we are in the continuation
		 * case.
		 *
		 * Otherwise, if the scrub covers the spa range, mark
		 * any pending request complete.
		 */
		if (ars_status->address + ars_status->length
				>= spa->address + spa->length)
				/* complete */;
		else
			return;
	} else
		return;

	acpi_desc->scrub_spa = NULL;
	if (nd_region) {
		dev = nd_region_dev(nd_region);
		nvdimm_region_notify(nd_region, NVDIMM_REVALIDATE_POISON);
	} else
		dev = acpi_desc->dev;
	dev_dbg(dev, "ARS: range %d complete\n", spa->range_index);
}

static int ars_status_process_records(struct acpi_nfit_desc *acpi_desc)
{
	struct nvdimm_bus *nvdimm_bus = acpi_desc->nvdimm_bus;
	struct nd_cmd_ars_status *ars_status = acpi_desc->ars_status;
	int rc;
	u32 i;

	/*
	 * First record starts at 44 byte offset from the start of the
	 * payload.
	 */
	if (ars_status->out_length < 44)
		return 0;
	for (i = 0; i < ars_status->num_records; i++) {
		/* only process full records */
		if (ars_status->out_length
				< 44 + sizeof(struct nd_ars_record) * (i + 1))
			break;
		rc = nvdimm_bus_add_badrange(nvdimm_bus,
				ars_status->records[i].err_address,
				ars_status->records[i].length);
		if (rc)
			return rc;
	}
	if (i < ars_status->num_records)
		dev_warn(acpi_desc->dev, "detected truncated ars results\n");

	return 0;
}

static void acpi_nfit_remove_resource(void *data)
{
	struct resource *res = data;

	remove_resource(res);
}

static int acpi_nfit_insert_resource(struct acpi_nfit_desc *acpi_desc,
		struct nd_region_desc *ndr_desc)
{
	struct resource *res, *nd_res = ndr_desc->res;
	int is_pmem, ret;

	/* No operation if the region is already registered as PMEM */
	is_pmem = region_intersects(nd_res->start, resource_size(nd_res),
				IORESOURCE_MEM, IORES_DESC_PERSISTENT_MEMORY);
	if (is_pmem == REGION_INTERSECTS)
		return 0;

	res = devm_kzalloc(acpi_desc->dev, sizeof(*res), GFP_KERNEL);
	if (!res)
		return -ENOMEM;

	res->name = "Persistent Memory";
	res->start = nd_res->start;
	res->end = nd_res->end;
	res->flags = IORESOURCE_MEM;
	res->desc = IORES_DESC_PERSISTENT_MEMORY;

	ret = insert_resource(&iomem_resource, res);
	if (ret)
		return ret;

	ret = devm_add_action_or_reset(acpi_desc->dev,
					acpi_nfit_remove_resource,
					res);
	if (ret)
		return ret;

	return 0;
}

static int acpi_nfit_init_mapping(struct acpi_nfit_desc *acpi_desc,
		struct nd_mapping_desc *mapping, struct nd_region_desc *ndr_desc,
		struct acpi_nfit_memory_map *memdev,
		struct nfit_spa *nfit_spa)
{
	struct nvdimm *nvdimm = acpi_nfit_dimm_by_handle(acpi_desc,
			memdev->device_handle);
	struct acpi_nfit_system_address *spa = nfit_spa->spa;
	struct nd_blk_region_desc *ndbr_desc;
	struct nfit_mem *nfit_mem;
	int rc;

	if (!nvdimm) {
		dev_err(acpi_desc->dev, "spa%d dimm: %#x not found\n",
				spa->range_index, memdev->device_handle);
		return -ENODEV;
	}

	mapping->nvdimm = nvdimm;
	switch (nfit_spa_type(spa)) {
	case NFIT_SPA_PM:
	case NFIT_SPA_VOLATILE:
		mapping->start = memdev->address;
		mapping->size = memdev->region_size;
		break;
	case NFIT_SPA_DCR:
		nfit_mem = nvdimm_provider_data(nvdimm);
		if (!nfit_mem || !nfit_mem->bdw) {
			dev_dbg(acpi_desc->dev, "spa%d %s missing bdw\n",
					spa->range_index, nvdimm_name(nvdimm));
			break;
		}

		mapping->size = nfit_mem->bdw->capacity;
		mapping->start = nfit_mem->bdw->start_address;
		ndr_desc->num_lanes = nfit_mem->bdw->windows;
		ndr_desc->mapping = mapping;
		ndr_desc->num_mappings = 1;
		ndbr_desc = to_blk_region_desc(ndr_desc);
		ndbr_desc->enable = acpi_nfit_blk_region_enable;
		ndbr_desc->do_io = acpi_desc->blk_do_io;
		rc = acpi_nfit_init_interleave_set(acpi_desc, ndr_desc, spa);
		if (rc)
			return rc;
		nfit_spa->nd_region = nvdimm_blk_region_create(acpi_desc->nvdimm_bus,
				ndr_desc);
		if (!nfit_spa->nd_region)
			return -ENOMEM;
		break;
	}

	return 0;
}

static bool nfit_spa_is_virtual(struct acpi_nfit_system_address *spa)
{
	return (nfit_spa_type(spa) == NFIT_SPA_VDISK ||
		nfit_spa_type(spa) == NFIT_SPA_VCD   ||
		nfit_spa_type(spa) == NFIT_SPA_PDISK ||
		nfit_spa_type(spa) == NFIT_SPA_PCD);
}

static bool nfit_spa_is_volatile(struct acpi_nfit_system_address *spa)
{
	return (nfit_spa_type(spa) == NFIT_SPA_VDISK ||
		nfit_spa_type(spa) == NFIT_SPA_VCD   ||
		nfit_spa_type(spa) == NFIT_SPA_VOLATILE);
}

static int acpi_nfit_register_region(struct acpi_nfit_desc *acpi_desc,
		struct nfit_spa *nfit_spa)
{
	static struct nd_mapping_desc mappings[ND_MAX_MAPPINGS];
	struct acpi_nfit_system_address *spa = nfit_spa->spa;
	struct nd_blk_region_desc ndbr_desc;
	struct nd_region_desc *ndr_desc;
	struct nfit_memdev *nfit_memdev;
	struct nvdimm_bus *nvdimm_bus;
	struct resource res;
	int count = 0, rc;

	if (nfit_spa->nd_region)
		return 0;

	if (spa->range_index == 0 && !nfit_spa_is_virtual(spa)) {
		dev_dbg(acpi_desc->dev, "detected invalid spa index\n");
		return 0;
	}

	memset(&res, 0, sizeof(res));
	memset(&mappings, 0, sizeof(mappings));
	memset(&ndbr_desc, 0, sizeof(ndbr_desc));
	res.start = spa->address;
	res.end = res.start + spa->length - 1;
	ndr_desc = &ndbr_desc.ndr_desc;
	ndr_desc->res = &res;
	ndr_desc->provider_data = nfit_spa;
	ndr_desc->attr_groups = acpi_nfit_region_attribute_groups;
	if (spa->flags & ACPI_NFIT_PROXIMITY_VALID)
		ndr_desc->numa_node = acpi_map_pxm_to_online_node(
						spa->proximity_domain);
	else
		ndr_desc->numa_node = NUMA_NO_NODE;

	/*
	 * Persistence domain bits are hierarchical, if
	 * ACPI_NFIT_CAPABILITY_CACHE_FLUSH is set then
	 * ACPI_NFIT_CAPABILITY_MEM_FLUSH is implied.
	 */
	if (acpi_desc->platform_cap & ACPI_NFIT_CAPABILITY_CACHE_FLUSH)
		set_bit(ND_REGION_PERSIST_CACHE, &ndr_desc->flags);
	else if (acpi_desc->platform_cap & ACPI_NFIT_CAPABILITY_MEM_FLUSH)
		set_bit(ND_REGION_PERSIST_MEMCTRL, &ndr_desc->flags);

	list_for_each_entry(nfit_memdev, &acpi_desc->memdevs, list) {
		struct acpi_nfit_memory_map *memdev = nfit_memdev->memdev;
		struct nd_mapping_desc *mapping;

		if (memdev->range_index != spa->range_index)
			continue;
		if (count >= ND_MAX_MAPPINGS) {
			dev_err(acpi_desc->dev, "spa%d exceeds max mappings %d\n",
					spa->range_index, ND_MAX_MAPPINGS);
			return -ENXIO;
		}
		mapping = &mappings[count++];
		rc = acpi_nfit_init_mapping(acpi_desc, mapping, ndr_desc,
				memdev, nfit_spa);
		if (rc)
			goto out;
	}

	ndr_desc->mapping = mappings;
	ndr_desc->num_mappings = count;
	rc = acpi_nfit_init_interleave_set(acpi_desc, ndr_desc, spa);
	if (rc)
		goto out;

	nvdimm_bus = acpi_desc->nvdimm_bus;
	if (nfit_spa_type(spa) == NFIT_SPA_PM) {
		rc = acpi_nfit_insert_resource(acpi_desc, ndr_desc);
		if (rc) {
			dev_warn(acpi_desc->dev,
				"failed to insert pmem resource to iomem: %d\n",
				rc);
			goto out;
		}

		nfit_spa->nd_region = nvdimm_pmem_region_create(nvdimm_bus,
				ndr_desc);
		if (!nfit_spa->nd_region)
			rc = -ENOMEM;
	} else if (nfit_spa_is_volatile(spa)) {
		nfit_spa->nd_region = nvdimm_volatile_region_create(nvdimm_bus,
				ndr_desc);
		if (!nfit_spa->nd_region)
			rc = -ENOMEM;
	} else if (nfit_spa_is_virtual(spa)) {
		nfit_spa->nd_region = nvdimm_pmem_region_create(nvdimm_bus,
				ndr_desc);
		if (!nfit_spa->nd_region)
			rc = -ENOMEM;
	}

 out:
	if (rc)
		dev_err(acpi_desc->dev, "failed to register spa range %d\n",
				nfit_spa->spa->range_index);
	return rc;
}

static int ars_status_alloc(struct acpi_nfit_desc *acpi_desc)
{
	struct device *dev = acpi_desc->dev;
	struct nd_cmd_ars_status *ars_status;

	if (acpi_desc->ars_status) {
		memset(acpi_desc->ars_status, 0, acpi_desc->max_ars);
		return 0;
	}

	ars_status = devm_kzalloc(dev, acpi_desc->max_ars, GFP_KERNEL);
	if (!ars_status)
		return -ENOMEM;
	acpi_desc->ars_status = ars_status;
	return 0;
}

static int acpi_nfit_query_poison(struct acpi_nfit_desc *acpi_desc)
{
	int rc;

	if (ars_status_alloc(acpi_desc))
		return -ENOMEM;

	rc = ars_get_status(acpi_desc);

	if (rc < 0 && rc != -ENOSPC)
		return rc;

	if (ars_status_process_records(acpi_desc))
		dev_err(acpi_desc->dev, "Failed to process ARS records\n");

	return rc;
}

static int ars_register(struct acpi_nfit_desc *acpi_desc,
		struct nfit_spa *nfit_spa)
{
	int rc;

	if (no_init_ars || test_bit(ARS_FAILED, &nfit_spa->ars_state))
		return acpi_nfit_register_region(acpi_desc, nfit_spa);

	set_bit(ARS_REQ_SHORT, &nfit_spa->ars_state);
	set_bit(ARS_REQ_LONG, &nfit_spa->ars_state);

	switch (acpi_nfit_query_poison(acpi_desc)) {
	case 0:
	case -EAGAIN:
		rc = ars_start(acpi_desc, nfit_spa, ARS_REQ_SHORT);
		/* shouldn't happen, try again later */
		if (rc == -EBUSY)
			break;
		if (rc) {
			set_bit(ARS_FAILED, &nfit_spa->ars_state);
			break;
		}
		clear_bit(ARS_REQ_SHORT, &nfit_spa->ars_state);
		rc = acpi_nfit_query_poison(acpi_desc);
		if (rc)
			break;
		acpi_desc->scrub_spa = nfit_spa;
		ars_complete(acpi_desc, nfit_spa);
		/*
		 * If ars_complete() says we didn't complete the
		 * short scrub, we'll try again with a long
		 * request.
		 */
		acpi_desc->scrub_spa = NULL;
		break;
	case -EBUSY:
	case -ENOMEM:
	case -ENOSPC:
		/*
		 * BIOS was using ARS, wait for it to complete (or
		 * resources to become available) and then perform our
		 * own scrubs.
		 */
		break;
	default:
		set_bit(ARS_FAILED, &nfit_spa->ars_state);
		break;
	}

	return acpi_nfit_register_region(acpi_desc, nfit_spa);
}

static void ars_complete_all(struct acpi_nfit_desc *acpi_desc)
{
	struct nfit_spa *nfit_spa;

	list_for_each_entry(nfit_spa, &acpi_desc->spas, list) {
		if (test_bit(ARS_FAILED, &nfit_spa->ars_state))
			continue;
		ars_complete(acpi_desc, nfit_spa);
	}
}

static unsigned int __acpi_nfit_scrub(struct acpi_nfit_desc *acpi_desc,
		int query_rc)
{
	unsigned int tmo = acpi_desc->scrub_tmo;
	struct device *dev = acpi_desc->dev;
	struct nfit_spa *nfit_spa;

	lockdep_assert_held(&acpi_desc->init_mutex);

	if (acpi_desc->cancel)
		return 0;

	if (query_rc == -EBUSY) {
		dev_dbg(dev, "ARS: ARS busy\n");
		return min(30U * 60U, tmo * 2);
	}
	if (query_rc == -ENOSPC) {
		dev_dbg(dev, "ARS: ARS continue\n");
		ars_continue(acpi_desc);
		return 1;
	}
	if (query_rc && query_rc != -EAGAIN) {
		unsigned long long addr, end;

		addr = acpi_desc->ars_status->address;
		end = addr + acpi_desc->ars_status->length;
		dev_dbg(dev, "ARS: %llx-%llx failed (%d)\n", addr, end,
				query_rc);
	}

	ars_complete_all(acpi_desc);
	list_for_each_entry(nfit_spa, &acpi_desc->spas, list) {
		enum nfit_ars_state req_type;
		int rc;

		if (test_bit(ARS_FAILED, &nfit_spa->ars_state))
			continue;

		/* prefer short ARS requests first */
		if (test_bit(ARS_REQ_SHORT, &nfit_spa->ars_state))
			req_type = ARS_REQ_SHORT;
		else if (test_bit(ARS_REQ_LONG, &nfit_spa->ars_state))
			req_type = ARS_REQ_LONG;
		else
			continue;
		rc = ars_start(acpi_desc, nfit_spa, req_type);

		dev = nd_region_dev(nfit_spa->nd_region);
		dev_dbg(dev, "ARS: range %d ARS start %s (%d)\n",
				nfit_spa->spa->range_index,
				req_type == ARS_REQ_SHORT ? "short" : "long",
				rc);
		/*
		 * Hmm, we raced someone else starting ARS? Try again in
		 * a bit.
		 */
		if (rc == -EBUSY)
			return 1;
		if (rc == 0) {
			dev_WARN_ONCE(dev, acpi_desc->scrub_spa,
					"scrub start while range %d active\n",
					acpi_desc->scrub_spa->spa->range_index);
			clear_bit(req_type, &nfit_spa->ars_state);
			acpi_desc->scrub_spa = nfit_spa;
			/*
			 * Consider this spa last for future scrub
			 * requests
			 */
			list_move_tail(&nfit_spa->list, &acpi_desc->spas);
			return 1;
		}

		dev_err(dev, "ARS: range %d ARS failed (%d)\n",
				nfit_spa->spa->range_index, rc);
		set_bit(ARS_FAILED, &nfit_spa->ars_state);
	}
	return 0;
}

static void __sched_ars(struct acpi_nfit_desc *acpi_desc, unsigned int tmo)
{
	lockdep_assert_held(&acpi_desc->init_mutex);

	acpi_desc->scrub_busy = 1;
	/* note this should only be set from within the workqueue */
	if (tmo)
		acpi_desc->scrub_tmo = tmo;
	queue_delayed_work(nfit_wq, &acpi_desc->dwork, tmo * HZ);
}

static void sched_ars(struct acpi_nfit_desc *acpi_desc)
{
	__sched_ars(acpi_desc, 0);
}

static void notify_ars_done(struct acpi_nfit_desc *acpi_desc)
{
	lockdep_assert_held(&acpi_desc->init_mutex);

	acpi_desc->scrub_busy = 0;
	acpi_desc->scrub_count++;
	if (acpi_desc->scrub_count_state)
		sysfs_notify_dirent(acpi_desc->scrub_count_state);
}

static void acpi_nfit_scrub(struct work_struct *work)
{
	struct acpi_nfit_desc *acpi_desc;
	unsigned int tmo;
	int query_rc;

	acpi_desc = container_of(work, typeof(*acpi_desc), dwork.work);
	mutex_lock(&acpi_desc->init_mutex);
	query_rc = acpi_nfit_query_poison(acpi_desc);
	tmo = __acpi_nfit_scrub(acpi_desc, query_rc);
	if (tmo)
		__sched_ars(acpi_desc, tmo);
	else
		notify_ars_done(acpi_desc);
	memset(acpi_desc->ars_status, 0, acpi_desc->max_ars);
	mutex_unlock(&acpi_desc->init_mutex);
}

static void acpi_nfit_init_ars(struct acpi_nfit_desc *acpi_desc,
		struct nfit_spa *nfit_spa)
{
	int type = nfit_spa_type(nfit_spa->spa);
	struct nd_cmd_ars_cap ars_cap;
	int rc;

	set_bit(ARS_FAILED, &nfit_spa->ars_state);
	memset(&ars_cap, 0, sizeof(ars_cap));
	rc = ars_get_cap(acpi_desc, &ars_cap, nfit_spa);
	if (rc < 0)
		return;
	/* check that the supported scrub types match the spa type */
	if (type == NFIT_SPA_VOLATILE && ((ars_cap.status >> 16)
				& ND_ARS_VOLATILE) == 0)
		return;
	if (type == NFIT_SPA_PM && ((ars_cap.status >> 16)
				& ND_ARS_PERSISTENT) == 0)
		return;

	nfit_spa->max_ars = ars_cap.max_ars_out;
	nfit_spa->clear_err_unit = ars_cap.clear_err_unit;
	acpi_desc->max_ars = max(nfit_spa->max_ars, acpi_desc->max_ars);
	clear_bit(ARS_FAILED, &nfit_spa->ars_state);
}

static int acpi_nfit_register_regions(struct acpi_nfit_desc *acpi_desc)
{
	struct nfit_spa *nfit_spa;
	int rc;

	list_for_each_entry(nfit_spa, &acpi_desc->spas, list) {
		switch (nfit_spa_type(nfit_spa->spa)) {
		case NFIT_SPA_VOLATILE:
		case NFIT_SPA_PM:
			acpi_nfit_init_ars(acpi_desc, nfit_spa);
			break;
		}
	}

	list_for_each_entry(nfit_spa, &acpi_desc->spas, list)
		switch (nfit_spa_type(nfit_spa->spa)) {
		case NFIT_SPA_VOLATILE:
		case NFIT_SPA_PM:
			/* register regions and kick off initial ARS run */
			rc = ars_register(acpi_desc, nfit_spa);
			if (rc)
				return rc;
			break;
		case NFIT_SPA_BDW:
			/* nothing to register */
			break;
		case NFIT_SPA_DCR:
		case NFIT_SPA_VDISK:
		case NFIT_SPA_VCD:
		case NFIT_SPA_PDISK:
		case NFIT_SPA_PCD:
			/* register known regions that don't support ARS */
			rc = acpi_nfit_register_region(acpi_desc, nfit_spa);
			if (rc)
				return rc;
			break;
		default:
			/* don't register unknown regions */
			break;
		}

	sched_ars(acpi_desc);
	return 0;
}

static int acpi_nfit_check_deletions(struct acpi_nfit_desc *acpi_desc,
		struct nfit_table_prev *prev)
{
	struct device *dev = acpi_desc->dev;

	if (!list_empty(&prev->spas) ||
			!list_empty(&prev->memdevs) ||
			!list_empty(&prev->dcrs) ||
			!list_empty(&prev->bdws) ||
			!list_empty(&prev->idts) ||
			!list_empty(&prev->flushes)) {
		dev_err(dev, "new nfit deletes entries (unsupported)\n");
		return -ENXIO;
	}
	return 0;
}

static int acpi_nfit_desc_init_scrub_attr(struct acpi_nfit_desc *acpi_desc)
{
	struct device *dev = acpi_desc->dev;
	struct kernfs_node *nfit;
	struct device *bus_dev;

	if (!ars_supported(acpi_desc->nvdimm_bus))
		return 0;

	bus_dev = to_nvdimm_bus_dev(acpi_desc->nvdimm_bus);
	nfit = sysfs_get_dirent(bus_dev->kobj.sd, "nfit");
	if (!nfit) {
		dev_err(dev, "sysfs_get_dirent 'nfit' failed\n");
		return -ENODEV;
	}
	acpi_desc->scrub_count_state = sysfs_get_dirent(nfit, "scrub");
	sysfs_put(nfit);
	if (!acpi_desc->scrub_count_state) {
		dev_err(dev, "sysfs_get_dirent 'scrub' failed\n");
		return -ENODEV;
	}

	return 0;
}

static void acpi_nfit_unregister(void *data)
{
	struct acpi_nfit_desc *acpi_desc = data;

	nvdimm_bus_unregister(acpi_desc->nvdimm_bus);
}

int acpi_nfit_init(struct acpi_nfit_desc *acpi_desc, void *data, acpi_size sz)
{
	struct device *dev = acpi_desc->dev;
	struct nfit_table_prev prev;
	const void *end;
	int rc;

	if (!acpi_desc->nvdimm_bus) {
		acpi_nfit_init_dsms(acpi_desc);

		acpi_desc->nvdimm_bus = nvdimm_bus_register(dev,
				&acpi_desc->nd_desc);
		if (!acpi_desc->nvdimm_bus)
			return -ENOMEM;

		rc = devm_add_action_or_reset(dev, acpi_nfit_unregister,
				acpi_desc);
		if (rc)
			return rc;

		rc = acpi_nfit_desc_init_scrub_attr(acpi_desc);
		if (rc)
			return rc;

		/* register this acpi_desc for mce notifications */
		mutex_lock(&acpi_desc_lock);
		list_add_tail(&acpi_desc->list, &acpi_descs);
		mutex_unlock(&acpi_desc_lock);
	}

	mutex_lock(&acpi_desc->init_mutex);

	INIT_LIST_HEAD(&prev.spas);
	INIT_LIST_HEAD(&prev.memdevs);
	INIT_LIST_HEAD(&prev.dcrs);
	INIT_LIST_HEAD(&prev.bdws);
	INIT_LIST_HEAD(&prev.idts);
	INIT_LIST_HEAD(&prev.flushes);

	list_cut_position(&prev.spas, &acpi_desc->spas,
				acpi_desc->spas.prev);
	list_cut_position(&prev.memdevs, &acpi_desc->memdevs,
				acpi_desc->memdevs.prev);
	list_cut_position(&prev.dcrs, &acpi_desc->dcrs,
				acpi_desc->dcrs.prev);
	list_cut_position(&prev.bdws, &acpi_desc->bdws,
				acpi_desc->bdws.prev);
	list_cut_position(&prev.idts, &acpi_desc->idts,
				acpi_desc->idts.prev);
	list_cut_position(&prev.flushes, &acpi_desc->flushes,
				acpi_desc->flushes.prev);

	end = data + sz;
	while (!IS_ERR_OR_NULL(data))
		data = add_table(acpi_desc, &prev, data, end);

	if (IS_ERR(data)) {
		dev_dbg(dev, "nfit table parsing error: %ld\n",	PTR_ERR(data));
		rc = PTR_ERR(data);
		goto out_unlock;
	}

	rc = acpi_nfit_check_deletions(acpi_desc, &prev);
	if (rc)
		goto out_unlock;

	rc = nfit_mem_init(acpi_desc);
	if (rc)
		goto out_unlock;

	rc = acpi_nfit_register_dimms(acpi_desc);
	if (rc)
		goto out_unlock;

	rc = acpi_nfit_register_regions(acpi_desc);

 out_unlock:
	mutex_unlock(&acpi_desc->init_mutex);
	return rc;
}
EXPORT_SYMBOL_GPL(acpi_nfit_init);

static int acpi_nfit_flush_probe(struct nvdimm_bus_descriptor *nd_desc)
{
	struct acpi_nfit_desc *acpi_desc = to_acpi_nfit_desc(nd_desc);
	struct device *dev = acpi_desc->dev;

	/* Bounce the device lock to flush acpi_nfit_add / acpi_nfit_notify */
	device_lock(dev);
	device_unlock(dev);

	/* Bounce the init_mutex to complete initial registration */
	mutex_lock(&acpi_desc->init_mutex);
	mutex_unlock(&acpi_desc->init_mutex);

	return 0;
}

static int __acpi_nfit_clear_to_send(struct nvdimm_bus_descriptor *nd_desc,
		struct nvdimm *nvdimm, unsigned int cmd)
{
	struct acpi_nfit_desc *acpi_desc = to_acpi_nfit_desc(nd_desc);

	if (nvdimm)
		return 0;
	if (cmd != ND_CMD_ARS_START)
		return 0;

	/*
	 * The kernel and userspace may race to initiate a scrub, but
	 * the scrub thread is prepared to lose that initial race.  It
	 * just needs guarantees that any ARS it initiates are not
	 * interrupted by any intervening start requests from userspace.
	 */
	if (work_busy(&acpi_desc->dwork.work))
		return -EBUSY;

	return 0;
<<<<<<< HEAD
=======
}

/* prevent security commands from being issued via ioctl */
static int acpi_nfit_clear_to_send(struct nvdimm_bus_descriptor *nd_desc,
		struct nvdimm *nvdimm, unsigned int cmd, void *buf)
{
	struct nd_cmd_pkg *call_pkg = buf;
	unsigned int func;

	if (nvdimm && cmd == ND_CMD_CALL &&
			call_pkg->nd_family == NVDIMM_FAMILY_INTEL) {
		func = call_pkg->nd_command;
		if ((1 << func) & NVDIMM_INTEL_SECURITY_CMDMASK)
			return -EOPNOTSUPP;
	}

	return __acpi_nfit_clear_to_send(nd_desc, nvdimm, cmd);
>>>>>>> cf26057a
}

int acpi_nfit_ars_rescan(struct acpi_nfit_desc *acpi_desc,
		enum nfit_ars_state req_type)
{
	struct device *dev = acpi_desc->dev;
	int scheduled = 0, busy = 0;
	struct nfit_spa *nfit_spa;

	mutex_lock(&acpi_desc->init_mutex);
	if (acpi_desc->cancel) {
		mutex_unlock(&acpi_desc->init_mutex);
		return 0;
	}

	list_for_each_entry(nfit_spa, &acpi_desc->spas, list) {
		int type = nfit_spa_type(nfit_spa->spa);

		if (type != NFIT_SPA_PM && type != NFIT_SPA_VOLATILE)
			continue;
		if (test_bit(ARS_FAILED, &nfit_spa->ars_state))
			continue;

		if (test_and_set_bit(req_type, &nfit_spa->ars_state))
			busy++;
		else
			scheduled++;
	}
	if (scheduled) {
		sched_ars(acpi_desc);
		dev_dbg(dev, "ars_scan triggered\n");
	}
	mutex_unlock(&acpi_desc->init_mutex);

	if (scheduled)
		return 0;
	if (busy)
		return -EBUSY;
	return -ENOTTY;
}

void acpi_nfit_desc_init(struct acpi_nfit_desc *acpi_desc, struct device *dev)
{
	struct nvdimm_bus_descriptor *nd_desc;

	dev_set_drvdata(dev, acpi_desc);
	acpi_desc->dev = dev;
	acpi_desc->blk_do_io = acpi_nfit_blk_region_do_io;
	nd_desc = &acpi_desc->nd_desc;
	nd_desc->provider_name = "ACPI.NFIT";
	nd_desc->module = THIS_MODULE;
	nd_desc->ndctl = acpi_nfit_ctl;
	nd_desc->flush_probe = acpi_nfit_flush_probe;
	nd_desc->clear_to_send = acpi_nfit_clear_to_send;
	nd_desc->attr_groups = acpi_nfit_attribute_groups;

	INIT_LIST_HEAD(&acpi_desc->spas);
	INIT_LIST_HEAD(&acpi_desc->dcrs);
	INIT_LIST_HEAD(&acpi_desc->bdws);
	INIT_LIST_HEAD(&acpi_desc->idts);
	INIT_LIST_HEAD(&acpi_desc->flushes);
	INIT_LIST_HEAD(&acpi_desc->memdevs);
	INIT_LIST_HEAD(&acpi_desc->dimms);
	INIT_LIST_HEAD(&acpi_desc->list);
	mutex_init(&acpi_desc->init_mutex);
	acpi_desc->scrub_tmo = 1;
	INIT_DELAYED_WORK(&acpi_desc->dwork, acpi_nfit_scrub);
}
EXPORT_SYMBOL_GPL(acpi_nfit_desc_init);

static void acpi_nfit_put_table(void *table)
{
	acpi_put_table(table);
}

void acpi_nfit_shutdown(void *data)
{
	struct acpi_nfit_desc *acpi_desc = data;
	struct device *bus_dev = to_nvdimm_bus_dev(acpi_desc->nvdimm_bus);

	/*
	 * Destruct under acpi_desc_lock so that nfit_handle_mce does not
	 * race teardown
	 */
	mutex_lock(&acpi_desc_lock);
	list_del(&acpi_desc->list);
	mutex_unlock(&acpi_desc_lock);

	mutex_lock(&acpi_desc->init_mutex);
	acpi_desc->cancel = 1;
	cancel_delayed_work_sync(&acpi_desc->dwork);
	mutex_unlock(&acpi_desc->init_mutex);

	/*
	 * Bounce the nvdimm bus lock to make sure any in-flight
	 * acpi_nfit_ars_rescan() submissions have had a chance to
	 * either submit or see ->cancel set.
	 */
	device_lock(bus_dev);
	device_unlock(bus_dev);

	flush_workqueue(nfit_wq);
}
EXPORT_SYMBOL_GPL(acpi_nfit_shutdown);

static int acpi_nfit_add(struct acpi_device *adev)
{
	struct acpi_buffer buf = { ACPI_ALLOCATE_BUFFER, NULL };
	struct acpi_nfit_desc *acpi_desc;
	struct device *dev = &adev->dev;
	struct acpi_table_header *tbl;
	acpi_status status = AE_OK;
	acpi_size sz;
	int rc = 0;

	status = acpi_get_table(ACPI_SIG_NFIT, 0, &tbl);
	if (ACPI_FAILURE(status)) {
		/* The NVDIMM root device allows OS to trigger enumeration of
		 * NVDIMMs through NFIT at boot time and re-enumeration at
		 * root level via the _FIT method during runtime.
		 * This is ok to return 0 here, we could have an nvdimm
		 * hotplugged later and evaluate _FIT method which returns
		 * data in the format of a series of NFIT Structures.
		 */
		dev_dbg(dev, "failed to find NFIT at startup\n");
		return 0;
	}

	rc = devm_add_action_or_reset(dev, acpi_nfit_put_table, tbl);
	if (rc)
		return rc;
	sz = tbl->length;

	acpi_desc = devm_kzalloc(dev, sizeof(*acpi_desc), GFP_KERNEL);
	if (!acpi_desc)
		return -ENOMEM;
	acpi_nfit_desc_init(acpi_desc, &adev->dev);

	/* Save the acpi header for exporting the revision via sysfs */
	acpi_desc->acpi_header = *tbl;

	/* Evaluate _FIT and override with that if present */
	status = acpi_evaluate_object(adev->handle, "_FIT", NULL, &buf);
	if (ACPI_SUCCESS(status) && buf.length > 0) {
		union acpi_object *obj = buf.pointer;

		if (obj->type == ACPI_TYPE_BUFFER)
			rc = acpi_nfit_init(acpi_desc, obj->buffer.pointer,
					obj->buffer.length);
		else
			dev_dbg(dev, "invalid type %d, ignoring _FIT\n",
				(int) obj->type);
		kfree(buf.pointer);
	} else
		/* skip over the lead-in header table */
		rc = acpi_nfit_init(acpi_desc, (void *) tbl
				+ sizeof(struct acpi_table_nfit),
				sz - sizeof(struct acpi_table_nfit));

	if (rc)
		return rc;
	return devm_add_action_or_reset(dev, acpi_nfit_shutdown, acpi_desc);
}

static int acpi_nfit_remove(struct acpi_device *adev)
{
	/* see acpi_nfit_unregister */
	return 0;
}

static void acpi_nfit_update_notify(struct device *dev, acpi_handle handle)
{
	struct acpi_nfit_desc *acpi_desc = dev_get_drvdata(dev);
	struct acpi_buffer buf = { ACPI_ALLOCATE_BUFFER, NULL };
	union acpi_object *obj;
	acpi_status status;
	int ret;

	if (!dev->driver) {
		/* dev->driver may be null if we're being removed */
		dev_dbg(dev, "no driver found for dev\n");
		return;
	}

	if (!acpi_desc) {
		acpi_desc = devm_kzalloc(dev, sizeof(*acpi_desc), GFP_KERNEL);
		if (!acpi_desc)
			return;
		acpi_nfit_desc_init(acpi_desc, dev);
	} else {
		/*
		 * Finish previous registration before considering new
		 * regions.
		 */
		flush_workqueue(nfit_wq);
	}

	/* Evaluate _FIT */
	status = acpi_evaluate_object(handle, "_FIT", NULL, &buf);
	if (ACPI_FAILURE(status)) {
		dev_err(dev, "failed to evaluate _FIT\n");
		return;
	}

	obj = buf.pointer;
	if (obj->type == ACPI_TYPE_BUFFER) {
		ret = acpi_nfit_init(acpi_desc, obj->buffer.pointer,
				obj->buffer.length);
		if (ret)
			dev_err(dev, "failed to merge updated NFIT\n");
	} else
		dev_err(dev, "Invalid _FIT\n");
	kfree(buf.pointer);
}

static void acpi_nfit_uc_error_notify(struct device *dev, acpi_handle handle)
{
	struct acpi_nfit_desc *acpi_desc = dev_get_drvdata(dev);

	if (acpi_desc->scrub_mode == HW_ERROR_SCRUB_ON)
		acpi_nfit_ars_rescan(acpi_desc, ARS_REQ_LONG);
	else
		acpi_nfit_ars_rescan(acpi_desc, ARS_REQ_SHORT);
}

void __acpi_nfit_notify(struct device *dev, acpi_handle handle, u32 event)
{
	dev_dbg(dev, "event: 0x%x\n", event);

	switch (event) {
	case NFIT_NOTIFY_UPDATE:
		return acpi_nfit_update_notify(dev, handle);
	case NFIT_NOTIFY_UC_MEMORY_ERROR:
		return acpi_nfit_uc_error_notify(dev, handle);
	default:
		return;
	}
}
EXPORT_SYMBOL_GPL(__acpi_nfit_notify);

static void acpi_nfit_notify(struct acpi_device *adev, u32 event)
{
	device_lock(&adev->dev);
	__acpi_nfit_notify(&adev->dev, adev->handle, event);
	device_unlock(&adev->dev);
}

static const struct acpi_device_id acpi_nfit_ids[] = {
	{ "ACPI0012", 0 },
	{ "", 0 },
};
MODULE_DEVICE_TABLE(acpi, acpi_nfit_ids);

static struct acpi_driver acpi_nfit_driver = {
	.name = KBUILD_MODNAME,
	.ids = acpi_nfit_ids,
	.ops = {
		.add = acpi_nfit_add,
		.remove = acpi_nfit_remove,
		.notify = acpi_nfit_notify,
	},
};

static __init int nfit_init(void)
{
	int ret;

	BUILD_BUG_ON(sizeof(struct acpi_table_nfit) != 40);
	BUILD_BUG_ON(sizeof(struct acpi_nfit_system_address) != 56);
	BUILD_BUG_ON(sizeof(struct acpi_nfit_memory_map) != 48);
	BUILD_BUG_ON(sizeof(struct acpi_nfit_interleave) != 20);
	BUILD_BUG_ON(sizeof(struct acpi_nfit_smbios) != 9);
	BUILD_BUG_ON(sizeof(struct acpi_nfit_control_region) != 80);
	BUILD_BUG_ON(sizeof(struct acpi_nfit_data_region) != 40);
	BUILD_BUG_ON(sizeof(struct acpi_nfit_capabilities) != 16);

	guid_parse(UUID_VOLATILE_MEMORY, &nfit_uuid[NFIT_SPA_VOLATILE]);
	guid_parse(UUID_PERSISTENT_MEMORY, &nfit_uuid[NFIT_SPA_PM]);
	guid_parse(UUID_CONTROL_REGION, &nfit_uuid[NFIT_SPA_DCR]);
	guid_parse(UUID_DATA_REGION, &nfit_uuid[NFIT_SPA_BDW]);
	guid_parse(UUID_VOLATILE_VIRTUAL_DISK, &nfit_uuid[NFIT_SPA_VDISK]);
	guid_parse(UUID_VOLATILE_VIRTUAL_CD, &nfit_uuid[NFIT_SPA_VCD]);
	guid_parse(UUID_PERSISTENT_VIRTUAL_DISK, &nfit_uuid[NFIT_SPA_PDISK]);
	guid_parse(UUID_PERSISTENT_VIRTUAL_CD, &nfit_uuid[NFIT_SPA_PCD]);
	guid_parse(UUID_NFIT_BUS, &nfit_uuid[NFIT_DEV_BUS]);
	guid_parse(UUID_NFIT_DIMM, &nfit_uuid[NFIT_DEV_DIMM]);
	guid_parse(UUID_NFIT_DIMM_N_HPE1, &nfit_uuid[NFIT_DEV_DIMM_N_HPE1]);
	guid_parse(UUID_NFIT_DIMM_N_HPE2, &nfit_uuid[NFIT_DEV_DIMM_N_HPE2]);
	guid_parse(UUID_NFIT_DIMM_N_MSFT, &nfit_uuid[NFIT_DEV_DIMM_N_MSFT]);

	nfit_wq = create_singlethread_workqueue("nfit");
	if (!nfit_wq)
		return -ENOMEM;

	nfit_mce_register();
	ret = acpi_bus_register_driver(&acpi_nfit_driver);
	if (ret) {
		nfit_mce_unregister();
		destroy_workqueue(nfit_wq);
	}

	return ret;

}

static __exit void nfit_exit(void)
{
	nfit_mce_unregister();
	acpi_bus_unregister_driver(&acpi_nfit_driver);
	destroy_workqueue(nfit_wq);
	WARN_ON(!list_empty(&acpi_descs));
}

module_init(nfit_init);
module_exit(nfit_exit);
MODULE_LICENSE("GPL v2");
MODULE_AUTHOR("Intel Corporation");<|MERGE_RESOLUTION|>--- conflicted
+++ resolved
@@ -3401,8 +3401,6 @@
 		return -EBUSY;
 
 	return 0;
-<<<<<<< HEAD
-=======
 }
 
 /* prevent security commands from being issued via ioctl */
@@ -3420,7 +3418,6 @@
 	}
 
 	return __acpi_nfit_clear_to_send(nd_desc, nvdimm, cmd);
->>>>>>> cf26057a
 }
 
 int acpi_nfit_ars_rescan(struct acpi_nfit_desc *acpi_desc,
