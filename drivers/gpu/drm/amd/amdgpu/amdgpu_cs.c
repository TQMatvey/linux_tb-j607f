--- conflicted
+++ resolved
@@ -639,10 +639,6 @@
 error_validate:
 	if (r)
 		ttm_eu_backoff_reservation(&p->ticket, &p->validated);
-<<<<<<< HEAD
-out:
-=======
-	}
 
 out_free_user_pages:
 	if (r) {
@@ -656,7 +652,6 @@
 			e->user_pages = NULL;
 		}
 	}
->>>>>>> d6ffefcc
 	return r;
 }
 
