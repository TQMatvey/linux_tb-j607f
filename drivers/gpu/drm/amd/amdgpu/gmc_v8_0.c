--- conflicted
+++ resolved
@@ -844,14 +844,7 @@
 		dev_err(adev->dev, "No VRAM object for PCIE GART.\n");
 		return -EINVAL;
 	}
-<<<<<<< HEAD
-	r = amdgpu_gtt_mgr_recover(&adev->mman.gtt_mgr);
-	if (r)
-		return r;
-
-=======
 	amdgpu_gtt_mgr_recover(&adev->mman.gtt_mgr);
->>>>>>> 95cd2cdc
 	table_addr = amdgpu_bo_gpu_offset(adev->gart.bo);
 
 	/* Setup TLB control */
