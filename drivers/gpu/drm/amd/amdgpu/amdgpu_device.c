--- conflicted
+++ resolved
@@ -2462,19 +2462,6 @@
 			if (!amdgpu_sriov_vf(adev)) {
 				struct amdgpu_hive_info *hive = amdgpu_get_xgmi_hive(adev);
 
-<<<<<<< HEAD
-			if (!hive->reset_domain ||
-			    !amdgpu_reset_get_reset_domain(hive->reset_domain)) {
-				r = -ENOENT;
-				amdgpu_put_xgmi_hive(hive);
-				goto init_failed;
-			}
-
-			/* Drop the early temporary reset domain we created for device */
-			amdgpu_reset_put_reset_domain(adev->reset_domain);
-			adev->reset_domain = hive->reset_domain;
-			amdgpu_put_xgmi_hive(hive);
-=======
 				if (!hive->reset_domain ||
 				    !amdgpu_reset_get_reset_domain(hive->reset_domain)) {
 					r = -ENOENT;
@@ -2487,7 +2474,6 @@
 				adev->reset_domain = hive->reset_domain;
 				amdgpu_put_xgmi_hive(hive);
 			}
->>>>>>> 32030592
 		}
 	}
 
