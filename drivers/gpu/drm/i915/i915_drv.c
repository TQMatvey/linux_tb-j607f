/* i915_drv.c -- i830,i845,i855,i865,i915 driver -*- linux-c -*-
 */
/*
 *
 * Copyright 2003 Tungsten Graphics, Inc., Cedar Park, Texas.
 * All Rights Reserved.
 *
 * Permission is hereby granted, free of charge, to any person obtaining a
 * copy of this software and associated documentation files (the
 * "Software"), to deal in the Software without restriction, including
 * without limitation the rights to use, copy, modify, merge, publish,
 * distribute, sub license, and/or sell copies of the Software, and to
 * permit persons to whom the Software is furnished to do so, subject to
 * the following conditions:
 *
 * The above copyright notice and this permission notice (including the
 * next paragraph) shall be included in all copies or substantial portions
 * of the Software.
 *
 * THE SOFTWARE IS PROVIDED "AS IS", WITHOUT WARRANTY OF ANY KIND, EXPRESS
 * OR IMPLIED, INCLUDING BUT NOT LIMITED TO THE WARRANTIES OF
 * MERCHANTABILITY, FITNESS FOR A PARTICULAR PURPOSE AND NON-INFRINGEMENT.
 * IN NO EVENT SHALL TUNGSTEN GRAPHICS AND/OR ITS SUPPLIERS BE LIABLE FOR
 * ANY CLAIM, DAMAGES OR OTHER LIABILITY, WHETHER IN AN ACTION OF CONTRACT,
 * TORT OR OTHERWISE, ARISING FROM, OUT OF OR IN CONNECTION WITH THE
 * SOFTWARE OR THE USE OR OTHER DEALINGS IN THE SOFTWARE.
 *
 */

#include <linux/device.h>
#include <linux/acpi.h>
#include <drm/drmP.h>
#include <drm/i915_drm.h>
#include "i915_drv.h"
#include "i915_trace.h"
#include "intel_drv.h"

#include <linux/apple-gmux.h>
#include <linux/console.h>
#include <linux/module.h>
#include <linux/pm_runtime.h>
#include <linux/vgaarb.h>
#include <linux/vga_switcheroo.h>
#include <drm/drm_crtc_helper.h>

static struct drm_driver driver;

#define GEN_DEFAULT_PIPEOFFSETS \
	.pipe_offsets = { PIPE_A_OFFSET, PIPE_B_OFFSET, \
			  PIPE_C_OFFSET, PIPE_EDP_OFFSET }, \
	.trans_offsets = { TRANSCODER_A_OFFSET, TRANSCODER_B_OFFSET, \
			   TRANSCODER_C_OFFSET, TRANSCODER_EDP_OFFSET }, \
	.palette_offsets = { PALETTE_A_OFFSET, PALETTE_B_OFFSET }

#define GEN_CHV_PIPEOFFSETS \
	.pipe_offsets = { PIPE_A_OFFSET, PIPE_B_OFFSET, \
			  CHV_PIPE_C_OFFSET }, \
	.trans_offsets = { TRANSCODER_A_OFFSET, TRANSCODER_B_OFFSET, \
			   CHV_TRANSCODER_C_OFFSET, }, \
	.palette_offsets = { PALETTE_A_OFFSET, PALETTE_B_OFFSET, \
			     CHV_PALETTE_C_OFFSET }

#define CURSOR_OFFSETS \
	.cursor_offsets = { CURSOR_A_OFFSET, CURSOR_B_OFFSET, CHV_CURSOR_C_OFFSET }

#define IVB_CURSOR_OFFSETS \
	.cursor_offsets = { CURSOR_A_OFFSET, IVB_CURSOR_B_OFFSET, IVB_CURSOR_C_OFFSET }

#define BDW_COLORS \
	.color = { .degamma_lut_size = 512, .gamma_lut_size = 512 }
#define CHV_COLORS \
	.color = { .degamma_lut_size = 65, .gamma_lut_size = 257 }

static const struct intel_device_info intel_i830_info = {
	.gen = 2, .is_mobile = 1, .cursor_needs_physical = 1, .num_pipes = 2,
	.has_overlay = 1, .overlay_needs_physical = 1,
	.ring_mask = RENDER_RING,
	GEN_DEFAULT_PIPEOFFSETS,
	CURSOR_OFFSETS,
};

static const struct intel_device_info intel_845g_info = {
	.gen = 2, .num_pipes = 1,
	.has_overlay = 1, .overlay_needs_physical = 1,
	.ring_mask = RENDER_RING,
	GEN_DEFAULT_PIPEOFFSETS,
	CURSOR_OFFSETS,
};

static const struct intel_device_info intel_i85x_info = {
	.gen = 2, .is_i85x = 1, .is_mobile = 1, .num_pipes = 2,
	.cursor_needs_physical = 1,
	.has_overlay = 1, .overlay_needs_physical = 1,
	.has_fbc = 1,
	.ring_mask = RENDER_RING,
	GEN_DEFAULT_PIPEOFFSETS,
	CURSOR_OFFSETS,
};

static const struct intel_device_info intel_i865g_info = {
	.gen = 2, .num_pipes = 1,
	.has_overlay = 1, .overlay_needs_physical = 1,
	.ring_mask = RENDER_RING,
	GEN_DEFAULT_PIPEOFFSETS,
	CURSOR_OFFSETS,
};

static const struct intel_device_info intel_i915g_info = {
	.gen = 3, .is_i915g = 1, .cursor_needs_physical = 1, .num_pipes = 2,
	.has_overlay = 1, .overlay_needs_physical = 1,
	.ring_mask = RENDER_RING,
	GEN_DEFAULT_PIPEOFFSETS,
	CURSOR_OFFSETS,
};
static const struct intel_device_info intel_i915gm_info = {
	.gen = 3, .is_mobile = 1, .num_pipes = 2,
	.cursor_needs_physical = 1,
	.has_overlay = 1, .overlay_needs_physical = 1,
	.supports_tv = 1,
	.has_fbc = 1,
	.ring_mask = RENDER_RING,
	GEN_DEFAULT_PIPEOFFSETS,
	CURSOR_OFFSETS,
};
static const struct intel_device_info intel_i945g_info = {
	.gen = 3, .has_hotplug = 1, .cursor_needs_physical = 1, .num_pipes = 2,
	.has_overlay = 1, .overlay_needs_physical = 1,
	.ring_mask = RENDER_RING,
	GEN_DEFAULT_PIPEOFFSETS,
	CURSOR_OFFSETS,
};
static const struct intel_device_info intel_i945gm_info = {
	.gen = 3, .is_i945gm = 1, .is_mobile = 1, .num_pipes = 2,
	.has_hotplug = 1, .cursor_needs_physical = 1,
	.has_overlay = 1, .overlay_needs_physical = 1,
	.supports_tv = 1,
	.has_fbc = 1,
	.ring_mask = RENDER_RING,
	GEN_DEFAULT_PIPEOFFSETS,
	CURSOR_OFFSETS,
};

static const struct intel_device_info intel_i965g_info = {
	.gen = 4, .is_broadwater = 1, .num_pipes = 2,
	.has_hotplug = 1,
	.has_overlay = 1,
	.ring_mask = RENDER_RING,
	GEN_DEFAULT_PIPEOFFSETS,
	CURSOR_OFFSETS,
};

static const struct intel_device_info intel_i965gm_info = {
	.gen = 4, .is_crestline = 1, .num_pipes = 2,
	.is_mobile = 1, .has_fbc = 1, .has_hotplug = 1,
	.has_overlay = 1,
	.supports_tv = 1,
	.ring_mask = RENDER_RING,
	GEN_DEFAULT_PIPEOFFSETS,
	CURSOR_OFFSETS,
};

static const struct intel_device_info intel_g33_info = {
	.gen = 3, .is_g33 = 1, .num_pipes = 2,
	.need_gfx_hws = 1, .has_hotplug = 1,
	.has_overlay = 1,
	.ring_mask = RENDER_RING,
	GEN_DEFAULT_PIPEOFFSETS,
	CURSOR_OFFSETS,
};

static const struct intel_device_info intel_g45_info = {
	.gen = 4, .is_g4x = 1, .need_gfx_hws = 1, .num_pipes = 2,
	.has_pipe_cxsr = 1, .has_hotplug = 1,
	.ring_mask = RENDER_RING | BSD_RING,
	GEN_DEFAULT_PIPEOFFSETS,
	CURSOR_OFFSETS,
};

static const struct intel_device_info intel_gm45_info = {
	.gen = 4, .is_g4x = 1, .num_pipes = 2,
	.is_mobile = 1, .need_gfx_hws = 1, .has_fbc = 1,
	.has_pipe_cxsr = 1, .has_hotplug = 1,
	.supports_tv = 1,
	.ring_mask = RENDER_RING | BSD_RING,
	GEN_DEFAULT_PIPEOFFSETS,
	CURSOR_OFFSETS,
};

static const struct intel_device_info intel_pineview_info = {
	.gen = 3, .is_g33 = 1, .is_pineview = 1, .is_mobile = 1, .num_pipes = 2,
	.need_gfx_hws = 1, .has_hotplug = 1,
	.has_overlay = 1,
	GEN_DEFAULT_PIPEOFFSETS,
	CURSOR_OFFSETS,
};

static const struct intel_device_info intel_ironlake_d_info = {
	.gen = 5, .num_pipes = 2,
	.need_gfx_hws = 1, .has_hotplug = 1,
	.ring_mask = RENDER_RING | BSD_RING,
	GEN_DEFAULT_PIPEOFFSETS,
	CURSOR_OFFSETS,
};

static const struct intel_device_info intel_ironlake_m_info = {
	.gen = 5, .is_mobile = 1, .num_pipes = 2,
	.need_gfx_hws = 1, .has_hotplug = 1,
	.has_fbc = 1,
	.ring_mask = RENDER_RING | BSD_RING,
	GEN_DEFAULT_PIPEOFFSETS,
	CURSOR_OFFSETS,
};

static const struct intel_device_info intel_sandybridge_d_info = {
	.gen = 6, .num_pipes = 2,
	.need_gfx_hws = 1, .has_hotplug = 1,
	.has_fbc = 1,
	.ring_mask = RENDER_RING | BSD_RING | BLT_RING,
	.has_llc = 1,
	GEN_DEFAULT_PIPEOFFSETS,
	CURSOR_OFFSETS,
};

static const struct intel_device_info intel_sandybridge_m_info = {
	.gen = 6, .is_mobile = 1, .num_pipes = 2,
	.need_gfx_hws = 1, .has_hotplug = 1,
	.has_fbc = 1,
	.ring_mask = RENDER_RING | BSD_RING | BLT_RING,
	.has_llc = 1,
	GEN_DEFAULT_PIPEOFFSETS,
	CURSOR_OFFSETS,
};

#define GEN7_FEATURES  \
	.gen = 7, .num_pipes = 3, \
	.need_gfx_hws = 1, .has_hotplug = 1, \
	.has_fbc = 1, \
	.ring_mask = RENDER_RING | BSD_RING | BLT_RING, \
	.has_llc = 1, \
	GEN_DEFAULT_PIPEOFFSETS, \
	IVB_CURSOR_OFFSETS

static const struct intel_device_info intel_ivybridge_d_info = {
	GEN7_FEATURES,
	.is_ivybridge = 1,
};

static const struct intel_device_info intel_ivybridge_m_info = {
	GEN7_FEATURES,
	.is_ivybridge = 1,
	.is_mobile = 1,
};

static const struct intel_device_info intel_ivybridge_q_info = {
	GEN7_FEATURES,
	.is_ivybridge = 1,
	.num_pipes = 0, /* legal, last one wins */
};

#define VLV_FEATURES  \
	.gen = 7, .num_pipes = 2, \
	.need_gfx_hws = 1, .has_hotplug = 1, \
	.ring_mask = RENDER_RING | BSD_RING | BLT_RING, \
	.display_mmio_offset = VLV_DISPLAY_BASE, \
	GEN_DEFAULT_PIPEOFFSETS, \
	CURSOR_OFFSETS

static const struct intel_device_info intel_valleyview_m_info = {
	VLV_FEATURES,
	.is_valleyview = 1,
	.is_mobile = 1,
};

static const struct intel_device_info intel_valleyview_d_info = {
	VLV_FEATURES,
	.is_valleyview = 1,
};

#define HSW_FEATURES  \
	GEN7_FEATURES, \
	.ring_mask = RENDER_RING | BSD_RING | BLT_RING | VEBOX_RING, \
	.has_ddi = 1, \
	.has_fpga_dbg = 1

static const struct intel_device_info intel_haswell_d_info = {
	HSW_FEATURES,
	.is_haswell = 1,
};

static const struct intel_device_info intel_haswell_m_info = {
	HSW_FEATURES,
	.is_haswell = 1,
	.is_mobile = 1,
};

#define BDW_FEATURES \
	HSW_FEATURES, \
	BDW_COLORS

static const struct intel_device_info intel_broadwell_d_info = {
	BDW_FEATURES,
	.gen = 8,
};

static const struct intel_device_info intel_broadwell_m_info = {
	BDW_FEATURES,
	.gen = 8, .is_mobile = 1,
};

static const struct intel_device_info intel_broadwell_gt3d_info = {
	BDW_FEATURES,
	.gen = 8,
	.ring_mask = RENDER_RING | BSD_RING | BLT_RING | VEBOX_RING | BSD2_RING,
};

static const struct intel_device_info intel_broadwell_gt3m_info = {
	BDW_FEATURES,
	.gen = 8, .is_mobile = 1,
	.ring_mask = RENDER_RING | BSD_RING | BLT_RING | VEBOX_RING | BSD2_RING,
};

static const struct intel_device_info intel_cherryview_info = {
	.gen = 8, .num_pipes = 3,
	.need_gfx_hws = 1, .has_hotplug = 1,
	.ring_mask = RENDER_RING | BSD_RING | BLT_RING | VEBOX_RING,
	.is_cherryview = 1,
	.display_mmio_offset = VLV_DISPLAY_BASE,
	GEN_CHV_PIPEOFFSETS,
	CURSOR_OFFSETS,
	CHV_COLORS,
};

static const struct intel_device_info intel_skylake_info = {
	BDW_FEATURES,
	.is_skylake = 1,
	.gen = 9,
};

static const struct intel_device_info intel_skylake_gt3_info = {
	BDW_FEATURES,
	.is_skylake = 1,
	.gen = 9,
	.ring_mask = RENDER_RING | BSD_RING | BLT_RING | VEBOX_RING | BSD2_RING,
};

static const struct intel_device_info intel_broxton_info = {
	.is_preliminary = 1,
	.is_broxton = 1,
	.gen = 9,
	.need_gfx_hws = 1, .has_hotplug = 1,
	.ring_mask = RENDER_RING | BSD_RING | BLT_RING | VEBOX_RING,
	.num_pipes = 3,
	.has_ddi = 1,
	.has_fpga_dbg = 1,
	.has_fbc = 1,
	GEN_DEFAULT_PIPEOFFSETS,
	IVB_CURSOR_OFFSETS,
	BDW_COLORS,
};

static const struct intel_device_info intel_kabylake_info = {
	BDW_FEATURES,
<<<<<<< HEAD
	.is_preliminary = 1,
=======
>>>>>>> ba3150ac
	.is_kabylake = 1,
	.gen = 9,
};

static const struct intel_device_info intel_kabylake_gt3_info = {
	BDW_FEATURES,
<<<<<<< HEAD
	.is_preliminary = 1,
=======
>>>>>>> ba3150ac
	.is_kabylake = 1,
	.gen = 9,
	.ring_mask = RENDER_RING | BSD_RING | BLT_RING | VEBOX_RING | BSD2_RING,
};

/*
 * Make sure any device matches here are from most specific to most
 * general.  For example, since the Quanta match is based on the subsystem
 * and subvendor IDs, we need it to come before the more general IVB
 * PCI ID matches, otherwise we'll use the wrong info struct above.
 */
static const struct pci_device_id pciidlist[] = {
	INTEL_I830_IDS(&intel_i830_info),
	INTEL_I845G_IDS(&intel_845g_info),
	INTEL_I85X_IDS(&intel_i85x_info),
	INTEL_I865G_IDS(&intel_i865g_info),
	INTEL_I915G_IDS(&intel_i915g_info),
	INTEL_I915GM_IDS(&intel_i915gm_info),
	INTEL_I945G_IDS(&intel_i945g_info),
	INTEL_I945GM_IDS(&intel_i945gm_info),
	INTEL_I965G_IDS(&intel_i965g_info),
	INTEL_G33_IDS(&intel_g33_info),
	INTEL_I965GM_IDS(&intel_i965gm_info),
	INTEL_GM45_IDS(&intel_gm45_info),
	INTEL_G45_IDS(&intel_g45_info),
	INTEL_PINEVIEW_IDS(&intel_pineview_info),
	INTEL_IRONLAKE_D_IDS(&intel_ironlake_d_info),
	INTEL_IRONLAKE_M_IDS(&intel_ironlake_m_info),
	INTEL_SNB_D_IDS(&intel_sandybridge_d_info),
	INTEL_SNB_M_IDS(&intel_sandybridge_m_info),
	INTEL_IVB_Q_IDS(&intel_ivybridge_q_info), /* must be first IVB */
	INTEL_IVB_M_IDS(&intel_ivybridge_m_info),
	INTEL_IVB_D_IDS(&intel_ivybridge_d_info),
	INTEL_HSW_D_IDS(&intel_haswell_d_info),
	INTEL_HSW_M_IDS(&intel_haswell_m_info),
	INTEL_VLV_M_IDS(&intel_valleyview_m_info),
	INTEL_VLV_D_IDS(&intel_valleyview_d_info),
	INTEL_BDW_GT12M_IDS(&intel_broadwell_m_info),
	INTEL_BDW_GT12D_IDS(&intel_broadwell_d_info),
	INTEL_BDW_GT3M_IDS(&intel_broadwell_gt3m_info),
	INTEL_BDW_GT3D_IDS(&intel_broadwell_gt3d_info),
	INTEL_CHV_IDS(&intel_cherryview_info),
	INTEL_SKL_GT1_IDS(&intel_skylake_info),
	INTEL_SKL_GT2_IDS(&intel_skylake_info),
	INTEL_SKL_GT3_IDS(&intel_skylake_gt3_info),
	INTEL_SKL_GT4_IDS(&intel_skylake_gt3_info),
	INTEL_BXT_IDS(&intel_broxton_info),
	INTEL_KBL_GT1_IDS(&intel_kabylake_info),
	INTEL_KBL_GT2_IDS(&intel_kabylake_info),
	INTEL_KBL_GT3_IDS(&intel_kabylake_gt3_info),
	INTEL_KBL_GT4_IDS(&intel_kabylake_gt3_info),
	{0, 0, 0}
};

MODULE_DEVICE_TABLE(pci, pciidlist);

static enum intel_pch intel_virt_detect_pch(struct drm_device *dev)
{
	enum intel_pch ret = PCH_NOP;

	/*
	 * In a virtualized passthrough environment we can be in a
	 * setup where the ISA bridge is not able to be passed through.
	 * In this case, a south bridge can be emulated and we have to
	 * make an educated guess as to which PCH is really there.
	 */

	if (IS_GEN5(dev)) {
		ret = PCH_IBX;
		DRM_DEBUG_KMS("Assuming Ibex Peak PCH\n");
	} else if (IS_GEN6(dev) || IS_IVYBRIDGE(dev)) {
		ret = PCH_CPT;
		DRM_DEBUG_KMS("Assuming CouarPoint PCH\n");
	} else if (IS_HASWELL(dev) || IS_BROADWELL(dev)) {
		ret = PCH_LPT;
		DRM_DEBUG_KMS("Assuming LynxPoint PCH\n");
	} else if (IS_SKYLAKE(dev) || IS_KABYLAKE(dev)) {
		ret = PCH_SPT;
		DRM_DEBUG_KMS("Assuming SunrisePoint PCH\n");
	}

	return ret;
}

void intel_detect_pch(struct drm_device *dev)
{
	struct drm_i915_private *dev_priv = dev->dev_private;
	struct pci_dev *pch = NULL;

	/* In all current cases, num_pipes is equivalent to the PCH_NOP setting
	 * (which really amounts to a PCH but no South Display).
	 */
	if (INTEL_INFO(dev)->num_pipes == 0) {
		dev_priv->pch_type = PCH_NOP;
		return;
	}

	/*
	 * The reason to probe ISA bridge instead of Dev31:Fun0 is to
	 * make graphics device passthrough work easy for VMM, that only
	 * need to expose ISA bridge to let driver know the real hardware
	 * underneath. This is a requirement from virtualization team.
	 *
	 * In some virtualized environments (e.g. XEN), there is irrelevant
	 * ISA bridge in the system. To work reliably, we should scan trhough
	 * all the ISA bridge devices and check for the first match, instead
	 * of only checking the first one.
	 */
	while ((pch = pci_get_class(PCI_CLASS_BRIDGE_ISA << 8, pch))) {
		if (pch->vendor == PCI_VENDOR_ID_INTEL) {
			unsigned short id = pch->device & INTEL_PCH_DEVICE_ID_MASK;
			dev_priv->pch_id = id;

			if (id == INTEL_PCH_IBX_DEVICE_ID_TYPE) {
				dev_priv->pch_type = PCH_IBX;
				DRM_DEBUG_KMS("Found Ibex Peak PCH\n");
				WARN_ON(!IS_GEN5(dev));
			} else if (id == INTEL_PCH_CPT_DEVICE_ID_TYPE) {
				dev_priv->pch_type = PCH_CPT;
				DRM_DEBUG_KMS("Found CougarPoint PCH\n");
				WARN_ON(!(IS_GEN6(dev) || IS_IVYBRIDGE(dev)));
			} else if (id == INTEL_PCH_PPT_DEVICE_ID_TYPE) {
				/* PantherPoint is CPT compatible */
				dev_priv->pch_type = PCH_CPT;
				DRM_DEBUG_KMS("Found PantherPoint PCH\n");
				WARN_ON(!(IS_GEN6(dev) || IS_IVYBRIDGE(dev)));
			} else if (id == INTEL_PCH_LPT_DEVICE_ID_TYPE) {
				dev_priv->pch_type = PCH_LPT;
				DRM_DEBUG_KMS("Found LynxPoint PCH\n");
				WARN_ON(!IS_HASWELL(dev) && !IS_BROADWELL(dev));
				WARN_ON(IS_HSW_ULT(dev) || IS_BDW_ULT(dev));
			} else if (id == INTEL_PCH_LPT_LP_DEVICE_ID_TYPE) {
				dev_priv->pch_type = PCH_LPT;
				DRM_DEBUG_KMS("Found LynxPoint LP PCH\n");
				WARN_ON(!IS_HASWELL(dev) && !IS_BROADWELL(dev));
				WARN_ON(!IS_HSW_ULT(dev) && !IS_BDW_ULT(dev));
			} else if (id == INTEL_PCH_SPT_DEVICE_ID_TYPE) {
				dev_priv->pch_type = PCH_SPT;
				DRM_DEBUG_KMS("Found SunrisePoint PCH\n");
				WARN_ON(!IS_SKYLAKE(dev) &&
					!IS_KABYLAKE(dev));
			} else if (id == INTEL_PCH_SPT_LP_DEVICE_ID_TYPE) {
				dev_priv->pch_type = PCH_SPT;
				DRM_DEBUG_KMS("Found SunrisePoint LP PCH\n");
				WARN_ON(!IS_SKYLAKE(dev) &&
					!IS_KABYLAKE(dev));
			} else if ((id == INTEL_PCH_P2X_DEVICE_ID_TYPE) ||
				   (id == INTEL_PCH_P3X_DEVICE_ID_TYPE) ||
				   ((id == INTEL_PCH_QEMU_DEVICE_ID_TYPE) &&
				    pch->subsystem_vendor == 0x1af4 &&
				    pch->subsystem_device == 0x1100)) {
				dev_priv->pch_type = intel_virt_detect_pch(dev);
			} else
				continue;

			break;
		}
	}
	if (!pch)
		DRM_DEBUG_KMS("No PCH found.\n");

	pci_dev_put(pch);
}

bool i915_semaphore_is_enabled(struct drm_device *dev)
{
	if (INTEL_INFO(dev)->gen < 6)
		return false;

	if (i915.semaphores >= 0)
		return i915.semaphores;

	/* TODO: make semaphores and Execlists play nicely together */
	if (i915.enable_execlists)
		return false;

	/* Until we get further testing... */
	if (IS_GEN8(dev))
		return false;

#ifdef CONFIG_INTEL_IOMMU
	/* Enable semaphores on SNB when IO remapping is off */
	if (INTEL_INFO(dev)->gen == 6 && intel_iommu_gfx_mapped)
		return false;
#endif

	return true;
}

static void intel_suspend_encoders(struct drm_i915_private *dev_priv)
{
	struct drm_device *dev = dev_priv->dev;
	struct intel_encoder *encoder;

	drm_modeset_lock_all(dev);
	for_each_intel_encoder(dev, encoder)
		if (encoder->suspend)
			encoder->suspend(encoder);
	drm_modeset_unlock_all(dev);
}

static int intel_suspend_complete(struct drm_i915_private *dev_priv);
static int vlv_resume_prepare(struct drm_i915_private *dev_priv,
			      bool rpm_resume);
static int bxt_resume_prepare(struct drm_i915_private *dev_priv);

static bool suspend_to_idle(struct drm_i915_private *dev_priv)
{
#if IS_ENABLED(CONFIG_ACPI_SLEEP)
	if (acpi_target_system_state() < ACPI_STATE_S3)
		return true;
#endif
	return false;
}

static int i915_drm_suspend(struct drm_device *dev)
{
	struct drm_i915_private *dev_priv = dev->dev_private;
	pci_power_t opregion_target_state;
	int error;

	/* ignore lid events during suspend */
	mutex_lock(&dev_priv->modeset_restore_lock);
	dev_priv->modeset_restore = MODESET_SUSPENDED;
	mutex_unlock(&dev_priv->modeset_restore_lock);

	disable_rpm_wakeref_asserts(dev_priv);

	/* We do a lot of poking in a lot of registers, make sure they work
	 * properly. */
	intel_display_set_init_power(dev_priv, true);

	drm_kms_helper_poll_disable(dev);

	pci_save_state(dev->pdev);

	error = i915_gem_suspend(dev);
	if (error) {
		dev_err(&dev->pdev->dev,
			"GEM idle failed, resume might fail\n");
		goto out;
	}

	intel_guc_suspend(dev);

	intel_suspend_gt_powersave(dev);

	intel_display_suspend(dev);

	intel_dp_mst_suspend(dev);

	intel_runtime_pm_disable_interrupts(dev_priv);
	intel_hpd_cancel_work(dev_priv);

	intel_suspend_encoders(dev_priv);

	intel_suspend_hw(dev);

	i915_gem_suspend_gtt_mappings(dev);

	i915_save_state(dev);

	opregion_target_state = suspend_to_idle(dev_priv) ? PCI_D1 : PCI_D3cold;
	intel_opregion_notify_adapter(dev, opregion_target_state);

	intel_uncore_forcewake_reset(dev, false);
	intel_opregion_fini(dev);

	intel_fbdev_set_suspend(dev, FBINFO_STATE_SUSPENDED, true);

	dev_priv->suspend_count++;

	intel_display_set_init_power(dev_priv, false);

	if (HAS_CSR(dev_priv))
		flush_work(&dev_priv->csr.work);

out:
	enable_rpm_wakeref_asserts(dev_priv);

	return error;
}

static int i915_drm_suspend_late(struct drm_device *drm_dev, bool hibernation)
{
	struct drm_i915_private *dev_priv = drm_dev->dev_private;
	bool fw_csr;
	int ret;

	disable_rpm_wakeref_asserts(dev_priv);

	fw_csr = suspend_to_idle(dev_priv) && dev_priv->csr.dmc_payload;
	/*
	 * In case of firmware assisted context save/restore don't manually
	 * deinit the power domains. This also means the CSR/DMC firmware will
	 * stay active, it will power down any HW resources as required and
	 * also enable deeper system power states that would be blocked if the
	 * firmware was inactive.
	 */
	if (!fw_csr)
		intel_power_domains_suspend(dev_priv);

	ret = intel_suspend_complete(dev_priv);

	if (ret) {
		DRM_ERROR("Suspend complete failed: %d\n", ret);
		if (!fw_csr)
			intel_power_domains_init_hw(dev_priv, true);

		goto out;
	}

	pci_disable_device(drm_dev->pdev);
	/*
	 * During hibernation on some platforms the BIOS may try to access
	 * the device even though it's already in D3 and hang the machine. So
	 * leave the device in D0 on those platforms and hope the BIOS will
	 * power down the device properly. The issue was seen on multiple old
	 * GENs with different BIOS vendors, so having an explicit blacklist
	 * is inpractical; apply the workaround on everything pre GEN6. The
	 * platforms where the issue was seen:
	 * Lenovo Thinkpad X301, X61s, X60, T60, X41
	 * Fujitsu FSC S7110
	 * Acer Aspire 1830T
	 */
	if (!(hibernation && INTEL_INFO(dev_priv)->gen < 6))
		pci_set_power_state(drm_dev->pdev, PCI_D3hot);

	dev_priv->suspended_to_idle = suspend_to_idle(dev_priv);

out:
	enable_rpm_wakeref_asserts(dev_priv);

	return ret;
}

int i915_suspend_switcheroo(struct drm_device *dev, pm_message_t state)
{
	int error;

	if (!dev || !dev->dev_private) {
		DRM_ERROR("dev: %p\n", dev);
		DRM_ERROR("DRM not initialized, aborting suspend.\n");
		return -ENODEV;
	}

	if (WARN_ON_ONCE(state.event != PM_EVENT_SUSPEND &&
			 state.event != PM_EVENT_FREEZE))
		return -EINVAL;

	if (dev->switch_power_state == DRM_SWITCH_POWER_OFF)
		return 0;

	error = i915_drm_suspend(dev);
	if (error)
		return error;

	return i915_drm_suspend_late(dev, false);
}

static int i915_drm_resume(struct drm_device *dev)
{
	struct drm_i915_private *dev_priv = dev->dev_private;

	disable_rpm_wakeref_asserts(dev_priv);

	mutex_lock(&dev->struct_mutex);
	i915_gem_restore_gtt_mappings(dev);
	mutex_unlock(&dev->struct_mutex);

	i915_restore_state(dev);
	intel_opregion_setup(dev);

	intel_init_pch_refclk(dev);
	drm_mode_config_reset(dev);

	/*
	 * Interrupts have to be enabled before any batches are run. If not the
	 * GPU will hang. i915_gem_init_hw() will initiate batches to
	 * update/restore the context.
	 *
	 * Modeset enabling in intel_modeset_init_hw() also needs working
	 * interrupts.
	 */
	intel_runtime_pm_enable_interrupts(dev_priv);

	mutex_lock(&dev->struct_mutex);
	if (i915_gem_init_hw(dev)) {
		DRM_ERROR("failed to re-initialize GPU, declaring wedged!\n");
			atomic_or(I915_WEDGED, &dev_priv->gpu_error.reset_counter);
	}
	mutex_unlock(&dev->struct_mutex);

	intel_guc_resume(dev);

	intel_modeset_init_hw(dev);

	spin_lock_irq(&dev_priv->irq_lock);
	if (dev_priv->display.hpd_irq_setup)
		dev_priv->display.hpd_irq_setup(dev);
	spin_unlock_irq(&dev_priv->irq_lock);

	intel_dp_mst_resume(dev);

	intel_display_resume(dev);

	/*
	 * ... but also need to make sure that hotplug processing
	 * doesn't cause havoc. Like in the driver load code we don't
	 * bother with the tiny race here where we might loose hotplug
	 * notifications.
	 * */
	intel_hpd_init(dev_priv);
	/* Config may have changed between suspend and resume */
	drm_helper_hpd_irq_event(dev);

	intel_opregion_init(dev);

	intel_fbdev_set_suspend(dev, FBINFO_STATE_RUNNING, false);

	mutex_lock(&dev_priv->modeset_restore_lock);
	dev_priv->modeset_restore = MODESET_DONE;
	mutex_unlock(&dev_priv->modeset_restore_lock);

	intel_opregion_notify_adapter(dev, PCI_D0);

	drm_kms_helper_poll_enable(dev);

	enable_rpm_wakeref_asserts(dev_priv);

	return 0;
}

static int i915_drm_resume_early(struct drm_device *dev)
{
	struct drm_i915_private *dev_priv = dev->dev_private;
	int ret = 0;

	/*
	 * We have a resume ordering issue with the snd-hda driver also
	 * requiring our device to be power up. Due to the lack of a
	 * parent/child relationship we currently solve this with an early
	 * resume hook.
	 *
	 * FIXME: This should be solved with a special hdmi sink device or
	 * similar so that power domains can be employed.
	 */
	if (pci_enable_device(dev->pdev)) {
		ret = -EIO;
		goto out;
	}

	pci_set_master(dev->pdev);

	disable_rpm_wakeref_asserts(dev_priv);

	if (IS_VALLEYVIEW(dev_priv) || IS_CHERRYVIEW(dev_priv))
		ret = vlv_resume_prepare(dev_priv, false);
	if (ret)
		DRM_ERROR("Resume prepare failed: %d, continuing anyway\n",
			  ret);

	intel_uncore_early_sanitize(dev, true);

	if (IS_BROXTON(dev))
		ret = bxt_resume_prepare(dev_priv);
	else if (IS_HASWELL(dev_priv) || IS_BROADWELL(dev_priv))
		hsw_disable_pc8(dev_priv);

	intel_uncore_sanitize(dev);

	if (!(dev_priv->suspended_to_idle && dev_priv->csr.dmc_payload))
		intel_power_domains_init_hw(dev_priv, true);

out:
	dev_priv->suspended_to_idle = false;

	enable_rpm_wakeref_asserts(dev_priv);

	return ret;
}

int i915_resume_switcheroo(struct drm_device *dev)
{
	int ret;

	if (dev->switch_power_state == DRM_SWITCH_POWER_OFF)
		return 0;

	ret = i915_drm_resume_early(dev);
	if (ret)
		return ret;

	return i915_drm_resume(dev);
}

/**
 * i915_reset - reset chip after a hang
 * @dev: drm device to reset
 *
 * Reset the chip.  Useful if a hang is detected. Returns zero on successful
 * reset or otherwise an error code.
 *
 * Procedure is fairly simple:
 *   - reset the chip using the reset reg
 *   - re-init context state
 *   - re-init hardware status page
 *   - re-init ring buffer
 *   - re-init interrupt state
 *   - re-init display
 */
int i915_reset(struct drm_device *dev)
{
	struct drm_i915_private *dev_priv = dev->dev_private;
	bool simulated;
	int ret;

	intel_reset_gt_powersave(dev);

	mutex_lock(&dev->struct_mutex);

	i915_gem_reset(dev);

	simulated = dev_priv->gpu_error.stop_rings != 0;

	ret = intel_gpu_reset(dev, ALL_ENGINES);

	/* Also reset the gpu hangman. */
	if (simulated) {
		DRM_INFO("Simulated gpu hang, resetting stop_rings\n");
		dev_priv->gpu_error.stop_rings = 0;
		if (ret == -ENODEV) {
			DRM_INFO("Reset not implemented, but ignoring "
				 "error for simulated gpu hangs\n");
			ret = 0;
		}
	}

	if (i915_stop_ring_allow_warn(dev_priv))
		pr_notice("drm/i915: Resetting chip after gpu hang\n");

	if (ret) {
		DRM_ERROR("Failed to reset chip: %i\n", ret);
		mutex_unlock(&dev->struct_mutex);
		return ret;
	}

	intel_overlay_reset(dev_priv);

	/* Ok, now get things going again... */

	/*
	 * Everything depends on having the GTT running, so we need to start
	 * there.  Fortunately we don't need to do this unless we reset the
	 * chip at a PCI level.
	 *
	 * Next we need to restore the context, but we don't use those
	 * yet either...
	 *
	 * Ring buffer needs to be re-initialized in the KMS case, or if X
	 * was running at the time of the reset (i.e. we weren't VT
	 * switched away).
	 */

	/* Used to prevent gem_check_wedged returning -EAGAIN during gpu reset */
	dev_priv->gpu_error.reload_in_reset = true;

	ret = i915_gem_init_hw(dev);

	dev_priv->gpu_error.reload_in_reset = false;

	mutex_unlock(&dev->struct_mutex);
	if (ret) {
		DRM_ERROR("Failed hw init on reset %d\n", ret);
		return ret;
	}

	/*
	 * rps/rc6 re-init is necessary to restore state lost after the
	 * reset and the re-install of gt irqs. Skip for ironlake per
	 * previous concerns that it doesn't respond well to some forms
	 * of re-init after reset.
	 */
	if (INTEL_INFO(dev)->gen > 5)
		intel_enable_gt_powersave(dev);

	return 0;
}

static int i915_pci_probe(struct pci_dev *pdev, const struct pci_device_id *ent)
{
	struct intel_device_info *intel_info =
		(struct intel_device_info *) ent->driver_data;

	if (IS_PRELIMINARY_HW(intel_info) && !i915.preliminary_hw_support) {
		DRM_INFO("This hardware requires preliminary hardware support.\n"
			 "See CONFIG_DRM_I915_PRELIMINARY_HW_SUPPORT, and/or modparam preliminary_hw_support\n");
		return -ENODEV;
	}

	/* Only bind to function 0 of the device. Early generations
	 * used function 1 as a placeholder for multi-head. This causes
	 * us confusion instead, especially on the systems where both
	 * functions have the same PCI-ID!
	 */
	if (PCI_FUNC(pdev->devfn))
		return -ENODEV;

	/*
	 * apple-gmux is needed on dual GPU MacBook Pro
	 * to probe the panel if we're the inactive GPU.
	 */
	if (IS_ENABLED(CONFIG_VGA_ARB) && IS_ENABLED(CONFIG_VGA_SWITCHEROO) &&
	    apple_gmux_present() && pdev != vga_default_device() &&
	    !vga_switcheroo_handler_flags())
		return -EPROBE_DEFER;

	return drm_get_pci_dev(pdev, ent, &driver);
}

static void
i915_pci_remove(struct pci_dev *pdev)
{
	struct drm_device *dev = pci_get_drvdata(pdev);

	drm_put_dev(dev);
}

static int i915_pm_suspend(struct device *dev)
{
	struct pci_dev *pdev = to_pci_dev(dev);
	struct drm_device *drm_dev = pci_get_drvdata(pdev);

	if (!drm_dev || !drm_dev->dev_private) {
		dev_err(dev, "DRM not initialized, aborting suspend.\n");
		return -ENODEV;
	}

	if (drm_dev->switch_power_state == DRM_SWITCH_POWER_OFF)
		return 0;

	return i915_drm_suspend(drm_dev);
}

static int i915_pm_suspend_late(struct device *dev)
{
	struct drm_device *drm_dev = dev_to_i915(dev)->dev;

	/*
	 * We have a suspend ordering issue with the snd-hda driver also
	 * requiring our device to be power up. Due to the lack of a
	 * parent/child relationship we currently solve this with an late
	 * suspend hook.
	 *
	 * FIXME: This should be solved with a special hdmi sink device or
	 * similar so that power domains can be employed.
	 */
	if (drm_dev->switch_power_state == DRM_SWITCH_POWER_OFF)
		return 0;

	return i915_drm_suspend_late(drm_dev, false);
}

static int i915_pm_poweroff_late(struct device *dev)
{
	struct drm_device *drm_dev = dev_to_i915(dev)->dev;

	if (drm_dev->switch_power_state == DRM_SWITCH_POWER_OFF)
		return 0;

	return i915_drm_suspend_late(drm_dev, true);
}

static int i915_pm_resume_early(struct device *dev)
{
	struct drm_device *drm_dev = dev_to_i915(dev)->dev;

	if (drm_dev->switch_power_state == DRM_SWITCH_POWER_OFF)
		return 0;

	return i915_drm_resume_early(drm_dev);
}

static int i915_pm_resume(struct device *dev)
{
	struct drm_device *drm_dev = dev_to_i915(dev)->dev;

	if (drm_dev->switch_power_state == DRM_SWITCH_POWER_OFF)
		return 0;

	return i915_drm_resume(drm_dev);
}

static int hsw_suspend_complete(struct drm_i915_private *dev_priv)
{
	hsw_enable_pc8(dev_priv);

	return 0;
}

static int bxt_suspend_complete(struct drm_i915_private *dev_priv)
{
	struct drm_device *dev = dev_priv->dev;

	/* TODO: when DC5 support is added disable DC5 here. */

	broxton_ddi_phy_uninit(dev);
	broxton_uninit_cdclk(dev);
	bxt_enable_dc9(dev_priv);

	return 0;
}

static int bxt_resume_prepare(struct drm_i915_private *dev_priv)
{
	struct drm_device *dev = dev_priv->dev;

	/* TODO: when CSR FW support is added make sure the FW is loaded */

	bxt_disable_dc9(dev_priv);

	/*
	 * TODO: when DC5 support is added enable DC5 here if the CSR FW
	 * is available.
	 */
	broxton_init_cdclk(dev);
	broxton_ddi_phy_init(dev);

	return 0;
}

/*
 * Save all Gunit registers that may be lost after a D3 and a subsequent
 * S0i[R123] transition. The list of registers needing a save/restore is
 * defined in the VLV2_S0IXRegs document. This documents marks all Gunit
 * registers in the following way:
 * - Driver: saved/restored by the driver
 * - Punit : saved/restored by the Punit firmware
 * - No, w/o marking: no need to save/restore, since the register is R/O or
 *                    used internally by the HW in a way that doesn't depend
 *                    keeping the content across a suspend/resume.
 * - Debug : used for debugging
 *
 * We save/restore all registers marked with 'Driver', with the following
 * exceptions:
 * - Registers out of use, including also registers marked with 'Debug'.
 *   These have no effect on the driver's operation, so we don't save/restore
 *   them to reduce the overhead.
 * - Registers that are fully setup by an initialization function called from
 *   the resume path. For example many clock gating and RPS/RC6 registers.
 * - Registers that provide the right functionality with their reset defaults.
 *
 * TODO: Except for registers that based on the above 3 criteria can be safely
 * ignored, we save/restore all others, practically treating the HW context as
 * a black-box for the driver. Further investigation is needed to reduce the
 * saved/restored registers even further, by following the same 3 criteria.
 */
static void vlv_save_gunit_s0ix_state(struct drm_i915_private *dev_priv)
{
	struct vlv_s0ix_state *s = &dev_priv->vlv_s0ix_state;
	int i;

	/* GAM 0x4000-0x4770 */
	s->wr_watermark		= I915_READ(GEN7_WR_WATERMARK);
	s->gfx_prio_ctrl	= I915_READ(GEN7_GFX_PRIO_CTRL);
	s->arb_mode		= I915_READ(ARB_MODE);
	s->gfx_pend_tlb0	= I915_READ(GEN7_GFX_PEND_TLB0);
	s->gfx_pend_tlb1	= I915_READ(GEN7_GFX_PEND_TLB1);

	for (i = 0; i < ARRAY_SIZE(s->lra_limits); i++)
		s->lra_limits[i] = I915_READ(GEN7_LRA_LIMITS(i));

	s->media_max_req_count	= I915_READ(GEN7_MEDIA_MAX_REQ_COUNT);
	s->gfx_max_req_count	= I915_READ(GEN7_GFX_MAX_REQ_COUNT);

	s->render_hwsp		= I915_READ(RENDER_HWS_PGA_GEN7);
	s->ecochk		= I915_READ(GAM_ECOCHK);
	s->bsd_hwsp		= I915_READ(BSD_HWS_PGA_GEN7);
	s->blt_hwsp		= I915_READ(BLT_HWS_PGA_GEN7);

	s->tlb_rd_addr		= I915_READ(GEN7_TLB_RD_ADDR);

	/* MBC 0x9024-0x91D0, 0x8500 */
	s->g3dctl		= I915_READ(VLV_G3DCTL);
	s->gsckgctl		= I915_READ(VLV_GSCKGCTL);
	s->mbctl		= I915_READ(GEN6_MBCTL);

	/* GCP 0x9400-0x9424, 0x8100-0x810C */
	s->ucgctl1		= I915_READ(GEN6_UCGCTL1);
	s->ucgctl3		= I915_READ(GEN6_UCGCTL3);
	s->rcgctl1		= I915_READ(GEN6_RCGCTL1);
	s->rcgctl2		= I915_READ(GEN6_RCGCTL2);
	s->rstctl		= I915_READ(GEN6_RSTCTL);
	s->misccpctl		= I915_READ(GEN7_MISCCPCTL);

	/* GPM 0xA000-0xAA84, 0x8000-0x80FC */
	s->gfxpause		= I915_READ(GEN6_GFXPAUSE);
	s->rpdeuhwtc		= I915_READ(GEN6_RPDEUHWTC);
	s->rpdeuc		= I915_READ(GEN6_RPDEUC);
	s->ecobus		= I915_READ(ECOBUS);
	s->pwrdwnupctl		= I915_READ(VLV_PWRDWNUPCTL);
	s->rp_down_timeout	= I915_READ(GEN6_RP_DOWN_TIMEOUT);
	s->rp_deucsw		= I915_READ(GEN6_RPDEUCSW);
	s->rcubmabdtmr		= I915_READ(GEN6_RCUBMABDTMR);
	s->rcedata		= I915_READ(VLV_RCEDATA);
	s->spare2gh		= I915_READ(VLV_SPAREG2H);

	/* Display CZ domain, 0x4400C-0x4402C, 0x4F000-0x4F11F */
	s->gt_imr		= I915_READ(GTIMR);
	s->gt_ier		= I915_READ(GTIER);
	s->pm_imr		= I915_READ(GEN6_PMIMR);
	s->pm_ier		= I915_READ(GEN6_PMIER);

	for (i = 0; i < ARRAY_SIZE(s->gt_scratch); i++)
		s->gt_scratch[i] = I915_READ(GEN7_GT_SCRATCH(i));

	/* GT SA CZ domain, 0x100000-0x138124 */
	s->tilectl		= I915_READ(TILECTL);
	s->gt_fifoctl		= I915_READ(GTFIFOCTL);
	s->gtlc_wake_ctrl	= I915_READ(VLV_GTLC_WAKE_CTRL);
	s->gtlc_survive		= I915_READ(VLV_GTLC_SURVIVABILITY_REG);
	s->pmwgicz		= I915_READ(VLV_PMWGICZ);

	/* Gunit-Display CZ domain, 0x182028-0x1821CF */
	s->gu_ctl0		= I915_READ(VLV_GU_CTL0);
	s->gu_ctl1		= I915_READ(VLV_GU_CTL1);
	s->pcbr			= I915_READ(VLV_PCBR);
	s->clock_gate_dis2	= I915_READ(VLV_GUNIT_CLOCK_GATE2);

	/*
	 * Not saving any of:
	 * DFT,		0x9800-0x9EC0
	 * SARB,	0xB000-0xB1FC
	 * GAC,		0x5208-0x524C, 0x14000-0x14C000
	 * PCI CFG
	 */
}

static void vlv_restore_gunit_s0ix_state(struct drm_i915_private *dev_priv)
{
	struct vlv_s0ix_state *s = &dev_priv->vlv_s0ix_state;
	u32 val;
	int i;

	/* GAM 0x4000-0x4770 */
	I915_WRITE(GEN7_WR_WATERMARK,	s->wr_watermark);
	I915_WRITE(GEN7_GFX_PRIO_CTRL,	s->gfx_prio_ctrl);
	I915_WRITE(ARB_MODE,		s->arb_mode | (0xffff << 16));
	I915_WRITE(GEN7_GFX_PEND_TLB0,	s->gfx_pend_tlb0);
	I915_WRITE(GEN7_GFX_PEND_TLB1,	s->gfx_pend_tlb1);

	for (i = 0; i < ARRAY_SIZE(s->lra_limits); i++)
		I915_WRITE(GEN7_LRA_LIMITS(i), s->lra_limits[i]);

	I915_WRITE(GEN7_MEDIA_MAX_REQ_COUNT, s->media_max_req_count);
	I915_WRITE(GEN7_GFX_MAX_REQ_COUNT, s->gfx_max_req_count);

	I915_WRITE(RENDER_HWS_PGA_GEN7,	s->render_hwsp);
	I915_WRITE(GAM_ECOCHK,		s->ecochk);
	I915_WRITE(BSD_HWS_PGA_GEN7,	s->bsd_hwsp);
	I915_WRITE(BLT_HWS_PGA_GEN7,	s->blt_hwsp);

	I915_WRITE(GEN7_TLB_RD_ADDR,	s->tlb_rd_addr);

	/* MBC 0x9024-0x91D0, 0x8500 */
	I915_WRITE(VLV_G3DCTL,		s->g3dctl);
	I915_WRITE(VLV_GSCKGCTL,	s->gsckgctl);
	I915_WRITE(GEN6_MBCTL,		s->mbctl);

	/* GCP 0x9400-0x9424, 0x8100-0x810C */
	I915_WRITE(GEN6_UCGCTL1,	s->ucgctl1);
	I915_WRITE(GEN6_UCGCTL3,	s->ucgctl3);
	I915_WRITE(GEN6_RCGCTL1,	s->rcgctl1);
	I915_WRITE(GEN6_RCGCTL2,	s->rcgctl2);
	I915_WRITE(GEN6_RSTCTL,		s->rstctl);
	I915_WRITE(GEN7_MISCCPCTL,	s->misccpctl);

	/* GPM 0xA000-0xAA84, 0x8000-0x80FC */
	I915_WRITE(GEN6_GFXPAUSE,	s->gfxpause);
	I915_WRITE(GEN6_RPDEUHWTC,	s->rpdeuhwtc);
	I915_WRITE(GEN6_RPDEUC,		s->rpdeuc);
	I915_WRITE(ECOBUS,		s->ecobus);
	I915_WRITE(VLV_PWRDWNUPCTL,	s->pwrdwnupctl);
	I915_WRITE(GEN6_RP_DOWN_TIMEOUT,s->rp_down_timeout);
	I915_WRITE(GEN6_RPDEUCSW,	s->rp_deucsw);
	I915_WRITE(GEN6_RCUBMABDTMR,	s->rcubmabdtmr);
	I915_WRITE(VLV_RCEDATA,		s->rcedata);
	I915_WRITE(VLV_SPAREG2H,	s->spare2gh);

	/* Display CZ domain, 0x4400C-0x4402C, 0x4F000-0x4F11F */
	I915_WRITE(GTIMR,		s->gt_imr);
	I915_WRITE(GTIER,		s->gt_ier);
	I915_WRITE(GEN6_PMIMR,		s->pm_imr);
	I915_WRITE(GEN6_PMIER,		s->pm_ier);

	for (i = 0; i < ARRAY_SIZE(s->gt_scratch); i++)
		I915_WRITE(GEN7_GT_SCRATCH(i), s->gt_scratch[i]);

	/* GT SA CZ domain, 0x100000-0x138124 */
	I915_WRITE(TILECTL,			s->tilectl);
	I915_WRITE(GTFIFOCTL,			s->gt_fifoctl);
	/*
	 * Preserve the GT allow wake and GFX force clock bit, they are not
	 * be restored, as they are used to control the s0ix suspend/resume
	 * sequence by the caller.
	 */
	val = I915_READ(VLV_GTLC_WAKE_CTRL);
	val &= VLV_GTLC_ALLOWWAKEREQ;
	val |= s->gtlc_wake_ctrl & ~VLV_GTLC_ALLOWWAKEREQ;
	I915_WRITE(VLV_GTLC_WAKE_CTRL, val);

	val = I915_READ(VLV_GTLC_SURVIVABILITY_REG);
	val &= VLV_GFX_CLK_FORCE_ON_BIT;
	val |= s->gtlc_survive & ~VLV_GFX_CLK_FORCE_ON_BIT;
	I915_WRITE(VLV_GTLC_SURVIVABILITY_REG, val);

	I915_WRITE(VLV_PMWGICZ,			s->pmwgicz);

	/* Gunit-Display CZ domain, 0x182028-0x1821CF */
	I915_WRITE(VLV_GU_CTL0,			s->gu_ctl0);
	I915_WRITE(VLV_GU_CTL1,			s->gu_ctl1);
	I915_WRITE(VLV_PCBR,			s->pcbr);
	I915_WRITE(VLV_GUNIT_CLOCK_GATE2,	s->clock_gate_dis2);
}

int vlv_force_gfx_clock(struct drm_i915_private *dev_priv, bool force_on)
{
	u32 val;
	int err;

#define COND (I915_READ(VLV_GTLC_SURVIVABILITY_REG) & VLV_GFX_CLK_STATUS_BIT)

	val = I915_READ(VLV_GTLC_SURVIVABILITY_REG);
	val &= ~VLV_GFX_CLK_FORCE_ON_BIT;
	if (force_on)
		val |= VLV_GFX_CLK_FORCE_ON_BIT;
	I915_WRITE(VLV_GTLC_SURVIVABILITY_REG, val);

	if (!force_on)
		return 0;

	err = wait_for(COND, 20);
	if (err)
		DRM_ERROR("timeout waiting for GFX clock force-on (%08x)\n",
			  I915_READ(VLV_GTLC_SURVIVABILITY_REG));

	return err;
#undef COND
}

static int vlv_allow_gt_wake(struct drm_i915_private *dev_priv, bool allow)
{
	u32 val;
	int err = 0;

	val = I915_READ(VLV_GTLC_WAKE_CTRL);
	val &= ~VLV_GTLC_ALLOWWAKEREQ;
	if (allow)
		val |= VLV_GTLC_ALLOWWAKEREQ;
	I915_WRITE(VLV_GTLC_WAKE_CTRL, val);
	POSTING_READ(VLV_GTLC_WAKE_CTRL);

#define COND (!!(I915_READ(VLV_GTLC_PW_STATUS) & VLV_GTLC_ALLOWWAKEACK) == \
	      allow)
	err = wait_for(COND, 1);
	if (err)
		DRM_ERROR("timeout disabling GT waking\n");
	return err;
#undef COND
}

static int vlv_wait_for_gt_wells(struct drm_i915_private *dev_priv,
				 bool wait_for_on)
{
	u32 mask;
	u32 val;
	int err;

	mask = VLV_GTLC_PW_MEDIA_STATUS_MASK | VLV_GTLC_PW_RENDER_STATUS_MASK;
	val = wait_for_on ? mask : 0;
#define COND ((I915_READ(VLV_GTLC_PW_STATUS) & mask) == val)
	if (COND)
		return 0;

	DRM_DEBUG_KMS("waiting for GT wells to go %s (%08x)\n",
		      onoff(wait_for_on),
		      I915_READ(VLV_GTLC_PW_STATUS));

	/*
	 * RC6 transitioning can be delayed up to 2 msec (see
	 * valleyview_enable_rps), use 3 msec for safety.
	 */
	err = wait_for(COND, 3);
	if (err)
		DRM_ERROR("timeout waiting for GT wells to go %s\n",
			  onoff(wait_for_on));

	return err;
#undef COND
}

static void vlv_check_no_gt_access(struct drm_i915_private *dev_priv)
{
	if (!(I915_READ(VLV_GTLC_PW_STATUS) & VLV_GTLC_ALLOWWAKEERR))
		return;

	DRM_DEBUG_DRIVER("GT register access while GT waking disabled\n");
	I915_WRITE(VLV_GTLC_PW_STATUS, VLV_GTLC_ALLOWWAKEERR);
}

static int vlv_suspend_complete(struct drm_i915_private *dev_priv)
{
	u32 mask;
	int err;

	/*
	 * Bspec defines the following GT well on flags as debug only, so
	 * don't treat them as hard failures.
	 */
	(void)vlv_wait_for_gt_wells(dev_priv, false);

	mask = VLV_GTLC_RENDER_CTX_EXISTS | VLV_GTLC_MEDIA_CTX_EXISTS;
	WARN_ON((I915_READ(VLV_GTLC_WAKE_CTRL) & mask) != mask);

	vlv_check_no_gt_access(dev_priv);

	err = vlv_force_gfx_clock(dev_priv, true);
	if (err)
		goto err1;

	err = vlv_allow_gt_wake(dev_priv, false);
	if (err)
		goto err2;

	if (!IS_CHERRYVIEW(dev_priv))
		vlv_save_gunit_s0ix_state(dev_priv);

	err = vlv_force_gfx_clock(dev_priv, false);
	if (err)
		goto err2;

	return 0;

err2:
	/* For safety always re-enable waking and disable gfx clock forcing */
	vlv_allow_gt_wake(dev_priv, true);
err1:
	vlv_force_gfx_clock(dev_priv, false);

	return err;
}

static int vlv_resume_prepare(struct drm_i915_private *dev_priv,
				bool rpm_resume)
{
	struct drm_device *dev = dev_priv->dev;
	int err;
	int ret;

	/*
	 * If any of the steps fail just try to continue, that's the best we
	 * can do at this point. Return the first error code (which will also
	 * leave RPM permanently disabled).
	 */
	ret = vlv_force_gfx_clock(dev_priv, true);

	if (!IS_CHERRYVIEW(dev_priv))
		vlv_restore_gunit_s0ix_state(dev_priv);

	err = vlv_allow_gt_wake(dev_priv, true);
	if (!ret)
		ret = err;

	err = vlv_force_gfx_clock(dev_priv, false);
	if (!ret)
		ret = err;

	vlv_check_no_gt_access(dev_priv);

	if (rpm_resume) {
		intel_init_clock_gating(dev);
		i915_gem_restore_fences(dev);
	}

	return ret;
}

static int intel_runtime_suspend(struct device *device)
{
	struct pci_dev *pdev = to_pci_dev(device);
	struct drm_device *dev = pci_get_drvdata(pdev);
	struct drm_i915_private *dev_priv = dev->dev_private;
	int ret;

	if (WARN_ON_ONCE(!(dev_priv->rps.enabled && intel_enable_rc6(dev))))
		return -ENODEV;

	if (WARN_ON_ONCE(!HAS_RUNTIME_PM(dev)))
		return -ENODEV;

	DRM_DEBUG_KMS("Suspending device\n");

	/*
	 * We could deadlock here in case another thread holding struct_mutex
	 * calls RPM suspend concurrently, since the RPM suspend will wait
	 * first for this RPM suspend to finish. In this case the concurrent
	 * RPM resume will be followed by its RPM suspend counterpart. Still
	 * for consistency return -EAGAIN, which will reschedule this suspend.
	 */
	if (!mutex_trylock(&dev->struct_mutex)) {
		DRM_DEBUG_KMS("device lock contention, deffering suspend\n");
		/*
		 * Bump the expiration timestamp, otherwise the suspend won't
		 * be rescheduled.
		 */
		pm_runtime_mark_last_busy(device);

		return -EAGAIN;
	}

	disable_rpm_wakeref_asserts(dev_priv);

	/*
	 * We are safe here against re-faults, since the fault handler takes
	 * an RPM reference.
	 */
	i915_gem_release_all_mmaps(dev_priv);
	mutex_unlock(&dev->struct_mutex);

	cancel_delayed_work_sync(&dev_priv->gpu_error.hangcheck_work);

	intel_guc_suspend(dev);

	intel_suspend_gt_powersave(dev);
	intel_runtime_pm_disable_interrupts(dev_priv);

	ret = intel_suspend_complete(dev_priv);
	if (ret) {
		DRM_ERROR("Runtime suspend failed, disabling it (%d)\n", ret);
		intel_runtime_pm_enable_interrupts(dev_priv);

		enable_rpm_wakeref_asserts(dev_priv);

		return ret;
	}

	intel_uncore_forcewake_reset(dev, false);

	enable_rpm_wakeref_asserts(dev_priv);
	WARN_ON_ONCE(atomic_read(&dev_priv->pm.wakeref_count));

	if (intel_uncore_arm_unclaimed_mmio_detection(dev_priv))
		DRM_ERROR("Unclaimed access detected prior to suspending\n");

	dev_priv->pm.suspended = true;

	/*
	 * FIXME: We really should find a document that references the arguments
	 * used below!
	 */
	if (IS_BROADWELL(dev)) {
		/*
		 * On Broadwell, if we use PCI_D1 the PCH DDI ports will stop
		 * being detected, and the call we do at intel_runtime_resume()
		 * won't be able to restore them. Since PCI_D3hot matches the
		 * actual specification and appears to be working, use it.
		 */
		intel_opregion_notify_adapter(dev, PCI_D3hot);
	} else {
		/*
		 * current versions of firmware which depend on this opregion
		 * notification have repurposed the D1 definition to mean
		 * "runtime suspended" vs. what you would normally expect (D3)
		 * to distinguish it from notifications that might be sent via
		 * the suspend path.
		 */
		intel_opregion_notify_adapter(dev, PCI_D1);
	}

	assert_forcewakes_inactive(dev_priv);

	DRM_DEBUG_KMS("Device suspended\n");
	return 0;
}

static int intel_runtime_resume(struct device *device)
{
	struct pci_dev *pdev = to_pci_dev(device);
	struct drm_device *dev = pci_get_drvdata(pdev);
	struct drm_i915_private *dev_priv = dev->dev_private;
	int ret = 0;

	if (WARN_ON_ONCE(!HAS_RUNTIME_PM(dev)))
		return -ENODEV;

	DRM_DEBUG_KMS("Resuming device\n");

	WARN_ON_ONCE(atomic_read(&dev_priv->pm.wakeref_count));
	disable_rpm_wakeref_asserts(dev_priv);

	intel_opregion_notify_adapter(dev, PCI_D0);
	dev_priv->pm.suspended = false;
	if (intel_uncore_unclaimed_mmio(dev_priv))
		DRM_DEBUG_DRIVER("Unclaimed access during suspend, bios?\n");

	intel_guc_resume(dev);

	if (IS_GEN6(dev_priv))
		intel_init_pch_refclk(dev);

	if (IS_BROXTON(dev))
		ret = bxt_resume_prepare(dev_priv);
	else if (IS_HASWELL(dev_priv) || IS_BROADWELL(dev_priv))
		hsw_disable_pc8(dev_priv);
	else if (IS_VALLEYVIEW(dev_priv) || IS_CHERRYVIEW(dev_priv))
		ret = vlv_resume_prepare(dev_priv, true);

	/*
	 * No point of rolling back things in case of an error, as the best
	 * we can do is to hope that things will still work (and disable RPM).
	 */
	i915_gem_init_swizzling(dev);
	gen6_update_ring_freq(dev);

	intel_runtime_pm_enable_interrupts(dev_priv);

	/*
	 * On VLV/CHV display interrupts are part of the display
	 * power well, so hpd is reinitialized from there. For
	 * everyone else do it here.
	 */
	if (!IS_VALLEYVIEW(dev_priv) && !IS_CHERRYVIEW(dev_priv))
		intel_hpd_init(dev_priv);

	intel_enable_gt_powersave(dev);

	enable_rpm_wakeref_asserts(dev_priv);

	if (ret)
		DRM_ERROR("Runtime resume failed, disabling it (%d)\n", ret);
	else
		DRM_DEBUG_KMS("Device resumed\n");

	return ret;
}

/*
 * This function implements common functionality of runtime and system
 * suspend sequence.
 */
static int intel_suspend_complete(struct drm_i915_private *dev_priv)
{
	int ret;

	if (IS_BROXTON(dev_priv))
		ret = bxt_suspend_complete(dev_priv);
	else if (IS_HASWELL(dev_priv) || IS_BROADWELL(dev_priv))
		ret = hsw_suspend_complete(dev_priv);
	else if (IS_VALLEYVIEW(dev_priv) || IS_CHERRYVIEW(dev_priv))
		ret = vlv_suspend_complete(dev_priv);
	else
		ret = 0;

	return ret;
}

static const struct dev_pm_ops i915_pm_ops = {
	/*
	 * S0ix (via system suspend) and S3 event handlers [PMSG_SUSPEND,
	 * PMSG_RESUME]
	 */
	.suspend = i915_pm_suspend,
	.suspend_late = i915_pm_suspend_late,
	.resume_early = i915_pm_resume_early,
	.resume = i915_pm_resume,

	/*
	 * S4 event handlers
	 * @freeze, @freeze_late    : called (1) before creating the
	 *                            hibernation image [PMSG_FREEZE] and
	 *                            (2) after rebooting, before restoring
	 *                            the image [PMSG_QUIESCE]
	 * @thaw, @thaw_early       : called (1) after creating the hibernation
	 *                            image, before writing it [PMSG_THAW]
	 *                            and (2) after failing to create or
	 *                            restore the image [PMSG_RECOVER]
	 * @poweroff, @poweroff_late: called after writing the hibernation
	 *                            image, before rebooting [PMSG_HIBERNATE]
	 * @restore, @restore_early : called after rebooting and restoring the
	 *                            hibernation image [PMSG_RESTORE]
	 */
	.freeze = i915_pm_suspend,
	.freeze_late = i915_pm_suspend_late,
	.thaw_early = i915_pm_resume_early,
	.thaw = i915_pm_resume,
	.poweroff = i915_pm_suspend,
	.poweroff_late = i915_pm_poweroff_late,
	.restore_early = i915_pm_resume_early,
	.restore = i915_pm_resume,

	/* S0ix (via runtime suspend) event handlers */
	.runtime_suspend = intel_runtime_suspend,
	.runtime_resume = intel_runtime_resume,
};

static const struct vm_operations_struct i915_gem_vm_ops = {
	.fault = i915_gem_fault,
	.open = drm_gem_vm_open,
	.close = drm_gem_vm_close,
};

static const struct file_operations i915_driver_fops = {
	.owner = THIS_MODULE,
	.open = drm_open,
	.release = drm_release,
	.unlocked_ioctl = drm_ioctl,
	.mmap = drm_gem_mmap,
	.poll = drm_poll,
	.read = drm_read,
#ifdef CONFIG_COMPAT
	.compat_ioctl = i915_compat_ioctl,
#endif
	.llseek = noop_llseek,
};

static struct drm_driver driver = {
	/* Don't use MTRRs here; the Xserver or userspace app should
	 * deal with them for Intel hardware.
	 */
	.driver_features =
	    DRIVER_HAVE_IRQ | DRIVER_IRQ_SHARED | DRIVER_GEM | DRIVER_PRIME |
	    DRIVER_RENDER | DRIVER_MODESET,
	.load = i915_driver_load,
	.unload = i915_driver_unload,
	.open = i915_driver_open,
	.lastclose = i915_driver_lastclose,
	.preclose = i915_driver_preclose,
	.postclose = i915_driver_postclose,
	.set_busid = drm_pci_set_busid,

#if defined(CONFIG_DEBUG_FS)
	.debugfs_init = i915_debugfs_init,
	.debugfs_cleanup = i915_debugfs_cleanup,
#endif
	.gem_free_object = i915_gem_free_object,
	.gem_vm_ops = &i915_gem_vm_ops,

	.prime_handle_to_fd = drm_gem_prime_handle_to_fd,
	.prime_fd_to_handle = drm_gem_prime_fd_to_handle,
	.gem_prime_export = i915_gem_prime_export,
	.gem_prime_import = i915_gem_prime_import,

	.dumb_create = i915_gem_dumb_create,
	.dumb_map_offset = i915_gem_mmap_gtt,
	.dumb_destroy = drm_gem_dumb_destroy,
	.ioctls = i915_ioctls,
	.fops = &i915_driver_fops,
	.name = DRIVER_NAME,
	.desc = DRIVER_DESC,
	.date = DRIVER_DATE,
	.major = DRIVER_MAJOR,
	.minor = DRIVER_MINOR,
	.patchlevel = DRIVER_PATCHLEVEL,
};

static struct pci_driver i915_pci_driver = {
	.name = DRIVER_NAME,
	.id_table = pciidlist,
	.probe = i915_pci_probe,
	.remove = i915_pci_remove,
	.driver.pm = &i915_pm_ops,
};

static int __init i915_init(void)
{
	driver.num_ioctls = i915_max_ioctl;

	/*
	 * Enable KMS by default, unless explicitly overriden by
	 * either the i915.modeset prarameter or by the
	 * vga_text_mode_force boot option.
	 */

	if (i915.modeset == 0)
		driver.driver_features &= ~DRIVER_MODESET;

	if (vgacon_text_force() && i915.modeset == -1)
		driver.driver_features &= ~DRIVER_MODESET;

	if (!(driver.driver_features & DRIVER_MODESET)) {
		/* Silently fail loading to not upset userspace. */
		DRM_DEBUG_DRIVER("KMS and UMS disabled.\n");
		return 0;
	}

	if (i915.nuclear_pageflip)
		driver.driver_features |= DRIVER_ATOMIC;

	return drm_pci_init(&driver, &i915_pci_driver);
}

static void __exit i915_exit(void)
{
	if (!(driver.driver_features & DRIVER_MODESET))
		return; /* Never loaded a driver. */

	drm_pci_exit(&driver, &i915_pci_driver);
}

module_init(i915_init);
module_exit(i915_exit);

MODULE_AUTHOR("Tungsten Graphics, Inc.");
MODULE_AUTHOR("Intel Corporation");

MODULE_DESCRIPTION(DRIVER_DESC);
MODULE_LICENSE("GPL and additional rights");<|MERGE_RESOLUTION|>--- conflicted
+++ resolved
@@ -360,20 +360,12 @@
 
 static const struct intel_device_info intel_kabylake_info = {
 	BDW_FEATURES,
-<<<<<<< HEAD
-	.is_preliminary = 1,
-=======
->>>>>>> ba3150ac
 	.is_kabylake = 1,
 	.gen = 9,
 };
 
 static const struct intel_device_info intel_kabylake_gt3_info = {
 	BDW_FEATURES,
-<<<<<<< HEAD
-	.is_preliminary = 1,
-=======
->>>>>>> ba3150ac
 	.is_kabylake = 1,
 	.gen = 9,
 	.ring_mask = RENDER_RING | BSD_RING | BLT_RING | VEBOX_RING | BSD2_RING,
