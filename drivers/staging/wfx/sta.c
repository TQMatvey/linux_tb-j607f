// SPDX-License-Identifier: GPL-2.0-only
/*
 * Implementation of mac80211 API.
 *
 * Copyright (c) 2017-2019, Silicon Laboratories, Inc.
 * Copyright (c) 2010, ST-Ericsson
 */
#include <net/mac80211.h>

#include "sta.h"
#include "wfx.h"
#include "fwio.h"
#include "bh.h"
#include "key.h"
#include "scan.h"
#include "debug.h"
#include "hif_tx.h"
#include "hif_tx_mib.h"

#define HIF_MAX_ARP_IP_ADDRTABLE_ENTRIES 2

u32 wfx_rate_mask_to_hw(struct wfx_dev *wdev, u32 rates)
{
	int i;
	u32 ret = 0;
	// WFx only support 2GHz
	struct ieee80211_supported_band *sband = wdev->hw->wiphy->bands[NL80211_BAND_2GHZ];

	for (i = 0; i < sband->n_bitrates; i++) {
		if (rates & BIT(i)) {
			if (i >= sband->n_bitrates)
				dev_warn(wdev->dev, "unsupported basic rate\n");
			else
				ret |= BIT(sband->bitrates[i].hw_value);
		}
	}
	return ret;
}

static void __wfx_free_event_queue(struct list_head *list)
{
	struct wfx_hif_event *event, *tmp;

	list_for_each_entry_safe(event, tmp, list, link) {
		list_del(&event->link);
		kfree(event);
	}
}

static void wfx_free_event_queue(struct wfx_vif *wvif)
{
	LIST_HEAD(list);

	spin_lock(&wvif->event_queue_lock);
	list_splice_init(&wvif->event_queue, &list);
	spin_unlock(&wvif->event_queue_lock);

	__wfx_free_event_queue(&list);
}

void wfx_cqm_bssloss_sm(struct wfx_vif *wvif, int init, int good, int bad)
{
	int tx = 0;

	mutex_lock(&wvif->bss_loss_lock);
	cancel_work_sync(&wvif->bss_params_work);

	if (init) {
		schedule_delayed_work(&wvif->bss_loss_work, HZ);
		wvif->bss_loss_state = 0;

		if (!atomic_read(&wvif->wdev->tx_lock))
			tx = 1;
	} else if (good) {
		cancel_delayed_work_sync(&wvif->bss_loss_work);
		wvif->bss_loss_state = 0;
		schedule_work(&wvif->bss_params_work);
	} else if (bad) {
		/* FIXME Should we just keep going until we time out? */
		if (wvif->bss_loss_state < 3)
			tx = 1;
	} else {
		cancel_delayed_work_sync(&wvif->bss_loss_work);
		wvif->bss_loss_state = 0;
	}

	/* Spit out a NULL packet to our AP if necessary */
	// FIXME: call ieee80211_beacon_loss/ieee80211_connection_loss instead
	if (tx) {
		struct sk_buff *skb;
		struct ieee80211_hdr *hdr;
		struct ieee80211_tx_control control = { };

		wvif->bss_loss_state++;

		skb = ieee80211_nullfunc_get(wvif->wdev->hw, wvif->vif, false);
		if (!skb)
			goto end;
		hdr = (struct ieee80211_hdr *)skb->data;
		memset(IEEE80211_SKB_CB(skb), 0,
		       sizeof(*IEEE80211_SKB_CB(skb)));
		IEEE80211_SKB_CB(skb)->control.vif = wvif->vif;
		IEEE80211_SKB_CB(skb)->driver_rates[0].idx = 0;
		IEEE80211_SKB_CB(skb)->driver_rates[0].count = 1;
		IEEE80211_SKB_CB(skb)->driver_rates[1].idx = -1;
		rcu_read_lock(); // protect control.sta
		control.sta = ieee80211_find_sta(wvif->vif, hdr->addr1);
		wfx_tx(wvif->wdev->hw, &control, skb);
		rcu_read_unlock();
	}
end:
	mutex_unlock(&wvif->bss_loss_lock);
}

int wfx_fwd_probe_req(struct wfx_vif *wvif, bool enable)
{
	wvif->fwd_probe_req = enable;
	return hif_set_rx_filter(wvif, wvif->filter_bssid,
				 wvif->fwd_probe_req);
}

static int wfx_set_mcast_filter(struct wfx_vif *wvif,
				    struct wfx_grp_addr_table *fp)
{
	int i;

	// Temporary workaround for filters
	return hif_set_data_filtering(wvif, false, true);

	if (!fp->enable)
		return hif_set_data_filtering(wvif, false, true);

	for (i = 0; i < fp->num_addresses; i++)
		hif_set_mac_addr_condition(wvif, i, fp->address_list[i]);
	hif_set_uc_mc_bc_condition(wvif, 0,
				   HIF_FILTER_UNICAST | HIF_FILTER_BROADCAST);
	hif_set_config_data_filter(wvif, true, 0, BIT(1),
				   BIT(fp->num_addresses) - 1);
	hif_set_data_filtering(wvif, true, true);

	return 0;
}

void wfx_update_filtering(struct wfx_vif *wvif)
{
	int ret;
	int bf_enable;
	int bf_count;
	int n_filter_ies;
	struct hif_ie_table_entry filter_ies[] = {
		{
			.ie_id        = WLAN_EID_VENDOR_SPECIFIC,
			.has_changed  = 1,
			.no_longer    = 1,
			.has_appeared = 1,
			.oui          = { 0x50, 0x6F, 0x9A },
		}, {
			.ie_id        = WLAN_EID_HT_OPERATION,
			.has_changed  = 1,
			.no_longer    = 1,
			.has_appeared = 1,
		}, {
			.ie_id        = WLAN_EID_ERP_INFO,
			.has_changed  = 1,
			.no_longer    = 1,
			.has_appeared = 1,
		}
	};

	if (wvif->state == WFX_STATE_PASSIVE)
		return;

	if (wvif->disable_beacon_filter) {
		bf_enable = 0;
		bf_count = 1;
		n_filter_ies = 0;
	} else if (wvif->vif->type != NL80211_IFTYPE_STATION) {
		bf_enable = HIF_BEACON_FILTER_ENABLE | HIF_BEACON_FILTER_AUTO_ERP;
		bf_count = 0;
		n_filter_ies = 2;
	} else {
		bf_enable = HIF_BEACON_FILTER_ENABLE;
		bf_count = 0;
		n_filter_ies = 3;
	}

	ret = hif_set_rx_filter(wvif, wvif->filter_bssid, wvif->fwd_probe_req);
	if (!ret)
		ret = hif_set_beacon_filter_table(wvif, n_filter_ies, filter_ies);
	if (!ret)
		ret = hif_beacon_filter_control(wvif, bf_enable, bf_count);
	if (!ret)
		ret = wfx_set_mcast_filter(wvif, &wvif->mcast_filter);
	if (ret)
		dev_err(wvif->wdev->dev, "update filtering failed: %d\n", ret);
}

static void wfx_update_filtering_work(struct work_struct *work)
{
	struct wfx_vif *wvif = container_of(work, struct wfx_vif,
					    update_filtering_work);

	wfx_update_filtering(wvif);
}

u64 wfx_prepare_multicast(struct ieee80211_hw *hw,
			  struct netdev_hw_addr_list *mc_list)
{
	int i;
	struct netdev_hw_addr *ha;
	struct wfx_vif *wvif = NULL;
	struct wfx_dev *wdev = hw->priv;
	int count = netdev_hw_addr_list_count(mc_list);

	while ((wvif = wvif_iterate(wdev, wvif)) != NULL) {
		memset(&wvif->mcast_filter, 0x00, sizeof(wvif->mcast_filter));
		if (!count ||
		    count > ARRAY_SIZE(wvif->mcast_filter.address_list))
			continue;

		i = 0;
		netdev_hw_addr_list_for_each(ha, mc_list) {
			ether_addr_copy(wvif->mcast_filter.address_list[i],
					ha->addr);
			i++;
		}
		wvif->mcast_filter.enable = true;
		wvif->mcast_filter.num_addresses = count;
	}

	return 0;
}

void wfx_configure_filter(struct ieee80211_hw *hw,
			     unsigned int changed_flags,
			     unsigned int *total_flags,
			     u64 unused)
{
	struct wfx_vif *wvif = NULL;
	struct wfx_dev *wdev = hw->priv;

	*total_flags &= FIF_OTHER_BSS | FIF_FCSFAIL | FIF_PROBE_REQ;

	while ((wvif = wvif_iterate(wdev, wvif)) != NULL) {
		mutex_lock(&wvif->scan_lock);
		wvif->filter_bssid = (*total_flags &
				      (FIF_OTHER_BSS | FIF_PROBE_REQ)) ? 0 : 1;
		wvif->disable_beacon_filter = !(*total_flags & FIF_PROBE_REQ);
		wfx_fwd_probe_req(wvif, true);
		wfx_update_filtering(wvif);
		mutex_unlock(&wvif->scan_lock);
	}
}

static int wfx_update_pm(struct wfx_vif *wvif)
{
	struct ieee80211_conf *conf = &wvif->wdev->hw->conf;
	bool ps = conf->flags & IEEE80211_CONF_PS;
	int ps_timeout = conf->dynamic_ps_timeout;
	struct ieee80211_channel *chan0 = NULL, *chan1 = NULL;

	WARN_ON(conf->dynamic_ps_timeout < 0);
	if (wvif->state != WFX_STATE_STA || !wvif->bss_params.aid)
		return 0;
	if (!ps)
		ps_timeout = 0;
	if (wvif->uapsd_mask)
		ps_timeout = 0;

	// Kernel disable powersave when an AP is in use. In contrary, it is
	// absolutely necessary to enable legacy powersave for WF200 if channels
	// are differents.
	if (wdev_to_wvif(wvif->wdev, 0))
		chan0 = wdev_to_wvif(wvif->wdev, 0)->vif->bss_conf.chandef.chan;
	if (wdev_to_wvif(wvif->wdev, 1))
		chan1 = wdev_to_wvif(wvif->wdev, 1)->vif->bss_conf.chandef.chan;
	if (chan0 && chan1 && chan0->hw_value != chan1->hw_value &&
	    wvif->vif->type != NL80211_IFTYPE_AP) {
		ps = true;
		ps_timeout = 0;
	}

	if (!wait_for_completion_timeout(&wvif->set_pm_mode_complete,
					 TU_TO_JIFFIES(512)))
		dev_warn(wvif->wdev->dev,
			 "timeout while waiting of set_pm_mode_complete\n");
	return hif_set_pm(wvif, ps, ps_timeout);
}

int wfx_conf_tx(struct ieee80211_hw *hw, struct ieee80211_vif *vif,
		   u16 queue, const struct ieee80211_tx_queue_params *params)
{
	struct wfx_dev *wdev = hw->priv;
	struct wfx_vif *wvif = (struct wfx_vif *) vif->drv_priv;
	int old_uapsd = wvif->uapsd_mask;
<<<<<<< HEAD
	int ret = 0;
=======
>>>>>>> 778fbf41

	WARN_ON(queue >= hw->queues);

	mutex_lock(&wdev->conf_mutex);
	assign_bit(queue, &wvif->uapsd_mask, params->uapsd);
	memcpy(&wvif->edca_params[queue], params, sizeof(*params));
	hif_set_edca_queue_params(wvif, queue, params);
	if (wvif->vif->type == NL80211_IFTYPE_STATION &&
	    old_uapsd != wvif->uapsd_mask) {
		hif_set_uapsd_info(wvif, wvif->uapsd_mask);
		wfx_update_pm(wvif);
	}
	mutex_unlock(&wdev->conf_mutex);
<<<<<<< HEAD
	return ret;
=======
	return 0;
>>>>>>> 778fbf41
}

int wfx_set_rts_threshold(struct ieee80211_hw *hw, u32 value)
{
	struct wfx_dev *wdev = hw->priv;
	struct wfx_vif *wvif = NULL;

	while ((wvif = wvif_iterate(wdev, wvif)) != NULL)
		hif_rts_threshold(wvif, value);
	return 0;
}

static int __wfx_flush(struct wfx_dev *wdev, bool drop)
{
	for (;;) {
		if (drop)
			wfx_tx_queues_clear(wdev);
		if (wait_event_timeout(wdev->tx_queue_stats.wait_link_id_empty,
				       wfx_tx_queues_is_empty(wdev),
				       2 * HZ) <= 0)
			return -ETIMEDOUT;
		wfx_tx_flush(wdev);
		if (wfx_tx_queues_is_empty(wdev))
			return 0;
		dev_warn(wdev->dev, "frames queued while flushing tx queues");
	}
}

void wfx_flush(struct ieee80211_hw *hw, struct ieee80211_vif *vif,
		  u32 queues, bool drop)
{
	// FIXME: only flush requested vif and queues
	__wfx_flush(hw->priv, drop);
}

/* WSM callbacks */

static void wfx_event_report_rssi(struct wfx_vif *wvif, u8 raw_rcpi_rssi)
{
	/* RSSI: signed Q8.0, RCPI: unsigned Q7.1
	 * RSSI = RCPI / 2 - 110
	 */
	int rcpi_rssi;
	int cqm_evt;

	rcpi_rssi = raw_rcpi_rssi / 2 - 110;
	if (rcpi_rssi <= wvif->vif->bss_conf.cqm_rssi_thold)
		cqm_evt = NL80211_CQM_RSSI_THRESHOLD_EVENT_LOW;
	else
		cqm_evt = NL80211_CQM_RSSI_THRESHOLD_EVENT_HIGH;
	ieee80211_cqm_rssi_notify(wvif->vif, cqm_evt, rcpi_rssi, GFP_KERNEL);
}

static void wfx_event_handler_work(struct work_struct *work)
{
	struct wfx_vif *wvif =
		container_of(work, struct wfx_vif, event_handler_work);
	struct wfx_hif_event *event;

	LIST_HEAD(list);

	spin_lock(&wvif->event_queue_lock);
	list_splice_init(&wvif->event_queue, &list);
	spin_unlock(&wvif->event_queue_lock);

	list_for_each_entry(event, &list, link) {
		switch (event->evt.event_id) {
		case HIF_EVENT_IND_BSSLOST:
			cancel_work_sync(&wvif->unjoin_work);
			mutex_lock(&wvif->scan_lock);
			wfx_cqm_bssloss_sm(wvif, 1, 0, 0);
			mutex_unlock(&wvif->scan_lock);
			break;
		case HIF_EVENT_IND_BSSREGAINED:
			wfx_cqm_bssloss_sm(wvif, 0, 0, 0);
			cancel_work_sync(&wvif->unjoin_work);
			break;
		case HIF_EVENT_IND_RCPI_RSSI:
			wfx_event_report_rssi(wvif,
					      event->evt.event_data.rcpi_rssi);
			break;
		case HIF_EVENT_IND_PS_MODE_ERROR:
			dev_warn(wvif->wdev->dev,
				 "error while processing power save request\n");
			break;
		default:
			dev_warn(wvif->wdev->dev,
				 "unhandled event indication: %.2x\n",
				 event->evt.event_id);
			break;
		}
	}
	__wfx_free_event_queue(&list);
}

static void wfx_bss_loss_work(struct work_struct *work)
{
	struct wfx_vif *wvif = container_of(work, struct wfx_vif,
					    bss_loss_work.work);

	ieee80211_connection_loss(wvif->vif);
}

static void wfx_bss_params_work(struct work_struct *work)
{
	struct wfx_vif *wvif = container_of(work, struct wfx_vif,
					    bss_params_work);

	mutex_lock(&wvif->wdev->conf_mutex);
	wvif->bss_params.bss_flags.lost_count_only = 1;
	hif_set_bss_params(wvif, &wvif->bss_params);
	wvif->bss_params.bss_flags.lost_count_only = 0;
	mutex_unlock(&wvif->wdev->conf_mutex);
}

static void wfx_do_unjoin(struct wfx_vif *wvif)
{
	mutex_lock(&wvif->wdev->conf_mutex);

	if (!wvif->state)
		goto done;

	if (wvif->state == WFX_STATE_AP)
		goto done;

	cancel_work_sync(&wvif->update_filtering_work);
	wvif->state = WFX_STATE_PASSIVE;

	/* Unjoin is a reset. */
	wfx_tx_flush(wvif->wdev);
	hif_keep_alive_period(wvif, 0);
	hif_reset(wvif, false);
	wfx_tx_policy_init(wvif);
	hif_set_macaddr(wvif, wvif->vif->addr);
	wfx_free_event_queue(wvif);
	cancel_work_sync(&wvif->event_handler_work);
	wfx_cqm_bssloss_sm(wvif, 0, 0, 0);

	/* Disable Block ACKs */
	hif_set_block_ack_policy(wvif, 0, 0);

	wvif->disable_beacon_filter = false;
	wfx_update_filtering(wvif);
	memset(&wvif->bss_params, 0, sizeof(wvif->bss_params));

done:
	mutex_unlock(&wvif->wdev->conf_mutex);
}

static void wfx_set_mfp(struct wfx_vif *wvif,
			struct cfg80211_bss *bss)
{
	const int pairwise_cipher_suite_count_offset = 8 / sizeof(u16);
	const int pairwise_cipher_suite_size = 4 / sizeof(u16);
	const int akm_suite_size = 4 / sizeof(u16);
	const u16 *ptr = NULL;
	bool mfpc = false;
	bool mfpr = false;

	/* 802.11w protected mgmt frames */

	/* retrieve MFPC and MFPR flags from beacon or PBRSP */

	rcu_read_lock();
	if (bss)
		ptr = (const u16 *) ieee80211_bss_get_ie(bss,
							      WLAN_EID_RSN);

	if (ptr) {
		ptr += pairwise_cipher_suite_count_offset;
		ptr += 1 + pairwise_cipher_suite_size * *ptr;
		ptr += 1 + akm_suite_size * *ptr;
		mfpr = *ptr & BIT(6);
		mfpc = *ptr & BIT(7);
	}
	rcu_read_unlock();

	hif_set_mfp(wvif, mfpc, mfpr);
}

static void wfx_do_join(struct wfx_vif *wvif)
{
	int ret;
<<<<<<< HEAD
	const u8 *ssidie;
	struct ieee80211_bss_conf *conf = &wvif->vif->bss_conf;
	struct cfg80211_bss *bss = NULL;
=======
	struct ieee80211_bss_conf *conf = &wvif->vif->bss_conf;
	struct cfg80211_bss *bss = NULL;
	u8 ssid[IEEE80211_MAX_SSID_LEN];
	const u8 *ssidie = NULL;
	int ssidlen = 0;
>>>>>>> 778fbf41

	wfx_tx_lock_flush(wvif->wdev);

	if (wvif->state)
		wfx_do_unjoin(wvif);

	bss = cfg80211_get_bss(wvif->wdev->hw->wiphy, wvif->channel,
			       conf->bssid, NULL, 0,
			       IEEE80211_BSS_TYPE_ANY, IEEE80211_PRIVACY_ANY);
	if (!bss && !conf->ibss_joined) {
		wfx_tx_unlock(wvif->wdev);
		return;
	}

	mutex_lock(&wvif->wdev->conf_mutex);

	/* Sanity check beacon interval */
	if (!wvif->beacon_int)
		wvif->beacon_int = 1;

<<<<<<< HEAD
	rcu_read_lock();
	if (!conf->ibss_joined)
		ssidie = ieee80211_bss_get_ie(bss, WLAN_EID_SSID);
	else
		ssidie = NULL;
=======
	rcu_read_lock(); // protect ssidie
	if (!conf->ibss_joined)
		ssidie = ieee80211_bss_get_ie(bss, WLAN_EID_SSID);
	if (ssidie) {
		ssidlen = ssidie[1];
		memcpy(ssid, &ssidie[2], ssidie[1]);
	}
	rcu_read_unlock();
>>>>>>> 778fbf41

	wfx_tx_flush(wvif->wdev);

	if (wvif_count(wvif->wdev) <= 1)
		hif_set_block_ack_policy(wvif, 0xFF, 0xFF);

	wfx_set_mfp(wvif, bss);

	wvif->wdev->tx_burst_idx = -1;
<<<<<<< HEAD
	ret = hif_join(wvif, conf, wvif->channel, ssidie);
	rcu_read_unlock();
=======
	ret = hif_join(wvif, conf, wvif->channel, ssid, ssidlen);
>>>>>>> 778fbf41
	if (ret) {
		ieee80211_connection_loss(wvif->vif);
		wvif->join_complete_status = -1;
		/* Tx lock still held, unjoin will clear it. */
		if (!schedule_work(&wvif->unjoin_work))
			wfx_tx_unlock(wvif->wdev);
	} else {
		wvif->join_complete_status = 0;
		if (wvif->vif->type == NL80211_IFTYPE_ADHOC)
			wvif->state = WFX_STATE_IBSS;
		else
			wvif->state = WFX_STATE_PRE_STA;
		wfx_tx_unlock(wvif->wdev);

		/* Upload keys */
		wfx_upload_keys(wvif);

		/* Due to beacon filtering it is possible that the
		 * AP's beacon is not known for the mac80211 stack.
		 * Disable filtering temporary to make sure the stack
		 * receives at least one
		 */
		wvif->disable_beacon_filter = true;
	}
	wfx_update_filtering(wvif);

	mutex_unlock(&wvif->wdev->conf_mutex);
	if (bss)
		cfg80211_put_bss(wvif->wdev->hw->wiphy, bss);
}

static void wfx_unjoin_work(struct work_struct *work)
{
	struct wfx_vif *wvif = container_of(work, struct wfx_vif, unjoin_work);

	wfx_do_unjoin(wvif);
	wfx_tx_unlock(wvif->wdev);
}

int wfx_sta_add(struct ieee80211_hw *hw, struct ieee80211_vif *vif,
		struct ieee80211_sta *sta)
{
	struct wfx_vif *wvif = (struct wfx_vif *) vif->drv_priv;
	struct wfx_sta_priv *sta_priv = (struct wfx_sta_priv *) &sta->drv_priv;

	spin_lock_init(&sta_priv->lock);
	sta_priv->vif_id = wvif->id;

	// FIXME: in station mode, the current API interprets new link-id as a
	// tdls peer.
	if (vif->type == NL80211_IFTYPE_STATION)
		return 0;
	sta_priv->link_id = ffz(wvif->link_id_map);
	wvif->link_id_map |= BIT(sta_priv->link_id);
	WARN_ON(!sta_priv->link_id);
	WARN_ON(sta_priv->link_id >= WFX_MAX_STA_IN_AP_MODE);
	hif_map_link(wvif, sta->addr, 0, sta_priv->link_id);

	spin_lock_bh(&wvif->ps_state_lock);
	if ((sta->uapsd_queues & IEEE80211_WMM_IE_STA_QOSINFO_AC_MASK) ==
					IEEE80211_WMM_IE_STA_QOSINFO_AC_MASK)
		wvif->sta_asleep_mask |= BIT(sta_priv->link_id);
	spin_unlock_bh(&wvif->ps_state_lock);
	return 0;
}

int wfx_sta_remove(struct ieee80211_hw *hw, struct ieee80211_vif *vif,
		   struct ieee80211_sta *sta)
{
	struct wfx_vif *wvif = (struct wfx_vif *) vif->drv_priv;
	struct wfx_sta_priv *sta_priv = (struct wfx_sta_priv *) &sta->drv_priv;
	int i;

	for (i = 0; i < ARRAY_SIZE(sta_priv->buffered); i++)
<<<<<<< HEAD
		WARN(sta_priv->buffered[i], "release station while Tx is in progress");
=======
		if (sta_priv->buffered[i])
			dev_warn(wvif->wdev->dev, "release station while %d pending frame on queue %d",
				 sta_priv->buffered[i], i);
>>>>>>> 778fbf41
	// FIXME: see note in wfx_sta_add()
	if (vif->type == NL80211_IFTYPE_STATION)
		return 0;
	// FIXME add a mutex?
	hif_map_link(wvif, sta->addr, 1, sta_priv->link_id);
	wvif->link_id_map &= ~BIT(sta_priv->link_id);
	return 0;
}

static int wfx_start_ap(struct wfx_vif *wvif)
{
	int ret;

	wvif->beacon_int = wvif->vif->bss_conf.beacon_int;
	wvif->wdev->tx_burst_idx = -1;
	ret = hif_start(wvif, &wvif->vif->bss_conf, wvif->channel);
	if (ret)
		return ret;
	ret = wfx_upload_keys(wvif);
	if (ret)
		return ret;
	if (wvif_count(wvif->wdev) <= 1)
		hif_set_block_ack_policy(wvif, 0xFF, 0xFF);
	wvif->state = WFX_STATE_AP;
	wfx_update_filtering(wvif);
	return 0;
}

static int wfx_update_beaconing(struct wfx_vif *wvif)
{
	if (wvif->vif->type != NL80211_IFTYPE_AP)
		return 0;
	if (wvif->state == WFX_STATE_AP &&
	    wvif->beacon_int == wvif->vif->bss_conf.beacon_int)
		return 0;
	wfx_tx_lock_flush(wvif->wdev);
	hif_reset(wvif, false);
	wfx_tx_policy_init(wvif);
	wvif->state = WFX_STATE_PASSIVE;
	wfx_start_ap(wvif);
	wfx_tx_unlock(wvif->wdev);
	return 0;
}

static int wfx_upload_ap_templates(struct wfx_vif *wvif)
{
	struct sk_buff *skb;

	if (wvif->vif->type == NL80211_IFTYPE_STATION ||
	    wvif->vif->type == NL80211_IFTYPE_MONITOR ||
	    wvif->vif->type == NL80211_IFTYPE_UNSPECIFIED)
		return 0;

	skb = ieee80211_beacon_get(wvif->wdev->hw, wvif->vif);
	if (!skb)
		return -ENOMEM;
	hif_set_template_frame(wvif, skb, HIF_TMPLT_BCN,
			       API_RATE_INDEX_B_1MBPS);
	dev_kfree_skb(skb);

	skb = ieee80211_proberesp_get(wvif->wdev->hw, wvif->vif);
	if (!skb)
		return -ENOMEM;
	hif_set_template_frame(wvif, skb, HIF_TMPLT_PRBRES,
			       API_RATE_INDEX_B_1MBPS);
	dev_kfree_skb(skb);
	return 0;
}

static void wfx_join_finalize(struct wfx_vif *wvif,
			      struct ieee80211_bss_conf *info)
{
	struct ieee80211_sta *sta = NULL;

	wvif->beacon_int = info->beacon_int;
	rcu_read_lock(); // protect sta
	if (info->bssid && !info->ibss_joined)
		sta = ieee80211_find_sta(wvif->vif, info->bssid);
	if (sta)
		wvif->bss_params.operational_rate_set =
			wfx_rate_mask_to_hw(wvif->wdev, sta->supp_rates[wvif->channel->band]);
	else
		wvif->bss_params.operational_rate_set = -1;
<<<<<<< HEAD
=======
	rcu_read_unlock();
>>>>>>> 778fbf41
	if (sta &&
	    info->ht_operation_mode & IEEE80211_HT_OP_MODE_NON_GF_STA_PRSNT)
		hif_dual_cts_protection(wvif, true);
	else
		hif_dual_cts_protection(wvif, false);

	wfx_cqm_bssloss_sm(wvif, 0, 0, 0);
	cancel_work_sync(&wvif->unjoin_work);

	wvif->bss_params.beacon_lost_count = 20;
	wvif->bss_params.aid = info->aid;

<<<<<<< HEAD
	hif_set_association_mode(wvif, info, sta ? &sta->ht_cap : NULL);
	rcu_read_unlock();
=======
	hif_set_association_mode(wvif, info);
>>>>>>> 778fbf41

	if (!info->ibss_joined) {
		hif_keep_alive_period(wvif, 30 /* sec */);
		hif_set_bss_params(wvif, &wvif->bss_params);
		hif_set_beacon_wakeup_period(wvif, info->dtim_period,
					     info->dtim_period);
		wfx_update_pm(wvif);
	}
}

void wfx_bss_info_changed(struct ieee80211_hw *hw,
			     struct ieee80211_vif *vif,
			     struct ieee80211_bss_conf *info,
			     u32 changed)
{
	struct wfx_dev *wdev = hw->priv;
	struct wfx_vif *wvif = (struct wfx_vif *) vif->drv_priv;
	bool do_join = false;
	int i;

	mutex_lock(&wdev->conf_mutex);

	/* TODO: BSS_CHANGED_QOS */
	if (changed & BSS_CHANGED_ARP_FILTER) {
		for (i = 0; i < HIF_MAX_ARP_IP_ADDRTABLE_ENTRIES; i++) {
			__be32 *arp_addr = &info->arp_addr_list[i];

			if (info->arp_addr_cnt > HIF_MAX_ARP_IP_ADDRTABLE_ENTRIES)
				arp_addr = NULL;
			if (i >= info->arp_addr_cnt)
				arp_addr = NULL;
			hif_set_arp_ipv4_filter(wvif, i, arp_addr);
		}
	}

	if (changed & BSS_CHANGED_BEACON ||
	    changed & BSS_CHANGED_AP_PROBE_RESP ||
	    changed & BSS_CHANGED_BSSID ||
	    changed & BSS_CHANGED_SSID ||
	    changed & BSS_CHANGED_IBSS) {
		wvif->beacon_int = info->beacon_int;
		wfx_update_beaconing(wvif);
		wfx_upload_ap_templates(wvif);
		wfx_fwd_probe_req(wvif, false);
	}

	if (changed & BSS_CHANGED_BEACON_ENABLED &&
	    wvif->state != WFX_STATE_IBSS)
		hif_beacon_transmit(wvif, info->enable_beacon);

	if (changed & BSS_CHANGED_BEACON_INFO)
		hif_set_beacon_wakeup_period(wvif, info->dtim_period,
					     info->dtim_period);

	/* assoc/disassoc, or maybe AID changed */
	if (changed & BSS_CHANGED_ASSOC) {
		wfx_tx_lock_flush(wdev);
		wvif->wep_default_key_id = -1;
		wfx_tx_unlock(wdev);
	}

	if (changed & BSS_CHANGED_ASSOC && !info->assoc &&
	    (wvif->state == WFX_STATE_STA || wvif->state == WFX_STATE_IBSS)) {
		/* Shedule unjoin work */
		wfx_tx_lock(wdev);
		if (!schedule_work(&wvif->unjoin_work))
			wfx_tx_unlock(wdev);
	} else {
		if (changed & BSS_CHANGED_BEACON_INT) {
			if (info->ibss_joined)
				do_join = true;
			else if (wvif->state == WFX_STATE_AP)
				wfx_update_beaconing(wvif);
		}

		if (changed & BSS_CHANGED_BSSID)
			do_join = true;

		if (changed & BSS_CHANGED_ASSOC ||
		    changed & BSS_CHANGED_BSSID ||
		    changed & BSS_CHANGED_IBSS ||
		    changed & BSS_CHANGED_BASIC_RATES ||
		    changed & BSS_CHANGED_HT) {
			if (info->assoc) {
				if (wvif->state < WFX_STATE_PRE_STA) {
					ieee80211_connection_loss(vif);
					mutex_unlock(&wdev->conf_mutex);
					return;
				} else if (wvif->state == WFX_STATE_PRE_STA) {
					wvif->state = WFX_STATE_STA;
				}
			} else {
				do_join = true;
			}

			if (info->assoc || info->ibss_joined)
				wfx_join_finalize(wvif, info);
			else
				memset(&wvif->bss_params, 0,
				       sizeof(wvif->bss_params));
		}
	}

	if (changed & BSS_CHANGED_ASSOC ||
	    changed & BSS_CHANGED_ERP_CTS_PROT ||
	    changed & BSS_CHANGED_ERP_PREAMBLE) {
		u8 erp_ie[3] = { WLAN_EID_ERP_INFO, 1, 0 };

		hif_erp_use_protection(wvif, info->use_cts_prot);
		if (info->use_cts_prot)
			erp_ie[2] |= WLAN_ERP_USE_PROTECTION;
		if (info->use_short_preamble)
			erp_ie[2] |= WLAN_ERP_BARKER_PREAMBLE;
		if (wvif->vif->type != NL80211_IFTYPE_STATION)
			hif_update_ie_beacon(wvif, erp_ie, sizeof(erp_ie));
	}

	if (changed & BSS_CHANGED_ASSOC || changed & BSS_CHANGED_ERP_SLOT)
		hif_slot_time(wvif, info->use_short_slot ? 9 : 20);

	if (changed & BSS_CHANGED_ASSOC || changed & BSS_CHANGED_CQM)
		hif_set_rcpi_rssi_threshold(wvif, info->cqm_rssi_thold,
					    info->cqm_rssi_hyst);

	if (changed & BSS_CHANGED_TXPOWER)
		hif_set_output_power(wvif, info->txpower);

	if (changed & BSS_CHANGED_PS)
		wfx_update_pm(wvif);

	mutex_unlock(&wdev->conf_mutex);

	if (do_join)
		wfx_do_join(wvif);
}

static void wfx_ps_notify_sta(struct wfx_vif *wvif,
			      enum sta_notify_cmd notify_cmd, int link_id)
{
	spin_lock_bh(&wvif->ps_state_lock);
	if (notify_cmd == STA_NOTIFY_SLEEP)
		wvif->sta_asleep_mask |= BIT(link_id);
	else // notify_cmd == STA_NOTIFY_AWAKE
		wvif->sta_asleep_mask &= ~BIT(link_id);
	spin_unlock_bh(&wvif->ps_state_lock);
	if (notify_cmd == STA_NOTIFY_AWAKE)
		wfx_bh_request_tx(wvif->wdev);
}

void wfx_sta_notify(struct ieee80211_hw *hw, struct ieee80211_vif *vif,
		    enum sta_notify_cmd notify_cmd, struct ieee80211_sta *sta)
{
	struct wfx_vif *wvif = (struct wfx_vif *) vif->drv_priv;
	struct wfx_sta_priv *sta_priv = (struct wfx_sta_priv *) &sta->drv_priv;

	wfx_ps_notify_sta(wvif, notify_cmd, sta_priv->link_id);
}

static int wfx_update_tim(struct wfx_vif *wvif)
{
	struct sk_buff *skb;
	u16 tim_offset, tim_length;
	u8 *tim_ptr;

	skb = ieee80211_beacon_get_tim(wvif->wdev->hw, wvif->vif,
				       &tim_offset, &tim_length);
	if (!skb) {
		__wfx_flush(wvif->wdev, true);
		return -ENOENT;
	}
	tim_ptr = skb->data + tim_offset;

	if (tim_offset && tim_length >= 6) {
		/* Ignore DTIM count from mac80211:
		 * firmware handles DTIM internally.
		 */
		tim_ptr[2] = 0;

		/* Set/reset aid0 bit */
		if (wfx_tx_queues_get_after_dtim(wvif))
			tim_ptr[4] |= 1;
		else
			tim_ptr[4] &= ~1;
	}

	hif_update_ie_beacon(wvif, tim_ptr, tim_length);
	dev_kfree_skb(skb);

	return 0;
}

static void wfx_update_tim_work(struct work_struct *work)
{
	struct wfx_vif *wvif = container_of(work, struct wfx_vif, update_tim_work);

	wfx_update_tim(wvif);
}

int wfx_set_tim(struct ieee80211_hw *hw, struct ieee80211_sta *sta, bool set)
{
	struct wfx_dev *wdev = hw->priv;
	struct wfx_sta_priv *sta_dev = (struct wfx_sta_priv *)&sta->drv_priv;
	struct wfx_vif *wvif = wdev_to_wvif(wdev, sta_dev->vif_id);

	schedule_work(&wvif->update_tim_work);
	return 0;
}

void wfx_suspend_resume_mc(struct wfx_vif *wvif, enum sta_notify_cmd notify_cmd)
{
	WARN(!wfx_tx_queues_get_after_dtim(wvif), "incorrect sequence");
	WARN(wvif->after_dtim_tx_allowed, "incorrect sequence");
	wvif->after_dtim_tx_allowed = true;
	wfx_bh_request_tx(wvif->wdev);
}

int wfx_ampdu_action(struct ieee80211_hw *hw,
		     struct ieee80211_vif *vif,
		     struct ieee80211_ampdu_params *params)
{
	/* Aggregation is implemented fully in firmware,
	 * including block ack negotiation. Do not allow
	 * mac80211 stack to do anything: it interferes with
	 * the firmware.
	 */

	/* Note that we still need this function stubbed. */

	return -ENOTSUPP;
}

int wfx_add_chanctx(struct ieee80211_hw *hw,
		    struct ieee80211_chanctx_conf *conf)
{
	return 0;
}

void wfx_remove_chanctx(struct ieee80211_hw *hw,
			struct ieee80211_chanctx_conf *conf)
{
}

void wfx_change_chanctx(struct ieee80211_hw *hw,
			struct ieee80211_chanctx_conf *conf,
			u32 changed)
{
}

int wfx_assign_vif_chanctx(struct ieee80211_hw *hw, struct ieee80211_vif *vif,
			   struct ieee80211_chanctx_conf *conf)
{
	struct wfx_vif *wvif = (struct wfx_vif *) vif->drv_priv;
	struct ieee80211_channel *ch = conf->def.chan;

	WARN(wvif->channel, "channel overwrite");
	wvif->channel = ch;

	return 0;
}

void wfx_unassign_vif_chanctx(struct ieee80211_hw *hw,
			      struct ieee80211_vif *vif,
			      struct ieee80211_chanctx_conf *conf)
{
	struct wfx_vif *wvif = (struct wfx_vif *) vif->drv_priv;
	struct ieee80211_channel *ch = conf->def.chan;

	WARN(wvif->channel != ch, "channel mismatch");
	wvif->channel = NULL;
}

int wfx_config(struct ieee80211_hw *hw, u32 changed)
{
	return 0;
}

int wfx_add_interface(struct ieee80211_hw *hw, struct ieee80211_vif *vif)
{
	int i, ret = 0;
	struct wfx_dev *wdev = hw->priv;
	struct wfx_vif *wvif = (struct wfx_vif *) vif->drv_priv;

	vif->driver_flags |= IEEE80211_VIF_BEACON_FILTER |
			     IEEE80211_VIF_SUPPORTS_UAPSD |
			     IEEE80211_VIF_SUPPORTS_CQM_RSSI;

	mutex_lock(&wdev->conf_mutex);

	switch (vif->type) {
	case NL80211_IFTYPE_STATION:
	case NL80211_IFTYPE_ADHOC:
	case NL80211_IFTYPE_AP:
		break;
	default:
		mutex_unlock(&wdev->conf_mutex);
		return -EOPNOTSUPP;
	}

	for (i = 0; i < ARRAY_SIZE(wdev->vif); i++) {
		if (!wdev->vif[i]) {
			wdev->vif[i] = vif;
			wvif->id = i;
			break;
		}
	}
	if (i == ARRAY_SIZE(wdev->vif)) {
		mutex_unlock(&wdev->conf_mutex);
		return -EOPNOTSUPP;
	}
	// FIXME: prefer use of container_of() to get vif
	wvif->vif = vif;
	wvif->wdev = wdev;

	wvif->link_id_map = 1; // link-id 0 is reserved for multicast
	spin_lock_init(&wvif->ps_state_lock);
	INIT_WORK(&wvif->update_tim_work, wfx_update_tim_work);

	memset(&wvif->bss_params, 0, sizeof(wvif->bss_params));

	mutex_init(&wvif->bss_loss_lock);
	INIT_DELAYED_WORK(&wvif->bss_loss_work, wfx_bss_loss_work);

	wvif->wep_default_key_id = -1;
	INIT_WORK(&wvif->wep_key_work, wfx_wep_key_work);

	spin_lock_init(&wvif->event_queue_lock);
	INIT_LIST_HEAD(&wvif->event_queue);
	INIT_WORK(&wvif->event_handler_work, wfx_event_handler_work);

	init_completion(&wvif->set_pm_mode_complete);
	complete(&wvif->set_pm_mode_complete);
	INIT_WORK(&wvif->update_filtering_work, wfx_update_filtering_work);
	INIT_WORK(&wvif->bss_params_work, wfx_bss_params_work);
	INIT_WORK(&wvif->unjoin_work, wfx_unjoin_work);
	INIT_WORK(&wvif->tx_policy_upload_work, wfx_tx_policy_upload_work);

	mutex_init(&wvif->scan_lock);
	init_completion(&wvif->scan_complete);
	INIT_WORK(&wvif->scan_work, wfx_hw_scan_work);

	INIT_WORK(&wvif->tx_policy_upload_work, wfx_tx_policy_upload_work);
	mutex_unlock(&wdev->conf_mutex);

	hif_set_macaddr(wvif, vif->addr);

	wfx_tx_policy_init(wvif);
	wvif = NULL;
	while ((wvif = wvif_iterate(wdev, wvif)) != NULL) {
		// Combo mode does not support Block Acks. We can re-enable them
		if (wvif_count(wdev) == 1)
			hif_set_block_ack_policy(wvif, 0xFF, 0xFF);
		else
			hif_set_block_ack_policy(wvif, 0x00, 0x00);
		// Combo force powersave mode. We can re-enable it now
		ret = wfx_update_pm(wvif);
	}
	return ret;
}

void wfx_remove_interface(struct ieee80211_hw *hw,
			  struct ieee80211_vif *vif)
{
	struct wfx_dev *wdev = hw->priv;
	struct wfx_vif *wvif = (struct wfx_vif *) vif->drv_priv;

	wait_for_completion_timeout(&wvif->set_pm_mode_complete, msecs_to_jiffies(300));

	mutex_lock(&wdev->conf_mutex);
	WARN(wvif->link_id_map != 1, "corrupted state");
	switch (wvif->state) {
	case WFX_STATE_PRE_STA:
	case WFX_STATE_STA:
	case WFX_STATE_IBSS:
		wfx_tx_lock_flush(wdev);
		if (!schedule_work(&wvif->unjoin_work))
			wfx_tx_unlock(wdev);
		break;
	case WFX_STATE_AP:
		wvif->sta_asleep_mask = 0;
		/* reset.link_id = 0; */
		hif_reset(wvif, false);
		break;
	default:
		break;
	}

	wvif->state = WFX_STATE_PASSIVE;
	wfx_tx_queues_wait_empty_vif(wvif);
	wfx_tx_unlock(wdev);

	/* FIXME: In add to reset MAC address, try to reset interface */
	hif_set_macaddr(wvif, NULL);

	wfx_cqm_bssloss_sm(wvif, 0, 0, 0);
	cancel_work_sync(&wvif->unjoin_work);
	wfx_free_event_queue(wvif);

	wdev->vif[wvif->id] = NULL;
	wvif->vif = NULL;

	mutex_unlock(&wdev->conf_mutex);
	wvif = NULL;
	while ((wvif = wvif_iterate(wdev, wvif)) != NULL) {
		// Combo mode does not support Block Acks. We can re-enable them
		if (wvif_count(wdev) == 1)
			hif_set_block_ack_policy(wvif, 0xFF, 0xFF);
		else
			hif_set_block_ack_policy(wvif, 0x00, 0x00);
		// Combo force powersave mode. We can re-enable it now
		wfx_update_pm(wvif);
	}
}

int wfx_start(struct ieee80211_hw *hw)
{
	return 0;
}

void wfx_stop(struct ieee80211_hw *hw)
{
	struct wfx_dev *wdev = hw->priv;

	wfx_tx_lock_flush(wdev);
	mutex_lock(&wdev->conf_mutex);
	wfx_tx_queues_clear(wdev);
	mutex_unlock(&wdev->conf_mutex);
	wfx_tx_unlock(wdev);
	WARN(atomic_read(&wdev->tx_lock), "tx_lock is locked");
}<|MERGE_RESOLUTION|>--- conflicted
+++ resolved
@@ -293,10 +293,6 @@
 	struct wfx_dev *wdev = hw->priv;
 	struct wfx_vif *wvif = (struct wfx_vif *) vif->drv_priv;
 	int old_uapsd = wvif->uapsd_mask;
-<<<<<<< HEAD
-	int ret = 0;
-=======
->>>>>>> 778fbf41
 
 	WARN_ON(queue >= hw->queues);
 
@@ -310,11 +306,7 @@
 		wfx_update_pm(wvif);
 	}
 	mutex_unlock(&wdev->conf_mutex);
-<<<<<<< HEAD
-	return ret;
-=======
-	return 0;
->>>>>>> 778fbf41
+	return 0;
 }
 
 int wfx_set_rts_threshold(struct ieee80211_hw *hw, u32 value)
@@ -498,17 +490,11 @@
 static void wfx_do_join(struct wfx_vif *wvif)
 {
 	int ret;
-<<<<<<< HEAD
-	const u8 *ssidie;
-	struct ieee80211_bss_conf *conf = &wvif->vif->bss_conf;
-	struct cfg80211_bss *bss = NULL;
-=======
 	struct ieee80211_bss_conf *conf = &wvif->vif->bss_conf;
 	struct cfg80211_bss *bss = NULL;
 	u8 ssid[IEEE80211_MAX_SSID_LEN];
 	const u8 *ssidie = NULL;
 	int ssidlen = 0;
->>>>>>> 778fbf41
 
 	wfx_tx_lock_flush(wvif->wdev);
 
@@ -529,13 +515,6 @@
 	if (!wvif->beacon_int)
 		wvif->beacon_int = 1;
 
-<<<<<<< HEAD
-	rcu_read_lock();
-	if (!conf->ibss_joined)
-		ssidie = ieee80211_bss_get_ie(bss, WLAN_EID_SSID);
-	else
-		ssidie = NULL;
-=======
 	rcu_read_lock(); // protect ssidie
 	if (!conf->ibss_joined)
 		ssidie = ieee80211_bss_get_ie(bss, WLAN_EID_SSID);
@@ -544,7 +523,6 @@
 		memcpy(ssid, &ssidie[2], ssidie[1]);
 	}
 	rcu_read_unlock();
->>>>>>> 778fbf41
 
 	wfx_tx_flush(wvif->wdev);
 
@@ -554,12 +532,7 @@
 	wfx_set_mfp(wvif, bss);
 
 	wvif->wdev->tx_burst_idx = -1;
-<<<<<<< HEAD
-	ret = hif_join(wvif, conf, wvif->channel, ssidie);
-	rcu_read_unlock();
-=======
 	ret = hif_join(wvif, conf, wvif->channel, ssid, ssidlen);
->>>>>>> 778fbf41
 	if (ret) {
 		ieee80211_connection_loss(wvif->vif);
 		wvif->join_complete_status = -1;
@@ -634,13 +607,9 @@
 	int i;
 
 	for (i = 0; i < ARRAY_SIZE(sta_priv->buffered); i++)
-<<<<<<< HEAD
-		WARN(sta_priv->buffered[i], "release station while Tx is in progress");
-=======
 		if (sta_priv->buffered[i])
 			dev_warn(wvif->wdev->dev, "release station while %d pending frame on queue %d",
 				 sta_priv->buffered[i], i);
->>>>>>> 778fbf41
 	// FIXME: see note in wfx_sta_add()
 	if (vif->type == NL80211_IFTYPE_STATION)
 		return 0;
@@ -724,10 +693,7 @@
 			wfx_rate_mask_to_hw(wvif->wdev, sta->supp_rates[wvif->channel->band]);
 	else
 		wvif->bss_params.operational_rate_set = -1;
-<<<<<<< HEAD
-=======
 	rcu_read_unlock();
->>>>>>> 778fbf41
 	if (sta &&
 	    info->ht_operation_mode & IEEE80211_HT_OP_MODE_NON_GF_STA_PRSNT)
 		hif_dual_cts_protection(wvif, true);
@@ -740,12 +706,7 @@
 	wvif->bss_params.beacon_lost_count = 20;
 	wvif->bss_params.aid = info->aid;
 
-<<<<<<< HEAD
-	hif_set_association_mode(wvif, info, sta ? &sta->ht_cap : NULL);
-	rcu_read_unlock();
-=======
 	hif_set_association_mode(wvif, info);
->>>>>>> 778fbf41
 
 	if (!info->ibss_joined) {
 		hif_keep_alive_period(wvif, 30 /* sec */);
