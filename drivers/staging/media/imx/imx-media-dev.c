// SPDX-License-Identifier: GPL-2.0+
/*
 * V4L2 Media Controller Driver for Freescale i.MX5/6 SOC
 *
<<<<<<< HEAD
 * Copyright (c) 2016 Mentor Graphics Inc.
=======
 * Copyright (c) 2016-2019 Mentor Graphics Inc.
>>>>>>> 4ff96fb5
 */
#include <linux/fs.h>
#include <linux/module.h>
#include <linux/platform_device.h>
#include <media/v4l2-async.h>
#include <media/v4l2-event.h>
#include <media/imx.h>
#include "imx-media.h"

static inline struct imx_media_dev *notifier2dev(struct v4l2_async_notifier *n)
{
	return container_of(n, struct imx_media_dev, notifier);
}

<<<<<<< HEAD
/*
 * Adds a subdev to the root notifier's async subdev list. If fwnode is
 * non-NULL, adds the async as a V4L2_ASYNC_MATCH_FWNODE match type,
 * otherwise as a V4L2_ASYNC_MATCH_DEVNAME match type using the dev_name
 * of the given platform_device. This is called during driver load when
 * forming the async subdev list.
 */
int imx_media_add_async_subdev(struct imx_media_dev *imxmd,
			       struct fwnode_handle *fwnode,
			       struct platform_device *pdev)
{
	struct device_node *np = to_of_node(fwnode);
	struct imx_media_async_subdev *imxasd;
	struct v4l2_async_subdev *asd;
	const char *devname = NULL;
	int ret;

	if (fwnode) {
		asd = v4l2_async_notifier_add_fwnode_subdev(&imxmd->notifier,
							    fwnode,
							    sizeof(*imxasd));
	} else {
		devname = dev_name(&pdev->dev);
		asd = v4l2_async_notifier_add_devname_subdev(&imxmd->notifier,
							     devname,
							     sizeof(*imxasd));
	}

	if (IS_ERR(asd)) {
		ret = PTR_ERR(asd);
		if (ret == -EEXIST) {
			if (np)
				dev_dbg(imxmd->md.dev, "%s: already added %pOFn\n",
					__func__, np);
			else
				dev_dbg(imxmd->md.dev, "%s: already added %s\n",
					__func__, devname);
		}
		return ret;
	}

	imxasd = to_imx_media_asd(asd);

	if (devname)
		imxasd->pdev = pdev;

	if (np)
		dev_dbg(imxmd->md.dev, "%s: added %pOFn, match type FWNODE\n",
			__func__, np);
	else
		dev_dbg(imxmd->md.dev, "%s: added %s, match type DEVNAME\n",
			__func__, devname);

	return 0;
}

/*
 * get IPU from this CSI and add it to the list of IPUs
 * the media driver will control.
 */
static int imx_media_get_ipu(struct imx_media_dev *imxmd,
			     struct v4l2_subdev *csi_sd)
{
	struct ipu_soc *ipu;
	int ipu_id;

	ipu = dev_get_drvdata(csi_sd->dev->parent);
	if (!ipu) {
		v4l2_err(&imxmd->v4l2_dev,
			 "CSI %s has no parent IPU!\n", csi_sd->name);
		return -ENODEV;
	}

	ipu_id = ipu_get_num(ipu);
	if (ipu_id > 1) {
		v4l2_err(&imxmd->v4l2_dev, "invalid IPU id %d!\n", ipu_id);
		return -ENODEV;
	}

	if (!imxmd->ipu[ipu_id])
		imxmd->ipu[ipu_id] = ipu;

	return 0;
}

=======
>>>>>>> 4ff96fb5
/* async subdev bound notifier */
static int imx_media_subdev_bound(struct v4l2_async_notifier *notifier,
				  struct v4l2_subdev *sd,
				  struct v4l2_async_subdev *asd)
{
	struct imx_media_dev *imxmd = notifier2dev(notifier);
	int ret;

	if (sd->grp_id & IMX_MEDIA_GRP_ID_IPU_CSI) {
		/* register the IPU internal subdevs */
		ret = imx_media_register_ipu_internal_subdevs(imxmd, sd);
		if (ret)
			return ret;
	}

	v4l2_info(&imxmd->v4l2_dev, "subdev %s bound\n", sd->name);
<<<<<<< HEAD
out:
	mutex_unlock(&imxmd->mutex);
	return ret;
}

/*
 * Create the media links for all subdevs that registered.
 * Called after all async subdevs have bound.
 */
static int imx_media_create_links(struct v4l2_async_notifier *notifier)
{
	struct imx_media_dev *imxmd = notifier2dev(notifier);
	struct v4l2_subdev *sd;
	int ret;

	list_for_each_entry(sd, &imxmd->v4l2_dev.subdevs, list) {
		switch (sd->grp_id) {
		case IMX_MEDIA_GRP_ID_IPU_VDIC:
		case IMX_MEDIA_GRP_ID_IPU_IC_PRP:
		case IMX_MEDIA_GRP_ID_IPU_IC_PRPENC:
		case IMX_MEDIA_GRP_ID_IPU_IC_PRPVF:
		case IMX_MEDIA_GRP_ID_IPU_CSI0:
		case IMX_MEDIA_GRP_ID_IPU_CSI1:
			ret = imx_media_create_ipu_internal_links(imxmd, sd);
			if (ret)
				return ret;
			/*
			 * the CSIs straddle between the external and the IPU
			 * internal entities, so create the external links
			 * to the CSI sink pads.
			 */
			if (sd->grp_id & IMX_MEDIA_GRP_ID_IPU_CSI)
				imx_media_create_csi_of_links(imxmd, sd);
			break;
		case IMX_MEDIA_GRP_ID_CSI:
			imx_media_create_csi_of_links(imxmd, sd);

			break;
		default:
			/*
			 * if this subdev has fwnode links, create media
			 * links for them.
			 */
			imx_media_create_of_links(imxmd, sd);
			break;
		}
	}

	return 0;
}

/*
 * adds given video device to given imx-media source pad vdev list.
 * Continues upstream from the pad entity's sink pads.
 */
static int imx_media_add_vdev_to_pad(struct imx_media_dev *imxmd,
				     struct imx_media_video_dev *vdev,
				     struct media_pad *srcpad)
{
	struct media_entity *entity = srcpad->entity;
	struct imx_media_pad_vdev *pad_vdev;
	struct list_head *pad_vdev_list;
	struct media_link *link;
	struct v4l2_subdev *sd;
	int i, ret;

	/* skip this entity if not a v4l2_subdev */
	if (!is_media_entity_v4l2_subdev(entity))
		return 0;

	sd = media_entity_to_v4l2_subdev(entity);

	pad_vdev_list = to_pad_vdev_list(sd, srcpad->index);
	if (!pad_vdev_list) {
		v4l2_warn(&imxmd->v4l2_dev, "%s:%u has no vdev list!\n",
			  entity->name, srcpad->index);
		/*
		 * shouldn't happen, but no reason to fail driver load,
		 * just skip this entity.
		 */
		return 0;
	}

	/* just return if we've been here before */
	list_for_each_entry(pad_vdev, pad_vdev_list, list) {
		if (pad_vdev->vdev == vdev)
			return 0;
	}

	dev_dbg(imxmd->md.dev, "adding %s to pad %s:%u\n",
		vdev->vfd->entity.name, entity->name, srcpad->index);

	pad_vdev = devm_kzalloc(imxmd->md.dev, sizeof(*pad_vdev), GFP_KERNEL);
	if (!pad_vdev)
		return -ENOMEM;

	/* attach this vdev to this pad */
	pad_vdev->vdev = vdev;
	list_add_tail(&pad_vdev->list, pad_vdev_list);

	/* move upstream from this entity's sink pads */
	for (i = 0; i < entity->num_pads; i++) {
		struct media_pad *pad = &entity->pads[i];

		if (!(pad->flags & MEDIA_PAD_FL_SINK))
			continue;

		list_for_each_entry(link, &entity->links, list) {
			if (link->sink != pad)
				continue;
			ret = imx_media_add_vdev_to_pad(imxmd, vdev,
							link->source);
			if (ret)
				return ret;
		}
	}

	return 0;
}

/*
 * For every subdevice, allocate an array of list_head's, one list_head
 * for each pad, to hold the list of video devices reachable from that
 * pad.
 */
static int imx_media_alloc_pad_vdev_lists(struct imx_media_dev *imxmd)
{
	struct list_head *vdev_lists;
	struct media_entity *entity;
	struct v4l2_subdev *sd;
	int i;

	list_for_each_entry(sd, &imxmd->v4l2_dev.subdevs, list) {
		entity = &sd->entity;
		vdev_lists = devm_kcalloc(imxmd->md.dev,
					  entity->num_pads, sizeof(*vdev_lists),
					  GFP_KERNEL);
		if (!vdev_lists)
			return -ENOMEM;

		/* attach to the subdev's host private pointer */
		sd->host_priv = vdev_lists;

		for (i = 0; i < entity->num_pads; i++)
			INIT_LIST_HEAD(to_pad_vdev_list(sd, i));
	}

	return 0;
}

/* form the vdev lists in all imx-media source pads */
static int imx_media_create_pad_vdev_lists(struct imx_media_dev *imxmd)
{
	struct imx_media_video_dev *vdev;
	struct media_link *link;
	int ret;

	ret = imx_media_alloc_pad_vdev_lists(imxmd);
	if (ret)
		return ret;

	list_for_each_entry(vdev, &imxmd->vdev_list, list) {
		link = list_first_entry(&vdev->vfd->entity.links,
					struct media_link, list);
		ret = imx_media_add_vdev_to_pad(imxmd, vdev, link->source);
		if (ret)
			return ret;
	}
=======
>>>>>>> 4ff96fb5

	return 0;
}

/* async subdev complete notifier */
static const struct v4l2_async_notifier_operations imx_media_notifier_ops = {
	.bound = imx_media_subdev_bound,
	.complete = imx_media_probe_complete,
};

static int imx_media_probe(struct platform_device *pdev)
{
	struct device *dev = &pdev->dev;
	struct device_node *node = dev->of_node;
	struct imx_media_dev *imxmd;
	int ret;

	imxmd = imx_media_dev_init(dev, NULL);
	if (IS_ERR(imxmd))
		return PTR_ERR(imxmd);

	ret = imx_media_add_of_subdevs(imxmd, node);
	if (ret) {
		v4l2_err(&imxmd->v4l2_dev,
			 "add_of_subdevs failed with %d\n", ret);
		goto cleanup;
	}

<<<<<<< HEAD
	ret = imx_media_dev_notifier_register(imxmd);
=======
	ret = imx_media_dev_notifier_register(imxmd, &imx_media_notifier_ops);
>>>>>>> 4ff96fb5
	if (ret)
		goto cleanup;

	return 0;

<<<<<<< HEAD
del_int:
	imx_media_remove_ipu_internal_subdevs(imxmd);
=======
>>>>>>> 4ff96fb5
cleanup:
	v4l2_async_notifier_cleanup(&imxmd->notifier);
	v4l2_device_unregister(&imxmd->v4l2_dev);
	media_device_cleanup(&imxmd->md);

	return ret;
}

static int imx_media_remove(struct platform_device *pdev)
{
	struct imx_media_dev *imxmd =
		(struct imx_media_dev *)platform_get_drvdata(pdev);

	v4l2_info(&imxmd->v4l2_dev, "Removing imx-media\n");

	v4l2_async_notifier_unregister(&imxmd->notifier);
<<<<<<< HEAD
	imx_media_remove_ipu_internal_subdevs(imxmd);
=======
	imx_media_unregister_ipu_internal_subdevs(imxmd);
>>>>>>> 4ff96fb5
	v4l2_async_notifier_cleanup(&imxmd->notifier);
	media_device_unregister(&imxmd->md);
	v4l2_device_unregister(&imxmd->v4l2_dev);
	media_device_cleanup(&imxmd->md);

	return 0;
}

static const struct of_device_id imx_media_dt_ids[] = {
	{ .compatible = "fsl,imx-capture-subsystem" },
	{ /* sentinel */ }
};
MODULE_DEVICE_TABLE(of, imx_media_dt_ids);

static struct platform_driver imx_media_pdrv = {
	.probe		= imx_media_probe,
	.remove		= imx_media_remove,
	.driver		= {
		.name	= "imx-media",
		.of_match_table	= imx_media_dt_ids,
	},
};

module_platform_driver(imx_media_pdrv);

MODULE_DESCRIPTION("i.MX5/6 v4l2 media controller driver");
MODULE_AUTHOR("Steve Longerbeam <steve_longerbeam@mentor.com>");
MODULE_LICENSE("GPL");<|MERGE_RESOLUTION|>--- conflicted
+++ resolved
@@ -2,11 +2,7 @@
 /*
  * V4L2 Media Controller Driver for Freescale i.MX5/6 SOC
  *
-<<<<<<< HEAD
- * Copyright (c) 2016 Mentor Graphics Inc.
-=======
  * Copyright (c) 2016-2019 Mentor Graphics Inc.
->>>>>>> 4ff96fb5
  */
 #include <linux/fs.h>
 #include <linux/module.h>
@@ -21,94 +17,6 @@
 	return container_of(n, struct imx_media_dev, notifier);
 }
 
-<<<<<<< HEAD
-/*
- * Adds a subdev to the root notifier's async subdev list. If fwnode is
- * non-NULL, adds the async as a V4L2_ASYNC_MATCH_FWNODE match type,
- * otherwise as a V4L2_ASYNC_MATCH_DEVNAME match type using the dev_name
- * of the given platform_device. This is called during driver load when
- * forming the async subdev list.
- */
-int imx_media_add_async_subdev(struct imx_media_dev *imxmd,
-			       struct fwnode_handle *fwnode,
-			       struct platform_device *pdev)
-{
-	struct device_node *np = to_of_node(fwnode);
-	struct imx_media_async_subdev *imxasd;
-	struct v4l2_async_subdev *asd;
-	const char *devname = NULL;
-	int ret;
-
-	if (fwnode) {
-		asd = v4l2_async_notifier_add_fwnode_subdev(&imxmd->notifier,
-							    fwnode,
-							    sizeof(*imxasd));
-	} else {
-		devname = dev_name(&pdev->dev);
-		asd = v4l2_async_notifier_add_devname_subdev(&imxmd->notifier,
-							     devname,
-							     sizeof(*imxasd));
-	}
-
-	if (IS_ERR(asd)) {
-		ret = PTR_ERR(asd);
-		if (ret == -EEXIST) {
-			if (np)
-				dev_dbg(imxmd->md.dev, "%s: already added %pOFn\n",
-					__func__, np);
-			else
-				dev_dbg(imxmd->md.dev, "%s: already added %s\n",
-					__func__, devname);
-		}
-		return ret;
-	}
-
-	imxasd = to_imx_media_asd(asd);
-
-	if (devname)
-		imxasd->pdev = pdev;
-
-	if (np)
-		dev_dbg(imxmd->md.dev, "%s: added %pOFn, match type FWNODE\n",
-			__func__, np);
-	else
-		dev_dbg(imxmd->md.dev, "%s: added %s, match type DEVNAME\n",
-			__func__, devname);
-
-	return 0;
-}
-
-/*
- * get IPU from this CSI and add it to the list of IPUs
- * the media driver will control.
- */
-static int imx_media_get_ipu(struct imx_media_dev *imxmd,
-			     struct v4l2_subdev *csi_sd)
-{
-	struct ipu_soc *ipu;
-	int ipu_id;
-
-	ipu = dev_get_drvdata(csi_sd->dev->parent);
-	if (!ipu) {
-		v4l2_err(&imxmd->v4l2_dev,
-			 "CSI %s has no parent IPU!\n", csi_sd->name);
-		return -ENODEV;
-	}
-
-	ipu_id = ipu_get_num(ipu);
-	if (ipu_id > 1) {
-		v4l2_err(&imxmd->v4l2_dev, "invalid IPU id %d!\n", ipu_id);
-		return -ENODEV;
-	}
-
-	if (!imxmd->ipu[ipu_id])
-		imxmd->ipu[ipu_id] = ipu;
-
-	return 0;
-}
-
-=======
->>>>>>> 4ff96fb5
 /* async subdev bound notifier */
 static int imx_media_subdev_bound(struct v4l2_async_notifier *notifier,
 				  struct v4l2_subdev *sd,
@@ -125,177 +33,6 @@
 	}
 
 	v4l2_info(&imxmd->v4l2_dev, "subdev %s bound\n", sd->name);
-<<<<<<< HEAD
-out:
-	mutex_unlock(&imxmd->mutex);
-	return ret;
-}
-
-/*
- * Create the media links for all subdevs that registered.
- * Called after all async subdevs have bound.
- */
-static int imx_media_create_links(struct v4l2_async_notifier *notifier)
-{
-	struct imx_media_dev *imxmd = notifier2dev(notifier);
-	struct v4l2_subdev *sd;
-	int ret;
-
-	list_for_each_entry(sd, &imxmd->v4l2_dev.subdevs, list) {
-		switch (sd->grp_id) {
-		case IMX_MEDIA_GRP_ID_IPU_VDIC:
-		case IMX_MEDIA_GRP_ID_IPU_IC_PRP:
-		case IMX_MEDIA_GRP_ID_IPU_IC_PRPENC:
-		case IMX_MEDIA_GRP_ID_IPU_IC_PRPVF:
-		case IMX_MEDIA_GRP_ID_IPU_CSI0:
-		case IMX_MEDIA_GRP_ID_IPU_CSI1:
-			ret = imx_media_create_ipu_internal_links(imxmd, sd);
-			if (ret)
-				return ret;
-			/*
-			 * the CSIs straddle between the external and the IPU
-			 * internal entities, so create the external links
-			 * to the CSI sink pads.
-			 */
-			if (sd->grp_id & IMX_MEDIA_GRP_ID_IPU_CSI)
-				imx_media_create_csi_of_links(imxmd, sd);
-			break;
-		case IMX_MEDIA_GRP_ID_CSI:
-			imx_media_create_csi_of_links(imxmd, sd);
-
-			break;
-		default:
-			/*
-			 * if this subdev has fwnode links, create media
-			 * links for them.
-			 */
-			imx_media_create_of_links(imxmd, sd);
-			break;
-		}
-	}
-
-	return 0;
-}
-
-/*
- * adds given video device to given imx-media source pad vdev list.
- * Continues upstream from the pad entity's sink pads.
- */
-static int imx_media_add_vdev_to_pad(struct imx_media_dev *imxmd,
-				     struct imx_media_video_dev *vdev,
-				     struct media_pad *srcpad)
-{
-	struct media_entity *entity = srcpad->entity;
-	struct imx_media_pad_vdev *pad_vdev;
-	struct list_head *pad_vdev_list;
-	struct media_link *link;
-	struct v4l2_subdev *sd;
-	int i, ret;
-
-	/* skip this entity if not a v4l2_subdev */
-	if (!is_media_entity_v4l2_subdev(entity))
-		return 0;
-
-	sd = media_entity_to_v4l2_subdev(entity);
-
-	pad_vdev_list = to_pad_vdev_list(sd, srcpad->index);
-	if (!pad_vdev_list) {
-		v4l2_warn(&imxmd->v4l2_dev, "%s:%u has no vdev list!\n",
-			  entity->name, srcpad->index);
-		/*
-		 * shouldn't happen, but no reason to fail driver load,
-		 * just skip this entity.
-		 */
-		return 0;
-	}
-
-	/* just return if we've been here before */
-	list_for_each_entry(pad_vdev, pad_vdev_list, list) {
-		if (pad_vdev->vdev == vdev)
-			return 0;
-	}
-
-	dev_dbg(imxmd->md.dev, "adding %s to pad %s:%u\n",
-		vdev->vfd->entity.name, entity->name, srcpad->index);
-
-	pad_vdev = devm_kzalloc(imxmd->md.dev, sizeof(*pad_vdev), GFP_KERNEL);
-	if (!pad_vdev)
-		return -ENOMEM;
-
-	/* attach this vdev to this pad */
-	pad_vdev->vdev = vdev;
-	list_add_tail(&pad_vdev->list, pad_vdev_list);
-
-	/* move upstream from this entity's sink pads */
-	for (i = 0; i < entity->num_pads; i++) {
-		struct media_pad *pad = &entity->pads[i];
-
-		if (!(pad->flags & MEDIA_PAD_FL_SINK))
-			continue;
-
-		list_for_each_entry(link, &entity->links, list) {
-			if (link->sink != pad)
-				continue;
-			ret = imx_media_add_vdev_to_pad(imxmd, vdev,
-							link->source);
-			if (ret)
-				return ret;
-		}
-	}
-
-	return 0;
-}
-
-/*
- * For every subdevice, allocate an array of list_head's, one list_head
- * for each pad, to hold the list of video devices reachable from that
- * pad.
- */
-static int imx_media_alloc_pad_vdev_lists(struct imx_media_dev *imxmd)
-{
-	struct list_head *vdev_lists;
-	struct media_entity *entity;
-	struct v4l2_subdev *sd;
-	int i;
-
-	list_for_each_entry(sd, &imxmd->v4l2_dev.subdevs, list) {
-		entity = &sd->entity;
-		vdev_lists = devm_kcalloc(imxmd->md.dev,
-					  entity->num_pads, sizeof(*vdev_lists),
-					  GFP_KERNEL);
-		if (!vdev_lists)
-			return -ENOMEM;
-
-		/* attach to the subdev's host private pointer */
-		sd->host_priv = vdev_lists;
-
-		for (i = 0; i < entity->num_pads; i++)
-			INIT_LIST_HEAD(to_pad_vdev_list(sd, i));
-	}
-
-	return 0;
-}
-
-/* form the vdev lists in all imx-media source pads */
-static int imx_media_create_pad_vdev_lists(struct imx_media_dev *imxmd)
-{
-	struct imx_media_video_dev *vdev;
-	struct media_link *link;
-	int ret;
-
-	ret = imx_media_alloc_pad_vdev_lists(imxmd);
-	if (ret)
-		return ret;
-
-	list_for_each_entry(vdev, &imxmd->vdev_list, list) {
-		link = list_first_entry(&vdev->vfd->entity.links,
-					struct media_link, list);
-		ret = imx_media_add_vdev_to_pad(imxmd, vdev, link->source);
-		if (ret)
-			return ret;
-	}
-=======
->>>>>>> 4ff96fb5
 
 	return 0;
 }
@@ -324,21 +61,12 @@
 		goto cleanup;
 	}
 
-<<<<<<< HEAD
-	ret = imx_media_dev_notifier_register(imxmd);
-=======
 	ret = imx_media_dev_notifier_register(imxmd, &imx_media_notifier_ops);
->>>>>>> 4ff96fb5
 	if (ret)
 		goto cleanup;
 
 	return 0;
 
-<<<<<<< HEAD
-del_int:
-	imx_media_remove_ipu_internal_subdevs(imxmd);
-=======
->>>>>>> 4ff96fb5
 cleanup:
 	v4l2_async_notifier_cleanup(&imxmd->notifier);
 	v4l2_device_unregister(&imxmd->v4l2_dev);
@@ -355,11 +83,7 @@
 	v4l2_info(&imxmd->v4l2_dev, "Removing imx-media\n");
 
 	v4l2_async_notifier_unregister(&imxmd->notifier);
-<<<<<<< HEAD
-	imx_media_remove_ipu_internal_subdevs(imxmd);
-=======
 	imx_media_unregister_ipu_internal_subdevs(imxmd);
->>>>>>> 4ff96fb5
 	v4l2_async_notifier_cleanup(&imxmd->notifier);
 	media_device_unregister(&imxmd->md);
 	v4l2_device_unregister(&imxmd->v4l2_dev);
