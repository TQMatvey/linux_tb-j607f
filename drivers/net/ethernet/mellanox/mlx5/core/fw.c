--- conflicted
+++ resolved
@@ -273,11 +273,13 @@
 			return err;
 	}
 
-<<<<<<< HEAD
 	if (MLX5_CAP_GEN_64(dev, general_obj_types) &
 	    MLX5_GENERAL_OBJ_TYPES_CAP_MACSEC_OFFLOAD) {
 		err = mlx5_core_get_caps(dev, MLX5_CAP_MACSEC);
-=======
+		if (err)
+			return err;
+	}
+
 	if (MLX5_CAP_GEN(dev, adv_virtualization)) {
 		err = mlx5_core_get_caps(dev, MLX5_CAP_ADV_VIRTUALIZATION);
 		if (err)
@@ -286,7 +288,6 @@
 
 	if (MLX5_CAP_GEN(dev, nvmeotcp)) {
 		err = mlx5_core_get_caps(dev, MLX5_CAP_DEV_NVMEOTCP);
->>>>>>> 4ced81c0
 		if (err)
 			return err;
 	}
