/* SPDX-License-Identifier: GPL-2.0 OR Linux-OpenIB */
/* Copyright (c) 2020, Mellanox Technologies inc. All rights reserved. */

#ifndef __MLX5_IPSEC_STEERING_H__
#define __MLX5_IPSEC_STEERING_H__

#include "en.h"
#include "ipsec.h"
#include "ipsec_offload.h"
#include "en/fs.h"

<<<<<<< HEAD
void mlx5e_accel_ipsec_fs_cleanup(struct mlx5e_priv *priv);
int mlx5e_accel_ipsec_fs_init(struct mlx5e_priv *priv);
=======
void mlx5e_accel_ipsec_fs_cleanup(struct mlx5e_ipsec *ipsec);
int mlx5e_accel_ipsec_fs_init(struct mlx5e_ipsec *ipsec);
>>>>>>> cb89580e
int mlx5e_accel_ipsec_fs_add_rule(struct mlx5e_priv *priv,
				  struct mlx5_accel_esp_xfrm_attrs *attrs,
				  u32 ipsec_obj_id,
				  struct mlx5e_ipsec_rule *ipsec_rule);
void mlx5e_accel_ipsec_fs_del_rule(struct mlx5e_priv *priv,
				   struct mlx5_accel_esp_xfrm_attrs *attrs,
				   struct mlx5e_ipsec_rule *ipsec_rule);
#endif /* __MLX5_IPSEC_STEERING_H__ */<|MERGE_RESOLUTION|>--- conflicted
+++ resolved
@@ -9,13 +9,8 @@
 #include "ipsec_offload.h"
 #include "en/fs.h"
 
-<<<<<<< HEAD
-void mlx5e_accel_ipsec_fs_cleanup(struct mlx5e_priv *priv);
-int mlx5e_accel_ipsec_fs_init(struct mlx5e_priv *priv);
-=======
 void mlx5e_accel_ipsec_fs_cleanup(struct mlx5e_ipsec *ipsec);
 int mlx5e_accel_ipsec_fs_init(struct mlx5e_ipsec *ipsec);
->>>>>>> cb89580e
 int mlx5e_accel_ipsec_fs_add_rule(struct mlx5e_priv *priv,
 				  struct mlx5_accel_esp_xfrm_attrs *attrs,
 				  u32 ipsec_obj_id,
