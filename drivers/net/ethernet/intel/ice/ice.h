/* SPDX-License-Identifier: GPL-2.0 */
/* Copyright (c) 2018, Intel Corporation. */

#ifndef _ICE_H_
#define _ICE_H_

#include <linux/types.h>
#include <linux/errno.h>
#include <linux/kernel.h>
#include <linux/module.h>
#include <linux/firmware.h>
#include <linux/netdevice.h>
#include <linux/compiler.h>
#include <linux/etherdevice.h>
#include <linux/skbuff.h>
#include <linux/cpumask.h>
#include <linux/rtnetlink.h>
#include <linux/if_vlan.h>
#include <linux/dma-mapping.h>
#include <linux/pci.h>
#include <linux/workqueue.h>
#include <linux/wait.h>
#include <linux/aer.h>
#include <linux/interrupt.h>
#include <linux/ethtool.h>
#include <linux/timer.h>
#include <linux/delay.h>
#include <linux/bitmap.h>
#include <linux/log2.h>
#include <linux/ip.h>
#include <linux/sctp.h>
#include <linux/ipv6.h>
#include <linux/pkt_sched.h>
#include <linux/if_bridge.h>
#include <linux/ctype.h>
#include <linux/bpf.h>
#include <linux/btf.h>
#include <linux/auxiliary_bus.h>
#include <linux/avf/virtchnl.h>
#include <linux/cpu_rmap.h>
#include <linux/dim.h>
#include <net/pkt_cls.h>
#include <net/tc_act/tc_mirred.h>
#include <net/tc_act/tc_gact.h>
#include <net/ip.h>
#include <net/devlink.h>
#include <net/ipv6.h>
#include <net/xdp_sock.h>
#include <net/xdp_sock_drv.h>
#include <net/geneve.h>
#include <net/gre.h>
#include <net/udp_tunnel.h>
#include <net/vxlan.h>
#include <net/gtp.h>
#include "ice_devids.h"
#include "ice_type.h"
#include "ice_txrx.h"
#include "ice_dcb.h"
#include "ice_switch.h"
#include "ice_common.h"
#include "ice_flow.h"
#include "ice_sched.h"
#include "ice_idc_int.h"
#include "ice_sriov.h"
#include "ice_vf_mbx.h"
#include "ice_ptp.h"
#include "ice_fdir.h"
#include "ice_xsk.h"
#include "ice_arfs.h"
#include "ice_repr.h"
#include "ice_eswitch.h"
#include "ice_lag.h"
#include "ice_vsi_vlan_ops.h"
#include "ice_gnss.h"

#define ICE_BAR0		0
#define ICE_REQ_DESC_MULTIPLE	32
#define ICE_MIN_NUM_DESC	64
#define ICE_MAX_NUM_DESC	8160
#define ICE_DFLT_MIN_RX_DESC	512
#define ICE_DFLT_NUM_TX_DESC	256
#define ICE_DFLT_NUM_RX_DESC	2048

#define ICE_DFLT_TRAFFIC_CLASS	BIT(0)
#define ICE_INT_NAME_STR_LEN	(IFNAMSIZ + 16)
#define ICE_AQ_LEN		192
#define ICE_MBXSQ_LEN		64
#define ICE_SBQ_LEN		64
#define ICE_MIN_LAN_TXRX_MSIX	1
#define ICE_MIN_LAN_OICR_MSIX	1
#define ICE_MIN_MSIX		(ICE_MIN_LAN_TXRX_MSIX + ICE_MIN_LAN_OICR_MSIX)
#define ICE_FDIR_MSIX		2
#define ICE_RDMA_NUM_AEQ_MSIX	4
#define ICE_MIN_RDMA_MSIX	2
#define ICE_ESWITCH_MSIX	1
#define ICE_NO_VSI		0xffff
#define ICE_VSI_MAP_CONTIG	0
#define ICE_VSI_MAP_SCATTER	1
#define ICE_MAX_SCATTER_TXQS	16
#define ICE_MAX_SCATTER_RXQS	16
#define ICE_Q_WAIT_RETRY_LIMIT	10
#define ICE_Q_WAIT_MAX_RETRY	(5 * ICE_Q_WAIT_RETRY_LIMIT)
#define ICE_MAX_LG_RSS_QS	256
#define ICE_RES_VALID_BIT	0x8000
#define ICE_RES_MISC_VEC_ID	(ICE_RES_VALID_BIT - 1)
#define ICE_RES_RDMA_VEC_ID	(ICE_RES_MISC_VEC_ID - 1)
/* All VF control VSIs share the same IRQ, so assign a unique ID for them */
#define ICE_RES_VF_CTRL_VEC_ID	(ICE_RES_RDMA_VEC_ID - 1)
#define ICE_INVAL_Q_INDEX	0xffff

#define ICE_MAX_RXQS_PER_TC		256	/* Used when setting VSI context per TC Rx queues */

#define ICE_CHNL_START_TC		1

#define ICE_MAX_RESET_WAIT		20

#define ICE_VSIQF_HKEY_ARRAY_SIZE	((VSIQF_HKEY_MAX_INDEX + 1) *	4)

#define ICE_DFLT_NETIF_M (NETIF_MSG_DRV | NETIF_MSG_PROBE | NETIF_MSG_LINK)

#define ICE_MAX_MTU	(ICE_AQ_SET_MAC_FRAME_SIZE_MAX - ICE_ETH_PKT_HDR_PAD)

#define ICE_UP_TABLE_TRANSLATE(val, i) \
		(((val) << ICE_AQ_VSI_UP_TABLE_UP##i##_S) & \
		  ICE_AQ_VSI_UP_TABLE_UP##i##_M)

#define ICE_TX_DESC(R, i) (&(((struct ice_tx_desc *)((R)->desc))[i]))
#define ICE_RX_DESC(R, i) (&(((union ice_32b_rx_flex_desc *)((R)->desc))[i]))
#define ICE_TX_CTX_DESC(R, i) (&(((struct ice_tx_ctx_desc *)((R)->desc))[i]))
#define ICE_TX_FDIRDESC(R, i) (&(((struct ice_fltr_desc *)((R)->desc))[i]))

/* Minimum BW limit is 500 Kbps for any scheduler node */
#define ICE_MIN_BW_LIMIT		500
/* User can specify BW in either Kbit/Mbit/Gbit and OS converts it in bytes.
 * use it to convert user specified BW limit into Kbps
 */
#define ICE_BW_KBPS_DIVISOR		125

/* Macro for each VSI in a PF */
#define ice_for_each_vsi(pf, i) \
	for ((i) = 0; (i) < (pf)->num_alloc_vsi; (i)++)

/* Macros for each Tx/Xdp/Rx ring in a VSI */
#define ice_for_each_txq(vsi, i) \
	for ((i) = 0; (i) < (vsi)->num_txq; (i)++)

#define ice_for_each_xdp_txq(vsi, i) \
	for ((i) = 0; (i) < (vsi)->num_xdp_txq; (i)++)

#define ice_for_each_rxq(vsi, i) \
	for ((i) = 0; (i) < (vsi)->num_rxq; (i)++)

/* Macros for each allocated Tx/Rx ring whether used or not in a VSI */
#define ice_for_each_alloc_txq(vsi, i) \
	for ((i) = 0; (i) < (vsi)->alloc_txq; (i)++)

#define ice_for_each_alloc_rxq(vsi, i) \
	for ((i) = 0; (i) < (vsi)->alloc_rxq; (i)++)

#define ice_for_each_q_vector(vsi, i) \
	for ((i) = 0; (i) < (vsi)->num_q_vectors; (i)++)

#define ice_for_each_chnl_tc(i)	\
	for ((i) = ICE_CHNL_START_TC; (i) < ICE_CHNL_MAX_TC; (i)++)

#define ICE_UCAST_PROMISC_BITS (ICE_PROMISC_UCAST_TX | ICE_PROMISC_UCAST_RX)

#define ICE_UCAST_VLAN_PROMISC_BITS (ICE_PROMISC_UCAST_TX | \
				     ICE_PROMISC_UCAST_RX | \
				     ICE_PROMISC_VLAN_TX  | \
				     ICE_PROMISC_VLAN_RX)

#define ICE_MCAST_PROMISC_BITS (ICE_PROMISC_MCAST_TX | ICE_PROMISC_MCAST_RX)

#define ICE_MCAST_VLAN_PROMISC_BITS (ICE_PROMISC_MCAST_TX | \
				     ICE_PROMISC_MCAST_RX | \
				     ICE_PROMISC_VLAN_TX  | \
				     ICE_PROMISC_VLAN_RX)

#define ice_pf_to_dev(pf) (&((pf)->pdev->dev))

enum ice_feature {
	ICE_F_DSCP,
	ICE_F_SMA_CTRL,
	ICE_F_GNSS,
	ICE_F_MAX
};

DECLARE_STATIC_KEY_FALSE(ice_xdp_locking_key);

struct ice_channel {
	struct list_head list;
	u8 type;
	u16 sw_id;
	u16 base_q;
	u16 num_rxq;
	u16 num_txq;
	u16 vsi_num;
	u8 ena_tc;
	struct ice_aqc_vsi_props info;
	u64 max_tx_rate;
	u64 min_tx_rate;
	atomic_t num_sb_fltr;
	struct ice_vsi *ch_vsi;
};

struct ice_txq_meta {
	u32 q_teid;	/* Tx-scheduler element identifier */
	u16 q_id;	/* Entry in VSI's txq_map bitmap */
	u16 q_handle;	/* Relative index of Tx queue within TC */
	u16 vsi_idx;	/* VSI index that Tx queue belongs to */
	u8 tc;		/* TC number that Tx queue belongs to */
};

struct ice_tc_info {
	u16 qoffset;
	u16 qcount_tx;
	u16 qcount_rx;
	u8 netdev_tc;
};

struct ice_tc_cfg {
	u8 numtc; /* Total number of enabled TCs */
	u16 ena_tc; /* Tx map */
	struct ice_tc_info tc_info[ICE_MAX_TRAFFIC_CLASS];
};

struct ice_res_tracker {
	u16 num_entries;
	u16 end;
	u16 list[];
};

struct ice_qs_cfg {
	struct mutex *qs_mutex;  /* will be assigned to &pf->avail_q_mutex */
	unsigned long *pf_map;
	unsigned long pf_map_size;
	unsigned int q_count;
	unsigned int scatter_count;
	u16 *vsi_map;
	u16 vsi_map_offset;
	u8 mapping_mode;
};

struct ice_sw {
	struct ice_pf *pf;
	u16 sw_id;		/* switch ID for this switch */
	u16 bridge_mode;	/* VEB/VEPA/Port Virtualizer */
	struct ice_vsi *dflt_vsi;	/* default VSI for this switch */
	u8 dflt_vsi_ena:1;	/* true if above dflt_vsi is enabled */
};

enum ice_pf_state {
	ICE_TESTING,
	ICE_DOWN,
	ICE_NEEDS_RESTART,
	ICE_PREPARED_FOR_RESET,	/* set by driver when prepared */
	ICE_RESET_OICR_RECV,		/* set by driver after rcv reset OICR */
	ICE_PFR_REQ,		/* set by driver */
	ICE_CORER_REQ,		/* set by driver */
	ICE_GLOBR_REQ,		/* set by driver */
	ICE_CORER_RECV,		/* set by OICR handler */
	ICE_GLOBR_RECV,		/* set by OICR handler */
	ICE_EMPR_RECV,		/* set by OICR handler */
	ICE_SUSPENDED,		/* set on module remove path */
	ICE_RESET_FAILED,		/* set by reset/rebuild */
	/* When checking for the PF to be in a nominal operating state, the
	 * bits that are grouped at the beginning of the list need to be
	 * checked. Bits occurring before ICE_STATE_NOMINAL_CHECK_BITS will
	 * be checked. If you need to add a bit into consideration for nominal
	 * operating state, it must be added before
	 * ICE_STATE_NOMINAL_CHECK_BITS. Do not move this entry's position
	 * without appropriate consideration.
	 */
	ICE_STATE_NOMINAL_CHECK_BITS,
	ICE_ADMINQ_EVENT_PENDING,
	ICE_MAILBOXQ_EVENT_PENDING,
	ICE_SIDEBANDQ_EVENT_PENDING,
	ICE_MDD_EVENT_PENDING,
	ICE_VFLR_EVENT_PENDING,
	ICE_FLTR_OVERFLOW_PROMISC,
	ICE_VF_DIS,
	ICE_CFG_BUSY,
	ICE_SERVICE_SCHED,
	ICE_SERVICE_DIS,
	ICE_FD_FLUSH_REQ,
	ICE_OICR_INTR_DIS,		/* Global OICR interrupt disabled */
	ICE_MDD_VF_PRINT_PENDING,	/* set when MDD event handle */
	ICE_VF_RESETS_DISABLED,	/* disable resets during ice_remove */
	ICE_LINK_DEFAULT_OVERRIDE_PENDING,
	ICE_PHY_INIT_COMPLETE,
	ICE_FD_VF_FLUSH_CTX,		/* set at FD Rx IRQ or timeout */
	ICE_AUX_ERR_PENDING,
	ICE_STATE_NBITS		/* must be last */
};

enum ice_vsi_state {
	ICE_VSI_DOWN,
	ICE_VSI_NEEDS_RESTART,
	ICE_VSI_NETDEV_ALLOCD,
	ICE_VSI_NETDEV_REGISTERED,
	ICE_VSI_UMAC_FLTR_CHANGED,
	ICE_VSI_MMAC_FLTR_CHANGED,
	ICE_VSI_VLAN_FLTR_CHANGED,
	ICE_VSI_PROMISC_CHANGED,
	ICE_VSI_STATE_NBITS		/* must be last */
};

/* struct that defines a VSI, associated with a dev */
struct ice_vsi {
	struct net_device *netdev;
	struct ice_sw *vsw;		 /* switch this VSI is on */
	struct ice_pf *back;		 /* back pointer to PF */
	struct ice_port_info *port_info; /* back pointer to port_info */
	struct ice_rx_ring **rx_rings;	 /* Rx ring array */
	struct ice_tx_ring **tx_rings;	 /* Tx ring array */
	struct ice_q_vector **q_vectors; /* q_vector array */

	irqreturn_t (*irq_handler)(int irq, void *data);

	u64 tx_linearize;
	DECLARE_BITMAP(state, ICE_VSI_STATE_NBITS);
	unsigned int current_netdev_flags;
	u32 tx_restart;
	u32 tx_busy;
	u32 rx_buf_failed;
	u32 rx_page_failed;
	u16 num_q_vectors;
	u16 base_vector;		/* IRQ base for OS reserved vectors */
	enum ice_vsi_type type;
	u16 vsi_num;			/* HW (absolute) index of this VSI */
	u16 idx;			/* software index in pf->vsi[] */

	struct ice_vf *vf;		/* VF associated with this VSI */

	u16 ethtype;			/* Ethernet protocol for pause frame */
	u16 num_gfltr;
	u16 num_bfltr;

	/* RSS config */
	u16 rss_table_size;	/* HW RSS table size */
	u16 rss_size;		/* Allocated RSS queues */
	u8 *rss_hkey_user;	/* User configured hash keys */
	u8 *rss_lut_user;	/* User configured lookup table entries */
	u8 rss_lut_type;	/* used to configure Get/Set RSS LUT AQ call */

	/* aRFS members only allocated for the PF VSI */
#define ICE_MAX_ARFS_LIST	1024
#define ICE_ARFS_LST_MASK	(ICE_MAX_ARFS_LIST - 1)
	struct hlist_head *arfs_fltr_list;
	struct ice_arfs_active_fltr_cntrs *arfs_fltr_cntrs;
	spinlock_t arfs_lock;	/* protects aRFS hash table and filter state */
	atomic_t *arfs_last_fltr_id;

	u16 max_frame;
	u16 rx_buf_len;

	struct ice_aqc_vsi_props info;	 /* VSI properties */

	/* VSI stats */
	struct rtnl_link_stats64 net_stats;
	struct ice_eth_stats eth_stats;
	struct ice_eth_stats eth_stats_prev;

	struct list_head tmp_sync_list;		/* MAC filters to be synced */
	struct list_head tmp_unsync_list;	/* MAC filters to be unsynced */

	u8 irqs_ready:1;
	u8 current_isup:1;		 /* Sync 'link up' logging */
	u8 stat_offsets_loaded:1;
	struct ice_vsi_vlan_ops inner_vlan_ops;
	struct ice_vsi_vlan_ops outer_vlan_ops;
	u16 num_vlan;

	/* queue information */
	u8 tx_mapping_mode;		 /* ICE_MAP_MODE_[CONTIG|SCATTER] */
	u8 rx_mapping_mode;		 /* ICE_MAP_MODE_[CONTIG|SCATTER] */
	u16 *txq_map;			 /* index in pf->avail_txqs */
	u16 *rxq_map;			 /* index in pf->avail_rxqs */
	u16 alloc_txq;			 /* Allocated Tx queues */
	u16 num_txq;			 /* Used Tx queues */
	u16 alloc_rxq;			 /* Allocated Rx queues */
	u16 num_rxq;			 /* Used Rx queues */
	u16 req_txq;			 /* User requested Tx queues */
	u16 req_rxq;			 /* User requested Rx queues */
	u16 num_rx_desc;
	u16 num_tx_desc;
	u16 qset_handle[ICE_MAX_TRAFFIC_CLASS];
	struct ice_tc_cfg tc_cfg;
	struct bpf_prog *xdp_prog;
	struct ice_tx_ring **xdp_rings;	 /* XDP ring array */
	unsigned long *af_xdp_zc_qps;	 /* tracks AF_XDP ZC enabled qps */
	u16 num_xdp_txq;		 /* Used XDP queues */
	u8 xdp_mapping_mode;		 /* ICE_MAP_MODE_[CONTIG|SCATTER] */

	struct net_device **target_netdevs;

	struct tc_mqprio_qopt_offload mqprio_qopt; /* queue parameters */

	/* Channel Specific Fields */
	struct ice_vsi *tc_map_vsi[ICE_CHNL_MAX_TC];
	u16 cnt_q_avail;
	u16 next_base_q;	/* next queue to be used for channel setup */
	struct list_head ch_list;
	u16 num_chnl_rxq;
	u16 num_chnl_txq;
	u16 ch_rss_size;
	u16 num_chnl_fltr;
	/* store away rss size info before configuring ADQ channels so that,
	 * it can be used after tc-qdisc delete, to get back RSS setting as
	 * they were before
	 */
	u16 orig_rss_size;
	/* this keeps tracks of all enabled TC with and without DCB
	 * and inclusive of ADQ, vsi->mqprio_opt keeps track of queue
	 * information
	 */
	u8 all_numtc;
	u16 all_enatc;

	/* store away TC info, to be used for rebuild logic */
	u8 old_numtc;
	u16 old_ena_tc;

	struct ice_channel *ch;

	/* setup back reference, to which aggregator node this VSI
	 * corresponds to
	 */
	struct ice_agg_node *agg_node;
} ____cacheline_internodealigned_in_smp;

/* struct that defines an interrupt vector */
struct ice_q_vector {
	struct ice_vsi *vsi;

	u16 v_idx;			/* index in the vsi->q_vector array. */
	u16 reg_idx;
	u8 num_ring_rx;			/* total number of Rx rings in vector */
	u8 num_ring_tx;			/* total number of Tx rings in vector */
	u8 wb_on_itr:1;			/* if true, WB on ITR is enabled */
	/* in usecs, need to use ice_intrl_to_usecs_reg() before writing this
	 * value to the device
	 */
	u8 intrl;

	struct napi_struct napi;

	struct ice_ring_container rx;
	struct ice_ring_container tx;

	cpumask_t affinity_mask;
	struct irq_affinity_notify affinity_notify;

	struct ice_channel *ch;

	char name[ICE_INT_NAME_STR_LEN];

	u16 total_events;	/* net_dim(): number of interrupts processed */
} ____cacheline_internodealigned_in_smp;

enum ice_pf_flags {
	ICE_FLAG_FLTR_SYNC,
	ICE_FLAG_RDMA_ENA,
	ICE_FLAG_RSS_ENA,
	ICE_FLAG_SRIOV_ENA,
	ICE_FLAG_SRIOV_CAPABLE,
	ICE_FLAG_DCB_CAPABLE,
	ICE_FLAG_DCB_ENA,
	ICE_FLAG_FD_ENA,
	ICE_FLAG_PTP_SUPPORTED,		/* PTP is supported by NVM */
	ICE_FLAG_PTP,			/* PTP is enabled by software */
	ICE_FLAG_ADV_FEATURES,
	ICE_FLAG_TC_MQPRIO,		/* support for Multi queue TC */
	ICE_FLAG_CLS_FLOWER,
	ICE_FLAG_LINK_DOWN_ON_CLOSE_ENA,
	ICE_FLAG_TOTAL_PORT_SHUTDOWN_ENA,
	ICE_FLAG_NO_MEDIA,
	ICE_FLAG_FW_LLDP_AGENT,
	ICE_FLAG_MOD_POWER_UNSUPPORTED,
	ICE_FLAG_PHY_FW_LOAD_FAILED,
	ICE_FLAG_ETHTOOL_CTXT,		/* set when ethtool holds RTNL lock */
	ICE_FLAG_LEGACY_RX,
	ICE_FLAG_VF_TRUE_PROMISC_ENA,
	ICE_FLAG_MDD_AUTO_RESET_VF,
	ICE_FLAG_VF_VLAN_PRUNING,
	ICE_FLAG_LINK_LENIENT_MODE_ENA,
	ICE_FLAG_PLUG_AUX_DEV,
<<<<<<< HEAD
=======
	ICE_FLAG_MTU_CHANGED,
	ICE_FLAG_GNSS,			/* GNSS successfully initialized */
>>>>>>> 95cd2cdc
	ICE_PF_FLAGS_NBITS		/* must be last */
};

struct ice_switchdev_info {
	struct ice_vsi *control_vsi;
	struct ice_vsi *uplink_vsi;
	bool is_running;
};

struct ice_agg_node {
	u32 agg_id;
#define ICE_MAX_VSIS_IN_AGG_NODE	64
	u32 num_vsis;
	u8 valid;
};

struct ice_pf {
	struct pci_dev *pdev;

	struct devlink_region *nvm_region;
	struct devlink_region *sram_region;
	struct devlink_region *devcaps_region;

	/* devlink port data */
	struct devlink_port devlink_port;

	/* OS reserved IRQ details */
	struct msix_entry *msix_entries;
	struct ice_res_tracker *irq_tracker;
	/* First MSIX vector used by SR-IOV VFs. Calculated by subtracting the
	 * number of MSIX vectors needed for all SR-IOV VFs from the number of
	 * MSIX vectors allowed on this PF.
	 */
	u16 sriov_base_vector;

	u16 ctrl_vsi_idx;		/* control VSI index in pf->vsi array */

	struct ice_vsi **vsi;		/* VSIs created by the driver */
	struct ice_sw *first_sw;	/* first switch created by firmware */
	u16 eswitch_mode;		/* current mode of eswitch */
	struct ice_vfs vfs;
	DECLARE_BITMAP(features, ICE_F_MAX);
	DECLARE_BITMAP(state, ICE_STATE_NBITS);
	DECLARE_BITMAP(flags, ICE_PF_FLAGS_NBITS);
	unsigned long *avail_txqs;	/* bitmap to track PF Tx queue usage */
	unsigned long *avail_rxqs;	/* bitmap to track PF Rx queue usage */
	unsigned long serv_tmr_period;
	unsigned long serv_tmr_prev;
	struct timer_list serv_tmr;
	struct work_struct serv_task;
	struct mutex avail_q_mutex;	/* protects access to avail_[rx|tx]qs */
	struct mutex sw_mutex;		/* lock for protecting VSI alloc flow */
	struct mutex tc_mutex;		/* lock to protect TC changes */
	u32 msg_enable;
	struct ice_ptp ptp;
	struct tty_driver *ice_gnss_tty_driver;
	struct tty_port gnss_tty_port;
	struct gnss_serial *gnss_serial;
	u16 num_rdma_msix;		/* Total MSIX vectors for RDMA driver */
	u16 rdma_base_vector;

	/* spinlock to protect the AdminQ wait list */
	spinlock_t aq_wait_lock;
	struct hlist_head aq_wait_list;
	wait_queue_head_t aq_wait_queue;
	bool fw_emp_reset_disabled;

	wait_queue_head_t reset_wait_queue;

	u32 hw_csum_rx_error;
	u32 oicr_err_reg;
	u16 oicr_idx;		/* Other interrupt cause MSIX vector index */
	u16 num_avail_sw_msix;	/* remaining MSIX SW vectors left unclaimed */
	u16 max_pf_txqs;	/* Total Tx queues PF wide */
	u16 max_pf_rxqs;	/* Total Rx queues PF wide */
	u16 num_lan_msix;	/* Total MSIX vectors for base driver */
	u16 num_lan_tx;		/* num LAN Tx queues setup */
	u16 num_lan_rx;		/* num LAN Rx queues setup */
	u16 next_vsi;		/* Next free slot in pf->vsi[] - 0-based! */
	u16 num_alloc_vsi;
	u16 corer_count;	/* Core reset count */
	u16 globr_count;	/* Global reset count */
	u16 empr_count;		/* EMP reset count */
	u16 pfr_count;		/* PF reset count */

	u8 wol_ena : 1;		/* software state of WoL */
	u32 wakeup_reason;	/* last wakeup reason */
	struct ice_hw_port_stats stats;
	struct ice_hw_port_stats stats_prev;
	struct ice_hw hw;
	u8 stat_prev_loaded:1; /* has previous stats been loaded */
	u8 rdma_mode;
	u16 dcbx_cap;
	u32 tx_timeout_count;
	unsigned long tx_timeout_last_recovery;
	u32 tx_timeout_recovery_level;
	char int_name[ICE_INT_NAME_STR_LEN];
	struct auxiliary_device *adev;
	int aux_idx;
	u32 sw_int_count;
	/* count of tc_flower filters specific to channel (aka where filter
	 * action is "hw_tc <tc_num>")
	 */
	u16 num_dmac_chnl_fltrs;
	struct hlist_head tc_flower_fltr_list;

	__le64 nvm_phy_type_lo; /* NVM PHY type low */
	__le64 nvm_phy_type_hi; /* NVM PHY type high */
	struct ice_link_default_override_tlv link_dflt_override;
	struct ice_lag *lag; /* Link Aggregation information */

	struct ice_switchdev_info switchdev;

#define ICE_INVALID_AGG_NODE_ID		0
#define ICE_PF_AGG_NODE_ID_START	1
#define ICE_MAX_PF_AGG_NODES		32
	struct ice_agg_node pf_agg_node[ICE_MAX_PF_AGG_NODES];
#define ICE_VF_AGG_NODE_ID_START	65
#define ICE_MAX_VF_AGG_NODES		32
	struct ice_agg_node vf_agg_node[ICE_MAX_VF_AGG_NODES];
};

struct ice_netdev_priv {
	struct ice_vsi *vsi;
	struct ice_repr *repr;
	/* indirect block callbacks on registered higher level devices
	 * (e.g. tunnel devices)
	 *
	 * tc_indr_block_cb_priv_list is used to look up indirect callback
	 * private data
	 */
	struct list_head tc_indr_block_priv_list;
};

/**
 * ice_vector_ch_enabled
 * @qv: pointer to q_vector, can be NULL
 *
 * This function returns true if vector is channel enabled otherwise false
 */
static inline bool ice_vector_ch_enabled(struct ice_q_vector *qv)
{
	return !!qv->ch; /* Enable it to run with TC */
}

/**
 * ice_irq_dynamic_ena - Enable default interrupt generation settings
 * @hw: pointer to HW struct
 * @vsi: pointer to VSI struct, can be NULL
 * @q_vector: pointer to q_vector, can be NULL
 */
static inline void
ice_irq_dynamic_ena(struct ice_hw *hw, struct ice_vsi *vsi,
		    struct ice_q_vector *q_vector)
{
	u32 vector = (vsi && q_vector) ? q_vector->reg_idx :
				((struct ice_pf *)hw->back)->oicr_idx;
	int itr = ICE_ITR_NONE;
	u32 val;

	/* clear the PBA here, as this function is meant to clean out all
	 * previous interrupts and enable the interrupt
	 */
	val = GLINT_DYN_CTL_INTENA_M | GLINT_DYN_CTL_CLEARPBA_M |
	      (itr << GLINT_DYN_CTL_ITR_INDX_S);
	if (vsi)
		if (test_bit(ICE_VSI_DOWN, vsi->state))
			return;
	wr32(hw, GLINT_DYN_CTL(vector), val);
}

/**
 * ice_netdev_to_pf - Retrieve the PF struct associated with a netdev
 * @netdev: pointer to the netdev struct
 */
static inline struct ice_pf *ice_netdev_to_pf(struct net_device *netdev)
{
	struct ice_netdev_priv *np = netdev_priv(netdev);

	return np->vsi->back;
}

static inline bool ice_is_xdp_ena_vsi(struct ice_vsi *vsi)
{
	return !!vsi->xdp_prog;
}

static inline void ice_set_ring_xdp(struct ice_tx_ring *ring)
{
	ring->flags |= ICE_TX_FLAGS_RING_XDP;
}

/**
 * ice_xsk_pool - get XSK buffer pool bound to a ring
 * @ring: Rx ring to use
 *
 * Returns a pointer to xdp_umem structure if there is a buffer pool present,
 * NULL otherwise.
 */
static inline struct xsk_buff_pool *ice_xsk_pool(struct ice_rx_ring *ring)
{
	struct ice_vsi *vsi = ring->vsi;
	u16 qid = ring->q_index;

	if (!ice_is_xdp_ena_vsi(vsi) || !test_bit(qid, vsi->af_xdp_zc_qps))
		return NULL;

	return xsk_get_pool_from_qid(vsi->netdev, qid);
}

/**
 * ice_tx_xsk_pool - get XSK buffer pool bound to a ring
 * @ring: Tx ring to use
 *
 * Returns a pointer to xdp_umem structure if there is a buffer pool present,
 * NULL otherwise. Tx equivalent of ice_xsk_pool.
 */
static inline struct xsk_buff_pool *ice_tx_xsk_pool(struct ice_tx_ring *ring)
{
	struct ice_vsi *vsi = ring->vsi;
	u16 qid;

	qid = ring->q_index - vsi->num_xdp_txq;

	if (!ice_is_xdp_ena_vsi(vsi) || !test_bit(qid, vsi->af_xdp_zc_qps))
		return NULL;

	return xsk_get_pool_from_qid(vsi->netdev, qid);
}

/**
 * ice_get_main_vsi - Get the PF VSI
 * @pf: PF instance
 *
 * returns pf->vsi[0], which by definition is the PF VSI
 */
static inline struct ice_vsi *ice_get_main_vsi(struct ice_pf *pf)
{
	if (pf->vsi)
		return pf->vsi[0];

	return NULL;
}

/**
 * ice_get_netdev_priv_vsi - return VSI associated with netdev priv.
 * @np: private netdev structure
 */
static inline struct ice_vsi *ice_get_netdev_priv_vsi(struct ice_netdev_priv *np)
{
	/* In case of port representor return source port VSI. */
	if (np->repr)
		return np->repr->src_vsi;
	else
		return np->vsi;
}

/**
 * ice_get_ctrl_vsi - Get the control VSI
 * @pf: PF instance
 */
static inline struct ice_vsi *ice_get_ctrl_vsi(struct ice_pf *pf)
{
	/* if pf->ctrl_vsi_idx is ICE_NO_VSI, control VSI was not set up */
	if (!pf->vsi || pf->ctrl_vsi_idx == ICE_NO_VSI)
		return NULL;

	return pf->vsi[pf->ctrl_vsi_idx];
}

/**
 * ice_is_switchdev_running - check if switchdev is configured
 * @pf: pointer to PF structure
 *
 * Returns true if eswitch mode is set to DEVLINK_ESWITCH_MODE_SWITCHDEV
 * and switchdev is configured, false otherwise.
 */
static inline bool ice_is_switchdev_running(struct ice_pf *pf)
{
	return pf->switchdev.is_running;
}

/**
 * ice_set_sriov_cap - enable SRIOV in PF flags
 * @pf: PF struct
 */
static inline void ice_set_sriov_cap(struct ice_pf *pf)
{
	if (pf->hw.func_caps.common_cap.sr_iov_1_1)
		set_bit(ICE_FLAG_SRIOV_CAPABLE, pf->flags);
}

/**
 * ice_clear_sriov_cap - disable SRIOV in PF flags
 * @pf: PF struct
 */
static inline void ice_clear_sriov_cap(struct ice_pf *pf)
{
	clear_bit(ICE_FLAG_SRIOV_CAPABLE, pf->flags);
}

#define ICE_FD_STAT_CTR_BLOCK_COUNT	256
#define ICE_FD_STAT_PF_IDX(base_idx) \
			((base_idx) * ICE_FD_STAT_CTR_BLOCK_COUNT)
#define ICE_FD_SB_STAT_IDX(base_idx) ICE_FD_STAT_PF_IDX(base_idx)
#define ICE_FD_STAT_CH			1
#define ICE_FD_CH_STAT_IDX(base_idx) \
			(ICE_FD_STAT_PF_IDX(base_idx) + ICE_FD_STAT_CH)

/**
 * ice_is_adq_active - any active ADQs
 * @pf: pointer to PF
 *
 * This function returns true if there are any ADQs configured (which is
 * determined by looking at VSI type (which should be VSI_PF), numtc, and
 * TC_MQPRIO flag) otherwise return false
 */
static inline bool ice_is_adq_active(struct ice_pf *pf)
{
	struct ice_vsi *vsi;

	vsi = ice_get_main_vsi(pf);
	if (!vsi)
		return false;

	/* is ADQ configured */
	if (vsi->tc_cfg.numtc > ICE_CHNL_START_TC &&
	    test_bit(ICE_FLAG_TC_MQPRIO, pf->flags))
		return true;

	return false;
}

bool netif_is_ice(struct net_device *dev);
int ice_vsi_setup_tx_rings(struct ice_vsi *vsi);
int ice_vsi_setup_rx_rings(struct ice_vsi *vsi);
int ice_vsi_open_ctrl(struct ice_vsi *vsi);
int ice_vsi_open(struct ice_vsi *vsi);
void ice_set_ethtool_ops(struct net_device *netdev);
void ice_set_ethtool_repr_ops(struct net_device *netdev);
void ice_set_ethtool_safe_mode_ops(struct net_device *netdev);
u16 ice_get_avail_txq_count(struct ice_pf *pf);
u16 ice_get_avail_rxq_count(struct ice_pf *pf);
int ice_vsi_recfg_qs(struct ice_vsi *vsi, int new_rx, int new_tx);
void ice_update_vsi_stats(struct ice_vsi *vsi);
void ice_update_pf_stats(struct ice_pf *pf);
void
ice_fetch_u64_stats_per_ring(struct u64_stats_sync *syncp,
			     struct ice_q_stats stats, u64 *pkts, u64 *bytes);
int ice_up(struct ice_vsi *vsi);
int ice_down(struct ice_vsi *vsi);
int ice_vsi_cfg(struct ice_vsi *vsi);
struct ice_vsi *ice_lb_vsi_setup(struct ice_pf *pf, struct ice_port_info *pi);
int ice_vsi_determine_xdp_res(struct ice_vsi *vsi);
int ice_prepare_xdp_rings(struct ice_vsi *vsi, struct bpf_prog *prog);
int ice_destroy_xdp_rings(struct ice_vsi *vsi);
int
ice_xdp_xmit(struct net_device *dev, int n, struct xdp_frame **frames,
	     u32 flags);
int ice_set_rss_lut(struct ice_vsi *vsi, u8 *lut, u16 lut_size);
int ice_get_rss_lut(struct ice_vsi *vsi, u8 *lut, u16 lut_size);
int ice_set_rss_key(struct ice_vsi *vsi, u8 *seed);
int ice_get_rss_key(struct ice_vsi *vsi, u8 *seed);
void ice_fill_rss_lut(u8 *lut, u16 rss_table_size, u16 rss_size);
int ice_schedule_reset(struct ice_pf *pf, enum ice_reset_req reset);
void ice_print_link_msg(struct ice_vsi *vsi, bool isup);
int ice_plug_aux_dev(struct ice_pf *pf);
void ice_unplug_aux_dev(struct ice_pf *pf);
int ice_init_rdma(struct ice_pf *pf);
const char *ice_aq_str(enum ice_aq_err aq_err);
bool ice_is_wol_supported(struct ice_hw *hw);
void ice_fdir_del_all_fltrs(struct ice_vsi *vsi);
int
ice_fdir_write_fltr(struct ice_pf *pf, struct ice_fdir_fltr *input, bool add,
		    bool is_tun);
void ice_vsi_manage_fdir(struct ice_vsi *vsi, bool ena);
int ice_add_fdir_ethtool(struct ice_vsi *vsi, struct ethtool_rxnfc *cmd);
int ice_del_fdir_ethtool(struct ice_vsi *vsi, struct ethtool_rxnfc *cmd);
int ice_get_ethtool_fdir_entry(struct ice_hw *hw, struct ethtool_rxnfc *cmd);
int
ice_get_fdir_fltr_ids(struct ice_hw *hw, struct ethtool_rxnfc *cmd,
		      u32 *rule_locs);
void ice_fdir_rem_adq_chnl(struct ice_hw *hw, u16 vsi_idx);
void ice_fdir_release_flows(struct ice_hw *hw);
void ice_fdir_replay_flows(struct ice_hw *hw);
void ice_fdir_replay_fltrs(struct ice_pf *pf);
int ice_fdir_create_dflt_rules(struct ice_pf *pf);
int ice_aq_wait_for_event(struct ice_pf *pf, u16 opcode, unsigned long timeout,
			  struct ice_rq_event_info *event);
int ice_open(struct net_device *netdev);
int ice_open_internal(struct net_device *netdev);
int ice_stop(struct net_device *netdev);
void ice_service_task_schedule(struct ice_pf *pf);

/**
 * ice_set_rdma_cap - enable RDMA support
 * @pf: PF struct
 */
static inline void ice_set_rdma_cap(struct ice_pf *pf)
{
	if (pf->hw.func_caps.common_cap.rdma && pf->num_rdma_msix) {
		set_bit(ICE_FLAG_RDMA_ENA, pf->flags);
<<<<<<< HEAD
		set_bit(ICE_FLAG_AUX_ENA, pf->flags);
=======
>>>>>>> 95cd2cdc
		set_bit(ICE_FLAG_PLUG_AUX_DEV, pf->flags);
	}
}

/**
 * ice_clear_rdma_cap - disable RDMA support
 * @pf: PF struct
 */
static inline void ice_clear_rdma_cap(struct ice_pf *pf)
{
	/* We can directly unplug aux device here only if the flag bit
	 * ICE_FLAG_PLUG_AUX_DEV is not set because ice_unplug_aux_dev()
	 * could race with ice_plug_aux_dev() called from
	 * ice_service_task(). In this case we only clear that bit now and
	 * aux device will be unplugged later once ice_plug_aux_device()
	 * called from ice_service_task() finishes (see ice_service_task()).
	 */
	if (!test_and_clear_bit(ICE_FLAG_PLUG_AUX_DEV, pf->flags))
		ice_unplug_aux_dev(pf);

	clear_bit(ICE_FLAG_RDMA_ENA, pf->flags);
}
#endif /* _ICE_H_ */<|MERGE_RESOLUTION|>--- conflicted
+++ resolved
@@ -486,11 +486,8 @@
 	ICE_FLAG_VF_VLAN_PRUNING,
 	ICE_FLAG_LINK_LENIENT_MODE_ENA,
 	ICE_FLAG_PLUG_AUX_DEV,
-<<<<<<< HEAD
-=======
 	ICE_FLAG_MTU_CHANGED,
 	ICE_FLAG_GNSS,			/* GNSS successfully initialized */
->>>>>>> 95cd2cdc
 	ICE_PF_FLAGS_NBITS		/* must be last */
 };
 
@@ -893,10 +890,6 @@
 {
 	if (pf->hw.func_caps.common_cap.rdma && pf->num_rdma_msix) {
 		set_bit(ICE_FLAG_RDMA_ENA, pf->flags);
-<<<<<<< HEAD
-		set_bit(ICE_FLAG_AUX_ENA, pf->flags);
-=======
->>>>>>> 95cd2cdc
 		set_bit(ICE_FLAG_PLUG_AUX_DEV, pf->flags);
 	}
 }
