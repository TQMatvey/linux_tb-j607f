/* SPDX-License-Identifier: GPL-2.0 */
/* Copyright (c) 2018, Intel Corporation. */

#ifndef _ICE_TYPE_H_
#define _ICE_TYPE_H_

#include "ice_status.h"
#include "ice_hw_autogen.h"
#include "ice_osdep.h"
#include "ice_controlq.h"
#include "ice_lan_tx_rx.h"

#define ICE_BYTES_PER_WORD	2
#define ICE_BYTES_PER_DWORD	4

static inline bool ice_is_tc_ena(u8 bitmap, u8 tc)
{
	return test_bit(tc, (unsigned long *)&bitmap);
}

/* Driver always calls main vsi_handle first */
#define ICE_MAIN_VSI_HANDLE		0

/* debug masks - set these bits in hw->debug_mask to control output */
#define ICE_DBG_INIT		BIT_ULL(1)
#define ICE_DBG_LINK		BIT_ULL(4)
#define ICE_DBG_QCTX		BIT_ULL(6)
#define ICE_DBG_NVM		BIT_ULL(7)
#define ICE_DBG_LAN		BIT_ULL(8)
#define ICE_DBG_SW		BIT_ULL(13)
#define ICE_DBG_SCHED		BIT_ULL(14)
#define ICE_DBG_RES		BIT_ULL(17)
#define ICE_DBG_AQ_MSG		BIT_ULL(24)
#define ICE_DBG_AQ_CMD		BIT_ULL(27)
#define ICE_DBG_USER		BIT_ULL(31)

enum ice_aq_res_ids {
	ICE_NVM_RES_ID = 1,
	ICE_SPD_RES_ID,
	ICE_CHANGE_LOCK_RES_ID,
	ICE_GLOBAL_CFG_LOCK_RES_ID
};

/* FW update timeout definitions are in milliseconds */
#define ICE_NVM_TIMEOUT			180000
#define ICE_CHANGE_LOCK_TIMEOUT		1000
#define ICE_GLOBAL_CFG_LOCK_TIMEOUT	3000

enum ice_aq_res_access_type {
	ICE_RES_READ = 1,
	ICE_RES_WRITE
};

enum ice_fc_mode {
	ICE_FC_NONE = 0,
	ICE_FC_RX_PAUSE,
	ICE_FC_TX_PAUSE,
	ICE_FC_FULL,
	ICE_FC_PFC,
	ICE_FC_DFLT
};

enum ice_set_fc_aq_failures {
	ICE_SET_FC_AQ_FAIL_NONE = 0,
	ICE_SET_FC_AQ_FAIL_GET,
	ICE_SET_FC_AQ_FAIL_SET,
	ICE_SET_FC_AQ_FAIL_UPDATE
};

/* Various MAC types */
enum ice_mac_type {
	ICE_MAC_UNKNOWN = 0,
	ICE_MAC_GENERIC,
};

/* Media Types */
enum ice_media_type {
	ICE_MEDIA_UNKNOWN = 0,
	ICE_MEDIA_FIBER,
	ICE_MEDIA_BASET,
	ICE_MEDIA_BACKPLANE,
	ICE_MEDIA_DA,
};

enum ice_vsi_type {
	ICE_VSI_PF = 0,
	ICE_VSI_VF,
};

struct ice_link_status {
	/* Refer to ice_aq_phy_type for bits definition */
	u64 phy_type_low;
	u16 max_frame_size;
	u16 link_speed;
	u8 lse_ena;	/* Link Status Event notification */
	u8 link_info;
	u8 an_info;
	u8 ext_info;
	u8 pacing;
	u8 req_speeds;
	/* Refer to #define from module_type[ICE_MODULE_TYPE_TOTAL_BYTE] of
	 * ice_aqc_get_phy_caps structure
	 */
	u8 module_type[ICE_MODULE_TYPE_TOTAL_BYTE];
};

/* Different reset sources for which a disable queue AQ call has to be made in
 * order to clean the TX scheduler as a part of the reset
 */
enum ice_disq_rst_src {
	ICE_NO_RESET = 0,
	ICE_VM_RESET,
	ICE_VF_RESET,
};

/* PHY info such as phy_type, etc... */
struct ice_phy_info {
	struct ice_link_status link_info;
	struct ice_link_status link_info_old;
	u64 phy_type_low;
	enum ice_media_type media_type;
	u8 get_link_info;
};

/* Common HW capabilities for SW use */
struct ice_hw_common_caps {
	/* TX/RX queues */
	u16 num_rxq;		/* Number/Total RX queues */
	u16 rxq_first_id;	/* First queue ID for RX queues */
	u16 num_txq;		/* Number/Total TX queues */
	u16 txq_first_id;	/* First queue ID for TX queues */

	/* MSI-X vectors */
	u16 num_msix_vectors;
	u16 msix_vector_first_id;

	/* Max MTU for function or device */
	u16 max_mtu;

	/* Virtualization support */
	u8 sr_iov_1_1;			/* SR-IOV enabled */

	/* RSS related capabilities */
	u16 rss_table_size;		/* 512 for PFs and 64 for VFs */
	u8 rss_table_entry_width;	/* RSS Entry width in bits */
};

/* Function specific capabilities */
struct ice_hw_func_caps {
	struct ice_hw_common_caps common_cap;
	u32 num_allocd_vfs;		/* Number of allocated VFs */
	u32 vf_base_id;			/* Logical ID of the first VF */
	u32 guaranteed_num_vsi;
};

/* Device wide capabilities */
struct ice_hw_dev_caps {
	struct ice_hw_common_caps common_cap;
	u32 num_vfs_exposed;		/* Total number of VFs exposed */
	u32 num_vsi_allocd_to_host;	/* Excluding EMP VSI */
};

/* MAC info */
struct ice_mac_info {
	u8 lan_addr[ETH_ALEN];
	u8 perm_addr[ETH_ALEN];
};

/* Reset types used to determine which kind of reset was requested. These
 * defines match what the RESET_TYPE field of the GLGEN_RSTAT register.
 * ICE_RESET_PFR does not match any RESET_TYPE field in the GLGEN_RSTAT register
 * because its reset source is different than the other types listed.
 */
enum ice_reset_req {
	ICE_RESET_POR	= 0,
	ICE_RESET_INVAL	= 0,
	ICE_RESET_CORER	= 1,
	ICE_RESET_GLOBR	= 2,
	ICE_RESET_EMPR	= 3,
	ICE_RESET_PFR	= 4,
};

/* Bus parameters */
struct ice_bus_info {
	u16 device;
	u8 func;
};

/* Flow control (FC) parameters */
struct ice_fc_info {
	enum ice_fc_mode current_mode;	/* FC mode in effect */
	enum ice_fc_mode req_mode;	/* FC mode requested by caller */
};

/* NVM Information */
struct ice_nvm_info {
	u32 eetrack;              /* NVM data version */
	u32 oem_ver;              /* OEM version info */
	u16 sr_words;             /* Shadow RAM size in words */
	u16 ver;                  /* NVM package version */
	u8 blank_nvm_mode;        /* is NVM empty (no FW present) */
};

/* Max number of port to queue branches w.r.t topology */
#define ICE_MAX_TRAFFIC_CLASS 8
#define ICE_TXSCHED_MAX_BRANCHES ICE_MAX_TRAFFIC_CLASS

struct ice_sched_node {
	struct ice_sched_node *parent;
	struct ice_sched_node *sibling; /* next sibling in the same layer */
	struct ice_sched_node **children;
	struct ice_aqc_txsched_elem_data info;
	u32 agg_id;			/* aggregator group id */
<<<<<<< HEAD
	u16 vsi_id;
=======
	u16 vsi_handle;
>>>>>>> 0fd79184
	u8 in_use;			/* suspended or in use */
	u8 tx_sched_layer;		/* Logical Layer (1-9) */
	u8 num_children;
	u8 tc_num;
	u8 owner;
#define ICE_SCHED_NODE_OWNER_LAN	0
};

/* Access Macros for Tx Sched Elements data */
#define ICE_TXSCHED_GET_NODE_TEID(x) le32_to_cpu((x)->info.node_teid)

/* The aggregator type determines if identifier is for a VSI group,
 * aggregator group, aggregator of queues, or queue group.
 */
enum ice_agg_type {
	ICE_AGG_TYPE_UNKNOWN = 0,
	ICE_AGG_TYPE_VSI,
	ICE_AGG_TYPE_AGG, /* aggregator */
	ICE_AGG_TYPE_Q,
	ICE_AGG_TYPE_QG
};

#define ICE_SCHED_DFLT_RL_PROF_ID	0
#define ICE_SCHED_DFLT_BW_WT		1

/* vsi type list entry to locate corresponding vsi/ag nodes */
struct ice_sched_vsi_info {
	struct ice_sched_node *vsi_node[ICE_MAX_TRAFFIC_CLASS];
	struct ice_sched_node *ag_node[ICE_MAX_TRAFFIC_CLASS];
	struct list_head list_entry;
	u16 max_lanq[ICE_MAX_TRAFFIC_CLASS];
	u16 vsi_id;
};

/* driver defines the policy */
struct ice_sched_tx_policy {
	u16 max_num_vsis;
	u8 max_num_lan_qs_per_tc[ICE_MAX_TRAFFIC_CLASS];
	u8 rdma_ena;
};

struct ice_port_info {
	struct ice_sched_node *root;	/* Root Node per Port */
	struct ice_hw *hw;		/* back pointer to hw instance */
	u32 last_node_teid;		/* scheduler last node info */
	u16 sw_id;			/* Initial switch ID belongs to port */
	u16 pf_vf_num;
	u8 port_state;
#define ICE_SCHED_PORT_STATE_INIT	0x0
#define ICE_SCHED_PORT_STATE_READY	0x1
	u16 dflt_tx_vsi_rule_id;
	u16 dflt_tx_vsi_num;
	u16 dflt_rx_vsi_rule_id;
	u16 dflt_rx_vsi_num;
	struct ice_fc_info fc;
	struct ice_mac_info mac;
	struct ice_phy_info phy;
	struct mutex sched_lock;	/* protect access to TXSched tree */
	struct list_head agg_list;	/* lists all aggregator */
	u8 lport;
#define ICE_LPORT_MASK		0xff
	u8 is_vf;
};

struct ice_switch_info {
	struct list_head vsi_list_map_head;
	struct ice_sw_recipe *recp_list;
};

/* FW logging configuration */
struct ice_fw_log_evnt {
	u8 cfg : 4;	/* New event enables to configure */
	u8 cur : 4;	/* Current/active event enables */
};

struct ice_fw_log_cfg {
	u8 cq_en : 1;    /* FW logging is enabled via the control queue */
	u8 uart_en : 1;  /* FW logging is enabled via UART for all PFs */
	u8 actv_evnts;   /* Cumulation of currently enabled log events */

#define ICE_FW_LOG_EVNT_INFO	(ICE_AQC_FW_LOG_INFO_EN >> ICE_AQC_FW_LOG_EN_S)
#define ICE_FW_LOG_EVNT_INIT	(ICE_AQC_FW_LOG_INIT_EN >> ICE_AQC_FW_LOG_EN_S)
#define ICE_FW_LOG_EVNT_FLOW	(ICE_AQC_FW_LOG_FLOW_EN >> ICE_AQC_FW_LOG_EN_S)
#define ICE_FW_LOG_EVNT_ERR	(ICE_AQC_FW_LOG_ERR_EN >> ICE_AQC_FW_LOG_EN_S)
	struct ice_fw_log_evnt evnts[ICE_AQC_FW_LOG_ID_MAX];
};

/* Port hardware description */
struct ice_hw {
	u8 __iomem *hw_addr;
	void *back;
	struct ice_aqc_layer_props *layer_info;
	struct ice_port_info *port_info;
	u64 debug_mask;		/* bitmap for debug mask */
	enum ice_mac_type mac_type;

	/* pci info */
	u16 device_id;
	u16 vendor_id;
	u16 subsystem_device_id;
	u16 subsystem_vendor_id;
	u8 revision_id;

	u8 pf_id;		/* device profile info */

	/* TX Scheduler values */
	u16 num_tx_sched_layers;
	u16 num_tx_sched_phys_layers;
	u8 flattened_layers;
	u8 max_cgds;
	u8 sw_entry_point_layer;
	u16 max_children[ICE_AQC_TOPO_MAX_LEVEL_NUM];

<<<<<<< HEAD
	u8 evb_veb;		/* true for VEB, false for VEPA */
=======
	struct ice_vsi_ctx *vsi_ctx[ICE_MAX_VSI];
	u8 evb_veb;		/* true for VEB, false for VEPA */
	u8 reset_ongoing;	/* true if hw is in reset, false otherwise */
>>>>>>> 0fd79184
	struct ice_bus_info bus;
	struct ice_nvm_info nvm;
	struct ice_hw_dev_caps dev_caps;	/* device capabilities */
	struct ice_hw_func_caps func_caps;	/* function capabilities */

	struct ice_switch_info *switch_info;	/* switch filter lists */

	/* Control Queue info */
	struct ice_ctl_q_info adminq;
	struct ice_ctl_q_info mailboxq;

	u8 api_branch;		/* API branch version */
	u8 api_maj_ver;		/* API major version */
	u8 api_min_ver;		/* API minor version */
	u8 api_patch;		/* API patch version */
	u8 fw_branch;		/* firmware branch version */
	u8 fw_maj_ver;		/* firmware major version */
	u8 fw_min_ver;		/* firmware minor version */
	u8 fw_patch;		/* firmware patch version */
	u32 fw_build;		/* firmware build number */

	struct ice_fw_log_cfg fw_log;

/* Device max aggregate bandwidths corresponding to the GL_PWR_MODE_CTL
 * register. Used for determining the itr/intrl granularity during
 * initialization.
 */
#define ICE_MAX_AGG_BW_200G	0x0
#define ICE_MAX_AGG_BW_100G	0X1
#define ICE_MAX_AGG_BW_50G	0x2
#define ICE_MAX_AGG_BW_25G	0x3
	/* ITR granularity for different speeds */
#define ICE_ITR_GRAN_ABOVE_25	2
#define ICE_ITR_GRAN_MAX_25	4
	/* ITR granularity in 1 us */
<<<<<<< HEAD
	u8 itr_gran_200;
	u8 itr_gran_100;
	u8 itr_gran_50;
	u8 itr_gran_25;
=======
	u8 itr_gran;
	/* INTRL granularity for different speeds */
#define ICE_INTRL_GRAN_ABOVE_25	4
#define ICE_INTRL_GRAN_MAX_25	8
	/* INTRL granularity in 1 us */
	u8 intrl_gran;

>>>>>>> 0fd79184
	u8 ucast_shared;	/* true if VSIs can share unicast addr */

};

/* Statistics collected by each port, VSI, VEB, and S-channel */
struct ice_eth_stats {
	u64 rx_bytes;			/* gorc */
	u64 rx_unicast;			/* uprc */
	u64 rx_multicast;		/* mprc */
	u64 rx_broadcast;		/* bprc */
	u64 rx_discards;		/* rdpc */
	u64 rx_unknown_protocol;	/* rupp */
	u64 tx_bytes;			/* gotc */
	u64 tx_unicast;			/* uptc */
	u64 tx_multicast;		/* mptc */
	u64 tx_broadcast;		/* bptc */
	u64 tx_discards;		/* tdpc */
	u64 tx_errors;			/* tepc */
};

/* Statistics collected by the MAC */
struct ice_hw_port_stats {
	/* eth stats collected by the port */
	struct ice_eth_stats eth;
	/* additional port specific stats */
	u64 tx_dropped_link_down;	/* tdold */
	u64 crc_errors;			/* crcerrs */
	u64 illegal_bytes;		/* illerrc */
	u64 error_bytes;		/* errbc */
	u64 mac_local_faults;		/* mlfc */
	u64 mac_remote_faults;		/* mrfc */
	u64 rx_len_errors;		/* rlec */
	u64 link_xon_rx;		/* lxonrxc */
	u64 link_xoff_rx;		/* lxoffrxc */
	u64 link_xon_tx;		/* lxontxc */
	u64 link_xoff_tx;		/* lxofftxc */
	u64 rx_size_64;			/* prc64 */
	u64 rx_size_127;		/* prc127 */
	u64 rx_size_255;		/* prc255 */
	u64 rx_size_511;		/* prc511 */
	u64 rx_size_1023;		/* prc1023 */
	u64 rx_size_1522;		/* prc1522 */
	u64 rx_size_big;		/* prc9522 */
	u64 rx_undersize;		/* ruc */
	u64 rx_fragments;		/* rfc */
	u64 rx_oversize;		/* roc */
	u64 rx_jabber;			/* rjc */
	u64 tx_size_64;			/* ptc64 */
	u64 tx_size_127;		/* ptc127 */
	u64 tx_size_255;		/* ptc255 */
	u64 tx_size_511;		/* ptc511 */
	u64 tx_size_1023;		/* ptc1023 */
	u64 tx_size_1522;		/* ptc1522 */
	u64 tx_size_big;		/* ptc9522 */
};

/* Checksum and Shadow RAM pointers */
#define ICE_SR_NVM_DEV_STARTER_VER	0x18
#define ICE_SR_NVM_EETRACK_LO		0x2D
#define ICE_SR_NVM_EETRACK_HI		0x2E
#define ICE_NVM_VER_LO_SHIFT		0
#define ICE_NVM_VER_LO_MASK		(0xff << ICE_NVM_VER_LO_SHIFT)
#define ICE_NVM_VER_HI_SHIFT		12
#define ICE_NVM_VER_HI_MASK		(0xf << ICE_NVM_VER_HI_SHIFT)
#define ICE_OEM_VER_PATCH_SHIFT		0
#define ICE_OEM_VER_PATCH_MASK		(0xff << ICE_OEM_VER_PATCH_SHIFT)
#define ICE_OEM_VER_BUILD_SHIFT		8
#define ICE_OEM_VER_BUILD_MASK		(0xffff << ICE_OEM_VER_BUILD_SHIFT)
#define ICE_OEM_VER_SHIFT		24
#define ICE_OEM_VER_MASK		(0xff << ICE_OEM_VER_SHIFT)
#define ICE_SR_SECTOR_SIZE_IN_WORDS	0x800
#define ICE_SR_WORDS_IN_1KB		512

/* Hash redirection LUT for VSI - maximum array size */
#define ICE_VSIQF_HLUT_ARRAY_SIZE	((VSIQF_HLUT_MAX_INDEX + 1) * 4)

#endif /* _ICE_TYPE_H_ */<|MERGE_RESOLUTION|>--- conflicted
+++ resolved
@@ -211,11 +211,7 @@
 	struct ice_sched_node **children;
 	struct ice_aqc_txsched_elem_data info;
 	u32 agg_id;			/* aggregator group id */
-<<<<<<< HEAD
-	u16 vsi_id;
-=======
 	u16 vsi_handle;
->>>>>>> 0fd79184
 	u8 in_use;			/* suspended or in use */
 	u8 tx_sched_layer;		/* Logical Layer (1-9) */
 	u8 num_children;
@@ -329,13 +325,9 @@
 	u8 sw_entry_point_layer;
 	u16 max_children[ICE_AQC_TOPO_MAX_LEVEL_NUM];
 
-<<<<<<< HEAD
-	u8 evb_veb;		/* true for VEB, false for VEPA */
-=======
 	struct ice_vsi_ctx *vsi_ctx[ICE_MAX_VSI];
 	u8 evb_veb;		/* true for VEB, false for VEPA */
 	u8 reset_ongoing;	/* true if hw is in reset, false otherwise */
->>>>>>> 0fd79184
 	struct ice_bus_info bus;
 	struct ice_nvm_info nvm;
 	struct ice_hw_dev_caps dev_caps;	/* device capabilities */
@@ -371,12 +363,6 @@
 #define ICE_ITR_GRAN_ABOVE_25	2
 #define ICE_ITR_GRAN_MAX_25	4
 	/* ITR granularity in 1 us */
-<<<<<<< HEAD
-	u8 itr_gran_200;
-	u8 itr_gran_100;
-	u8 itr_gran_50;
-	u8 itr_gran_25;
-=======
 	u8 itr_gran;
 	/* INTRL granularity for different speeds */
 #define ICE_INTRL_GRAN_ABOVE_25	4
@@ -384,7 +370,6 @@
 	/* INTRL granularity in 1 us */
 	u8 intrl_gran;
 
->>>>>>> 0fd79184
 	u8 ucast_shared;	/* true if VSIs can share unicast addr */
 
 };
