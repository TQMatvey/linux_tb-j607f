// SPDX-License-Identifier: GPL-2.0
/* Copyright(c) 2013 - 2018 Intel Corporation. */

/* ethtool support for i40e */

#include "i40e.h"
#include "i40e_diag.h"
#include "i40e_txrx_common.h"

/* ethtool statistics helpers */

/**
 * struct i40e_stats - definition for an ethtool statistic
 * @stat_string: statistic name to display in ethtool -S output
 * @sizeof_stat: the sizeof() the stat, must be no greater than sizeof(u64)
 * @stat_offset: offsetof() the stat from a base pointer
 *
 * This structure defines a statistic to be added to the ethtool stats buffer.
 * It defines a statistic as offset from a common base pointer. Stats should
 * be defined in constant arrays using the I40E_STAT macro, with every element
 * of the array using the same _type for calculating the sizeof_stat and
 * stat_offset.
 *
 * The @sizeof_stat is expected to be sizeof(u8), sizeof(u16), sizeof(u32) or
 * sizeof(u64). Other sizes are not expected and will produce a WARN_ONCE from
 * the i40e_add_ethtool_stat() helper function.
 *
 * The @stat_string is interpreted as a format string, allowing formatted
 * values to be inserted while looping over multiple structures for a given
 * statistics array. Thus, every statistic string in an array should have the
 * same type and number of format specifiers, to be formatted by variadic
 * arguments to the i40e_add_stat_string() helper function.
 **/
struct i40e_stats {
	char stat_string[ETH_GSTRING_LEN];
	int sizeof_stat;
	int stat_offset;
};

/* Helper macro to define an i40e_stat structure with proper size and type.
 * Use this when defining constant statistics arrays. Note that @_type expects
 * only a type name and is used multiple times.
 */
#define I40E_STAT(_type, _name, _stat) { \
	.stat_string = _name, \
	.sizeof_stat = FIELD_SIZEOF(_type, _stat), \
	.stat_offset = offsetof(_type, _stat) \
}

/* Helper macro for defining some statistics directly copied from the netdev
 * stats structure.
 */
#define I40E_NETDEV_STAT(_net_stat) \
	I40E_STAT(struct rtnl_link_stats64, #_net_stat, _net_stat)

/* Helper macro for defining some statistics related to queues */
#define I40E_QUEUE_STAT(_name, _stat) \
	I40E_STAT(struct i40e_ring, _name, _stat)

/* Stats associated with a Tx or Rx ring */
static const struct i40e_stats i40e_gstrings_queue_stats[] = {
	I40E_QUEUE_STAT("%s-%u.packets", stats.packets),
	I40E_QUEUE_STAT("%s-%u.bytes", stats.bytes),
};

/**
 * i40e_add_one_ethtool_stat - copy the stat into the supplied buffer
 * @data: location to store the stat value
 * @pointer: basis for where to copy from
 * @stat: the stat definition
 *
 * Copies the stat data defined by the pointer and stat structure pair into
 * the memory supplied as data. Used to implement i40e_add_ethtool_stats and
 * i40e_add_queue_stats. If the pointer is null, data will be zero'd.
 */
static void
i40e_add_one_ethtool_stat(u64 *data, void *pointer,
			  const struct i40e_stats *stat)
{
	char *p;

	if (!pointer) {
		/* ensure that the ethtool data buffer is zero'd for any stats
		 * which don't have a valid pointer.
		 */
		*data = 0;
		return;
	}

	p = (char *)pointer + stat->stat_offset;
	switch (stat->sizeof_stat) {
	case sizeof(u64):
		*data = *((u64 *)p);
		break;
	case sizeof(u32):
		*data = *((u32 *)p);
		break;
	case sizeof(u16):
		*data = *((u16 *)p);
		break;
	case sizeof(u8):
		*data = *((u8 *)p);
		break;
	default:
		WARN_ONCE(1, "unexpected stat size for %s",
			  stat->stat_string);
		*data = 0;
	}
}

/**
 * __i40e_add_ethtool_stats - copy stats into the ethtool supplied buffer
 * @data: ethtool stats buffer
 * @pointer: location to copy stats from
 * @stats: array of stats to copy
 * @size: the size of the stats definition
 *
 * Copy the stats defined by the stats array using the pointer as a base into
 * the data buffer supplied by ethtool. Updates the data pointer to point to
 * the next empty location for successive calls to __i40e_add_ethtool_stats.
 * If pointer is null, set the data values to zero and update the pointer to
 * skip these stats.
 **/
static void
__i40e_add_ethtool_stats(u64 **data, void *pointer,
			 const struct i40e_stats stats[],
			 const unsigned int size)
{
	unsigned int i;

	for (i = 0; i < size; i++)
		i40e_add_one_ethtool_stat((*data)++, pointer, &stats[i]);
}

/**
 * i40e_add_ethtool_stats - copy stats into ethtool supplied buffer
 * @data: ethtool stats buffer
 * @pointer: location where stats are stored
 * @stats: static const array of stat definitions
 *
 * Macro to ease the use of __i40e_add_ethtool_stats by taking a static
 * constant stats array and passing the ARRAY_SIZE(). This avoids typos by
 * ensuring that we pass the size associated with the given stats array.
 *
 * The parameter @stats is evaluated twice, so parameters with side effects
 * should be avoided.
 **/
#define i40e_add_ethtool_stats(data, pointer, stats) \
	__i40e_add_ethtool_stats(data, pointer, stats, ARRAY_SIZE(stats))

/**
 * i40e_add_queue_stats - copy queue statistics into supplied buffer
 * @data: ethtool stats buffer
 * @ring: the ring to copy
 *
 * Queue statistics must be copied while protected by
 * u64_stats_fetch_begin_irq, so we can't directly use i40e_add_ethtool_stats.
 * Assumes that queue stats are defined in i40e_gstrings_queue_stats. If the
 * ring pointer is null, zero out the queue stat values and update the data
 * pointer. Otherwise safely copy the stats from the ring into the supplied
 * buffer and update the data pointer when finished.
 *
 * This function expects to be called while under rcu_read_lock().
 **/
static void
i40e_add_queue_stats(u64 **data, struct i40e_ring *ring)
{
	const unsigned int size = ARRAY_SIZE(i40e_gstrings_queue_stats);
	const struct i40e_stats *stats = i40e_gstrings_queue_stats;
	unsigned int start;
	unsigned int i;

	/* To avoid invalid statistics values, ensure that we keep retrying
	 * the copy until we get a consistent value according to
	 * u64_stats_fetch_retry_irq. But first, make sure our ring is
	 * non-null before attempting to access its syncp.
	 */
	do {
		start = !ring ? 0 : u64_stats_fetch_begin_irq(&ring->syncp);
		for (i = 0; i < size; i++) {
			i40e_add_one_ethtool_stat(&(*data)[i], ring,
						  &stats[i]);
		}
	} while (ring && u64_stats_fetch_retry_irq(&ring->syncp, start));

	/* Once we successfully copy the stats in, update the data pointer */
	*data += size;
}

/**
 * __i40e_add_stat_strings - copy stat strings into ethtool buffer
 * @p: ethtool supplied buffer
 * @stats: stat definitions array
 * @size: size of the stats array
 *
 * Format and copy the strings described by stats into the buffer pointed at
 * by p.
 **/
static void __i40e_add_stat_strings(u8 **p, const struct i40e_stats stats[],
				    const unsigned int size, ...)
{
	unsigned int i;

	for (i = 0; i < size; i++) {
		va_list args;

		va_start(args, size);
		vsnprintf(*p, ETH_GSTRING_LEN, stats[i].stat_string, args);
		*p += ETH_GSTRING_LEN;
		va_end(args);
	}
}

/**
 * 40e_add_stat_strings - copy stat strings into ethtool buffer
 * @p: ethtool supplied buffer
 * @stats: stat definitions array
 *
 * Format and copy the strings described by the const static stats value into
 * the buffer pointed at by p.
 *
 * The parameter @stats is evaluated twice, so parameters with side effects
 * should be avoided. Additionally, stats must be an array such that
 * ARRAY_SIZE can be called on it.
 **/
#define i40e_add_stat_strings(p, stats, ...) \
	__i40e_add_stat_strings(p, stats, ARRAY_SIZE(stats), ## __VA_ARGS__)

#define I40E_PF_STAT(_name, _stat) \
	I40E_STAT(struct i40e_pf, _name, _stat)
#define I40E_VSI_STAT(_name, _stat) \
	I40E_STAT(struct i40e_vsi, _name, _stat)
#define I40E_VEB_STAT(_name, _stat) \
	I40E_STAT(struct i40e_veb, _name, _stat)
#define I40E_PFC_STAT(_name, _stat) \
	I40E_STAT(struct i40e_pfc_stats, _name, _stat)
#define I40E_QUEUE_STAT(_name, _stat) \
	I40E_STAT(struct i40e_ring, _name, _stat)

static const struct i40e_stats i40e_gstrings_net_stats[] = {
	I40E_NETDEV_STAT(rx_packets),
	I40E_NETDEV_STAT(tx_packets),
	I40E_NETDEV_STAT(rx_bytes),
	I40E_NETDEV_STAT(tx_bytes),
	I40E_NETDEV_STAT(rx_errors),
	I40E_NETDEV_STAT(tx_errors),
	I40E_NETDEV_STAT(rx_dropped),
	I40E_NETDEV_STAT(tx_dropped),
	I40E_NETDEV_STAT(collisions),
	I40E_NETDEV_STAT(rx_length_errors),
	I40E_NETDEV_STAT(rx_crc_errors),
};

static const struct i40e_stats i40e_gstrings_veb_stats[] = {
	I40E_VEB_STAT("veb.rx_bytes", stats.rx_bytes),
	I40E_VEB_STAT("veb.tx_bytes", stats.tx_bytes),
	I40E_VEB_STAT("veb.rx_unicast", stats.rx_unicast),
	I40E_VEB_STAT("veb.tx_unicast", stats.tx_unicast),
	I40E_VEB_STAT("veb.rx_multicast", stats.rx_multicast),
	I40E_VEB_STAT("veb.tx_multicast", stats.tx_multicast),
	I40E_VEB_STAT("veb.rx_broadcast", stats.rx_broadcast),
	I40E_VEB_STAT("veb.tx_broadcast", stats.tx_broadcast),
	I40E_VEB_STAT("veb.rx_discards", stats.rx_discards),
	I40E_VEB_STAT("veb.tx_discards", stats.tx_discards),
	I40E_VEB_STAT("veb.tx_errors", stats.tx_errors),
	I40E_VEB_STAT("veb.rx_unknown_protocol", stats.rx_unknown_protocol),
};

static const struct i40e_stats i40e_gstrings_veb_tc_stats[] = {
	I40E_VEB_STAT("veb.tc_%u_tx_packets", tc_stats.tc_tx_packets),
	I40E_VEB_STAT("veb.tc_%u_tx_bytes", tc_stats.tc_tx_bytes),
	I40E_VEB_STAT("veb.tc_%u_rx_packets", tc_stats.tc_rx_packets),
	I40E_VEB_STAT("veb.tc_%u_rx_bytes", tc_stats.tc_rx_bytes),
};

static const struct i40e_stats i40e_gstrings_misc_stats[] = {
	I40E_VSI_STAT("rx_unicast", eth_stats.rx_unicast),
	I40E_VSI_STAT("tx_unicast", eth_stats.tx_unicast),
	I40E_VSI_STAT("rx_multicast", eth_stats.rx_multicast),
	I40E_VSI_STAT("tx_multicast", eth_stats.tx_multicast),
	I40E_VSI_STAT("rx_broadcast", eth_stats.rx_broadcast),
	I40E_VSI_STAT("tx_broadcast", eth_stats.tx_broadcast),
	I40E_VSI_STAT("rx_unknown_protocol", eth_stats.rx_unknown_protocol),
	I40E_VSI_STAT("tx_linearize", tx_linearize),
	I40E_VSI_STAT("tx_force_wb", tx_force_wb),
	I40E_VSI_STAT("tx_busy", tx_busy),
	I40E_VSI_STAT("rx_alloc_fail", rx_buf_failed),
	I40E_VSI_STAT("rx_pg_alloc_fail", rx_page_failed),
};

/* These PF_STATs might look like duplicates of some NETDEV_STATs,
 * but they are separate.  This device supports Virtualization, and
 * as such might have several netdevs supporting VMDq and FCoE going
 * through a single port.  The NETDEV_STATs are for individual netdevs
 * seen at the top of the stack, and the PF_STATs are for the physical
 * function at the bottom of the stack hosting those netdevs.
 *
 * The PF_STATs are appended to the netdev stats only when ethtool -S
 * is queried on the base PF netdev, not on the VMDq or FCoE netdev.
 */
static const struct i40e_stats i40e_gstrings_stats[] = {
	I40E_PF_STAT("port.rx_bytes", stats.eth.rx_bytes),
	I40E_PF_STAT("port.tx_bytes", stats.eth.tx_bytes),
	I40E_PF_STAT("port.rx_unicast", stats.eth.rx_unicast),
	I40E_PF_STAT("port.tx_unicast", stats.eth.tx_unicast),
	I40E_PF_STAT("port.rx_multicast", stats.eth.rx_multicast),
	I40E_PF_STAT("port.tx_multicast", stats.eth.tx_multicast),
	I40E_PF_STAT("port.rx_broadcast", stats.eth.rx_broadcast),
	I40E_PF_STAT("port.tx_broadcast", stats.eth.tx_broadcast),
	I40E_PF_STAT("port.tx_errors", stats.eth.tx_errors),
	I40E_PF_STAT("port.rx_dropped", stats.eth.rx_discards),
	I40E_PF_STAT("port.tx_dropped_link_down", stats.tx_dropped_link_down),
	I40E_PF_STAT("port.rx_crc_errors", stats.crc_errors),
	I40E_PF_STAT("port.illegal_bytes", stats.illegal_bytes),
	I40E_PF_STAT("port.mac_local_faults", stats.mac_local_faults),
	I40E_PF_STAT("port.mac_remote_faults", stats.mac_remote_faults),
	I40E_PF_STAT("port.tx_timeout", tx_timeout_count),
	I40E_PF_STAT("port.rx_csum_bad", hw_csum_rx_error),
	I40E_PF_STAT("port.rx_length_errors", stats.rx_length_errors),
	I40E_PF_STAT("port.link_xon_rx", stats.link_xon_rx),
	I40E_PF_STAT("port.link_xoff_rx", stats.link_xoff_rx),
	I40E_PF_STAT("port.link_xon_tx", stats.link_xon_tx),
	I40E_PF_STAT("port.link_xoff_tx", stats.link_xoff_tx),
	I40E_PF_STAT("port.rx_size_64", stats.rx_size_64),
	I40E_PF_STAT("port.rx_size_127", stats.rx_size_127),
	I40E_PF_STAT("port.rx_size_255", stats.rx_size_255),
	I40E_PF_STAT("port.rx_size_511", stats.rx_size_511),
	I40E_PF_STAT("port.rx_size_1023", stats.rx_size_1023),
	I40E_PF_STAT("port.rx_size_1522", stats.rx_size_1522),
	I40E_PF_STAT("port.rx_size_big", stats.rx_size_big),
	I40E_PF_STAT("port.tx_size_64", stats.tx_size_64),
	I40E_PF_STAT("port.tx_size_127", stats.tx_size_127),
	I40E_PF_STAT("port.tx_size_255", stats.tx_size_255),
	I40E_PF_STAT("port.tx_size_511", stats.tx_size_511),
	I40E_PF_STAT("port.tx_size_1023", stats.tx_size_1023),
	I40E_PF_STAT("port.tx_size_1522", stats.tx_size_1522),
	I40E_PF_STAT("port.tx_size_big", stats.tx_size_big),
	I40E_PF_STAT("port.rx_undersize", stats.rx_undersize),
	I40E_PF_STAT("port.rx_fragments", stats.rx_fragments),
	I40E_PF_STAT("port.rx_oversize", stats.rx_oversize),
	I40E_PF_STAT("port.rx_jabber", stats.rx_jabber),
	I40E_PF_STAT("port.VF_admin_queue_requests", vf_aq_requests),
	I40E_PF_STAT("port.arq_overflows", arq_overflows),
	I40E_PF_STAT("port.tx_hwtstamp_timeouts", tx_hwtstamp_timeouts),
	I40E_PF_STAT("port.rx_hwtstamp_cleared", rx_hwtstamp_cleared),
	I40E_PF_STAT("port.tx_hwtstamp_skipped", tx_hwtstamp_skipped),
	I40E_PF_STAT("port.fdir_flush_cnt", fd_flush_cnt),
	I40E_PF_STAT("port.fdir_atr_match", stats.fd_atr_match),
	I40E_PF_STAT("port.fdir_atr_tunnel_match", stats.fd_atr_tunnel_match),
	I40E_PF_STAT("port.fdir_atr_status", stats.fd_atr_status),
	I40E_PF_STAT("port.fdir_sb_match", stats.fd_sb_match),
	I40E_PF_STAT("port.fdir_sb_status", stats.fd_sb_status),

	/* LPI stats */
	I40E_PF_STAT("port.tx_lpi_status", stats.tx_lpi_status),
	I40E_PF_STAT("port.rx_lpi_status", stats.rx_lpi_status),
	I40E_PF_STAT("port.tx_lpi_count", stats.tx_lpi_count),
	I40E_PF_STAT("port.rx_lpi_count", stats.rx_lpi_count),
};

struct i40e_pfc_stats {
	u64 priority_xon_rx;
	u64 priority_xoff_rx;
	u64 priority_xon_tx;
	u64 priority_xoff_tx;
	u64 priority_xon_2_xoff;
};

static const struct i40e_stats i40e_gstrings_pfc_stats[] = {
	I40E_PFC_STAT("port.tx_priority_%u_xon_tx", priority_xon_tx),
	I40E_PFC_STAT("port.tx_priority_%u_xoff_tx", priority_xoff_tx),
	I40E_PFC_STAT("port.rx_priority_%u_xon_rx", priority_xon_rx),
	I40E_PFC_STAT("port.rx_priority_%u_xoff_rx", priority_xoff_rx),
	I40E_PFC_STAT("port.rx_priority_%u_xon_2_xoff", priority_xon_2_xoff),
};

#define I40E_NETDEV_STATS_LEN	ARRAY_SIZE(i40e_gstrings_net_stats)

#define I40E_MISC_STATS_LEN	ARRAY_SIZE(i40e_gstrings_misc_stats)

#define I40E_VSI_STATS_LEN	(I40E_NETDEV_STATS_LEN + I40E_MISC_STATS_LEN)

#define I40E_PFC_STATS_LEN	(ARRAY_SIZE(i40e_gstrings_pfc_stats) * \
				 I40E_MAX_USER_PRIORITY)

#define I40E_VEB_STATS_LEN	(ARRAY_SIZE(i40e_gstrings_veb_stats) + \
				 (ARRAY_SIZE(i40e_gstrings_veb_tc_stats) * \
				  I40E_MAX_TRAFFIC_CLASS))

#define I40E_GLOBAL_STATS_LEN	ARRAY_SIZE(i40e_gstrings_stats)

#define I40E_PF_STATS_LEN	(I40E_GLOBAL_STATS_LEN + \
				 I40E_PFC_STATS_LEN + \
				 I40E_VEB_STATS_LEN + \
				 I40E_VSI_STATS_LEN)

/* Length of stats for a single queue */
#define I40E_QUEUE_STATS_LEN	ARRAY_SIZE(i40e_gstrings_queue_stats)

enum i40e_ethtool_test_id {
	I40E_ETH_TEST_REG = 0,
	I40E_ETH_TEST_EEPROM,
	I40E_ETH_TEST_INTR,
	I40E_ETH_TEST_LINK,
};

static const char i40e_gstrings_test[][ETH_GSTRING_LEN] = {
	"Register test  (offline)",
	"Eeprom test    (offline)",
	"Interrupt test (offline)",
	"Link test   (on/offline)"
};

#define I40E_TEST_LEN (sizeof(i40e_gstrings_test) / ETH_GSTRING_LEN)

struct i40e_priv_flags {
	char flag_string[ETH_GSTRING_LEN];
	u64 flag;
	bool read_only;
};

#define I40E_PRIV_FLAG(_name, _flag, _read_only) { \
	.flag_string = _name, \
	.flag = _flag, \
	.read_only = _read_only, \
}

static const struct i40e_priv_flags i40e_gstrings_priv_flags[] = {
	/* NOTE: MFP setting cannot be changed */
	I40E_PRIV_FLAG("MFP", I40E_FLAG_MFP_ENABLED, 1),
	I40E_PRIV_FLAG("LinkPolling", I40E_FLAG_LINK_POLLING_ENABLED, 0),
	I40E_PRIV_FLAG("flow-director-atr", I40E_FLAG_FD_ATR_ENABLED, 0),
	I40E_PRIV_FLAG("veb-stats", I40E_FLAG_VEB_STATS_ENABLED, 0),
	I40E_PRIV_FLAG("hw-atr-eviction", I40E_FLAG_HW_ATR_EVICT_ENABLED, 0),
	I40E_PRIV_FLAG("link-down-on-close",
		       I40E_FLAG_LINK_DOWN_ON_CLOSE_ENABLED, 0),
	I40E_PRIV_FLAG("legacy-rx", I40E_FLAG_LEGACY_RX, 0),
	I40E_PRIV_FLAG("disable-source-pruning",
		       I40E_FLAG_SOURCE_PRUNING_DISABLED, 0),
	I40E_PRIV_FLAG("disable-fw-lldp", I40E_FLAG_DISABLE_FW_LLDP, 0),
	I40E_PRIV_FLAG("rs-fec", I40E_FLAG_RS_FEC, 0),
	I40E_PRIV_FLAG("base-r-fec", I40E_FLAG_BASE_R_FEC, 0),
};

#define I40E_PRIV_FLAGS_STR_LEN ARRAY_SIZE(i40e_gstrings_priv_flags)

/* Private flags with a global effect, restricted to PF 0 */
static const struct i40e_priv_flags i40e_gl_gstrings_priv_flags[] = {
	I40E_PRIV_FLAG("vf-true-promisc-support",
		       I40E_FLAG_TRUE_PROMISC_SUPPORT, 0),
};

#define I40E_GL_PRIV_FLAGS_STR_LEN ARRAY_SIZE(i40e_gl_gstrings_priv_flags)

/**
 * i40e_partition_setting_complaint - generic complaint for MFP restriction
 * @pf: the PF struct
 **/
static void i40e_partition_setting_complaint(struct i40e_pf *pf)
{
	dev_info(&pf->pdev->dev,
		 "The link settings are allowed to be changed only from the first partition of a given port. Please switch to the first partition in order to change the setting.\n");
}

/**
 * i40e_phy_type_to_ethtool - convert the phy_types to ethtool link modes
 * @pf: PF struct with phy_types
 * @ks: ethtool link ksettings struct to fill out
 *
 **/
static void i40e_phy_type_to_ethtool(struct i40e_pf *pf,
				     struct ethtool_link_ksettings *ks)
{
	struct i40e_link_status *hw_link_info = &pf->hw.phy.link_info;
	u64 phy_types = pf->hw.phy.phy_types;

	ethtool_link_ksettings_zero_link_mode(ks, supported);
	ethtool_link_ksettings_zero_link_mode(ks, advertising);

	if (phy_types & I40E_CAP_PHY_TYPE_SGMII) {
		ethtool_link_ksettings_add_link_mode(ks, supported,
						     1000baseT_Full);
		if (hw_link_info->requested_speeds & I40E_LINK_SPEED_1GB)
			ethtool_link_ksettings_add_link_mode(ks, advertising,
							     1000baseT_Full);
		if (pf->hw_features & I40E_HW_100M_SGMII_CAPABLE) {
			ethtool_link_ksettings_add_link_mode(ks, supported,
							     100baseT_Full);
			ethtool_link_ksettings_add_link_mode(ks, advertising,
							     100baseT_Full);
		}
	}
	if (phy_types & I40E_CAP_PHY_TYPE_XAUI ||
	    phy_types & I40E_CAP_PHY_TYPE_XFI ||
	    phy_types & I40E_CAP_PHY_TYPE_SFI ||
	    phy_types & I40E_CAP_PHY_TYPE_10GBASE_SFPP_CU ||
	    phy_types & I40E_CAP_PHY_TYPE_10GBASE_AOC) {
		ethtool_link_ksettings_add_link_mode(ks, supported,
						     10000baseT_Full);
		if (hw_link_info->requested_speeds & I40E_LINK_SPEED_10GB)
			ethtool_link_ksettings_add_link_mode(ks, advertising,
							     10000baseT_Full);
	}
	if (phy_types & I40E_CAP_PHY_TYPE_10GBASE_T) {
		ethtool_link_ksettings_add_link_mode(ks, supported,
						     10000baseT_Full);
		if (hw_link_info->requested_speeds & I40E_LINK_SPEED_10GB)
			ethtool_link_ksettings_add_link_mode(ks, advertising,
							     10000baseT_Full);
	}
	if (phy_types & I40E_CAP_PHY_TYPE_2_5GBASE_T) {
		ethtool_link_ksettings_add_link_mode(ks, supported,
						     2500baseT_Full);
		if (hw_link_info->requested_speeds & I40E_LINK_SPEED_2_5GB)
			ethtool_link_ksettings_add_link_mode(ks, advertising,
							     2500baseT_Full);
	}
	if (phy_types & I40E_CAP_PHY_TYPE_5GBASE_T) {
		ethtool_link_ksettings_add_link_mode(ks, supported,
						     5000baseT_Full);
		if (hw_link_info->requested_speeds & I40E_LINK_SPEED_5GB)
			ethtool_link_ksettings_add_link_mode(ks, advertising,
							     5000baseT_Full);
	}
	if (phy_types & I40E_CAP_PHY_TYPE_XLAUI ||
	    phy_types & I40E_CAP_PHY_TYPE_XLPPI ||
	    phy_types & I40E_CAP_PHY_TYPE_40GBASE_AOC)
		ethtool_link_ksettings_add_link_mode(ks, supported,
						     40000baseCR4_Full);
	if (phy_types & I40E_CAP_PHY_TYPE_40GBASE_CR4_CU ||
	    phy_types & I40E_CAP_PHY_TYPE_40GBASE_CR4) {
		ethtool_link_ksettings_add_link_mode(ks, supported,
						     40000baseCR4_Full);
		if (hw_link_info->requested_speeds & I40E_LINK_SPEED_40GB)
			ethtool_link_ksettings_add_link_mode(ks, advertising,
							     40000baseCR4_Full);
	}
	if (phy_types & I40E_CAP_PHY_TYPE_100BASE_TX) {
		ethtool_link_ksettings_add_link_mode(ks, supported,
						     100baseT_Full);
		if (hw_link_info->requested_speeds & I40E_LINK_SPEED_100MB)
			ethtool_link_ksettings_add_link_mode(ks, advertising,
							     100baseT_Full);
	}
	if (phy_types & I40E_CAP_PHY_TYPE_1000BASE_T) {
		ethtool_link_ksettings_add_link_mode(ks, supported,
						     1000baseT_Full);
		if (hw_link_info->requested_speeds & I40E_LINK_SPEED_1GB)
			ethtool_link_ksettings_add_link_mode(ks, advertising,
							     1000baseT_Full);
	}
	if (phy_types & I40E_CAP_PHY_TYPE_40GBASE_SR4) {
		ethtool_link_ksettings_add_link_mode(ks, supported,
						     40000baseSR4_Full);
		ethtool_link_ksettings_add_link_mode(ks, advertising,
						     40000baseSR4_Full);
	}
	if (phy_types & I40E_CAP_PHY_TYPE_40GBASE_LR4) {
		ethtool_link_ksettings_add_link_mode(ks, supported,
						     40000baseLR4_Full);
		ethtool_link_ksettings_add_link_mode(ks, advertising,
						     40000baseLR4_Full);
	}
	if (phy_types & I40E_CAP_PHY_TYPE_40GBASE_KR4) {
		ethtool_link_ksettings_add_link_mode(ks, supported,
						     40000baseKR4_Full);
		ethtool_link_ksettings_add_link_mode(ks, advertising,
						     40000baseKR4_Full);
	}
	if (phy_types & I40E_CAP_PHY_TYPE_20GBASE_KR2) {
		ethtool_link_ksettings_add_link_mode(ks, supported,
						     20000baseKR2_Full);
		if (hw_link_info->requested_speeds & I40E_LINK_SPEED_20GB)
			ethtool_link_ksettings_add_link_mode(ks, advertising,
							     20000baseKR2_Full);
	}
	if (phy_types & I40E_CAP_PHY_TYPE_10GBASE_KX4) {
		ethtool_link_ksettings_add_link_mode(ks, supported,
						     10000baseKX4_Full);
		if (hw_link_info->requested_speeds & I40E_LINK_SPEED_10GB)
			ethtool_link_ksettings_add_link_mode(ks, advertising,
							     10000baseKX4_Full);
	}
	if (phy_types & I40E_CAP_PHY_TYPE_10GBASE_KR &&
	    !(pf->hw_features & I40E_HW_HAVE_CRT_RETIMER)) {
		ethtool_link_ksettings_add_link_mode(ks, supported,
						     10000baseKR_Full);
		if (hw_link_info->requested_speeds & I40E_LINK_SPEED_10GB)
			ethtool_link_ksettings_add_link_mode(ks, advertising,
							     10000baseKR_Full);
	}
	if (phy_types & I40E_CAP_PHY_TYPE_1000BASE_KX &&
	    !(pf->hw_features & I40E_HW_HAVE_CRT_RETIMER)) {
		ethtool_link_ksettings_add_link_mode(ks, supported,
						     1000baseKX_Full);
		if (hw_link_info->requested_speeds & I40E_LINK_SPEED_1GB)
			ethtool_link_ksettings_add_link_mode(ks, advertising,
							     1000baseKX_Full);
	}
	/* need to add 25G PHY types */
	if (phy_types & I40E_CAP_PHY_TYPE_25GBASE_KR) {
		ethtool_link_ksettings_add_link_mode(ks, supported,
						     25000baseKR_Full);
		if (hw_link_info->requested_speeds & I40E_LINK_SPEED_25GB)
			ethtool_link_ksettings_add_link_mode(ks, advertising,
							     25000baseKR_Full);
	}
	if (phy_types & I40E_CAP_PHY_TYPE_25GBASE_CR) {
		ethtool_link_ksettings_add_link_mode(ks, supported,
						     25000baseCR_Full);
		if (hw_link_info->requested_speeds & I40E_LINK_SPEED_25GB)
			ethtool_link_ksettings_add_link_mode(ks, advertising,
							     25000baseCR_Full);
	}
	if (phy_types & I40E_CAP_PHY_TYPE_25GBASE_SR ||
	    phy_types & I40E_CAP_PHY_TYPE_25GBASE_LR) {
		ethtool_link_ksettings_add_link_mode(ks, supported,
						     25000baseSR_Full);
		if (hw_link_info->requested_speeds & I40E_LINK_SPEED_25GB)
			ethtool_link_ksettings_add_link_mode(ks, advertising,
							     25000baseSR_Full);
	}
	if (phy_types & I40E_CAP_PHY_TYPE_25GBASE_AOC ||
	    phy_types & I40E_CAP_PHY_TYPE_25GBASE_ACC) {
		ethtool_link_ksettings_add_link_mode(ks, supported,
						     25000baseCR_Full);
		if (hw_link_info->requested_speeds & I40E_LINK_SPEED_25GB)
			ethtool_link_ksettings_add_link_mode(ks, advertising,
							     25000baseCR_Full);
	}
	if (phy_types & I40E_CAP_PHY_TYPE_25GBASE_KR ||
	    phy_types & I40E_CAP_PHY_TYPE_25GBASE_CR ||
	    phy_types & I40E_CAP_PHY_TYPE_25GBASE_SR ||
	    phy_types & I40E_CAP_PHY_TYPE_25GBASE_LR ||
	    phy_types & I40E_CAP_PHY_TYPE_25GBASE_AOC ||
	    phy_types & I40E_CAP_PHY_TYPE_25GBASE_ACC) {
		ethtool_link_ksettings_add_link_mode(ks, supported, FEC_NONE);
		ethtool_link_ksettings_add_link_mode(ks, supported, FEC_RS);
		ethtool_link_ksettings_add_link_mode(ks, supported, FEC_BASER);
		if (hw_link_info->requested_speeds & I40E_LINK_SPEED_25GB) {
			ethtool_link_ksettings_add_link_mode(ks, advertising,
							     FEC_NONE);
			ethtool_link_ksettings_add_link_mode(ks, advertising,
							     FEC_RS);
			ethtool_link_ksettings_add_link_mode(ks, advertising,
							     FEC_BASER);
		}
	}
	/* need to add new 10G PHY types */
	if (phy_types & I40E_CAP_PHY_TYPE_10GBASE_CR1 ||
	    phy_types & I40E_CAP_PHY_TYPE_10GBASE_CR1_CU) {
		ethtool_link_ksettings_add_link_mode(ks, supported,
						     10000baseCR_Full);
		if (hw_link_info->requested_speeds & I40E_LINK_SPEED_10GB)
			ethtool_link_ksettings_add_link_mode(ks, advertising,
							     10000baseCR_Full);
	}
	if (phy_types & I40E_CAP_PHY_TYPE_10GBASE_SR) {
		ethtool_link_ksettings_add_link_mode(ks, supported,
						     10000baseSR_Full);
		if (hw_link_info->requested_speeds & I40E_LINK_SPEED_10GB)
			ethtool_link_ksettings_add_link_mode(ks, advertising,
							     10000baseSR_Full);
	}
	if (phy_types & I40E_CAP_PHY_TYPE_10GBASE_LR) {
		ethtool_link_ksettings_add_link_mode(ks, supported,
						     10000baseLR_Full);
		if (hw_link_info->requested_speeds & I40E_LINK_SPEED_10GB)
			ethtool_link_ksettings_add_link_mode(ks, advertising,
							     10000baseLR_Full);
	}
	if (phy_types & I40E_CAP_PHY_TYPE_1000BASE_SX ||
	    phy_types & I40E_CAP_PHY_TYPE_1000BASE_LX ||
	    phy_types & I40E_CAP_PHY_TYPE_1000BASE_T_OPTICAL) {
		ethtool_link_ksettings_add_link_mode(ks, supported,
						     1000baseX_Full);
		if (hw_link_info->requested_speeds & I40E_LINK_SPEED_1GB)
			ethtool_link_ksettings_add_link_mode(ks, advertising,
							     1000baseX_Full);
	}
	/* Autoneg PHY types */
	if (phy_types & I40E_CAP_PHY_TYPE_SGMII ||
	    phy_types & I40E_CAP_PHY_TYPE_40GBASE_KR4 ||
	    phy_types & I40E_CAP_PHY_TYPE_40GBASE_CR4_CU ||
	    phy_types & I40E_CAP_PHY_TYPE_40GBASE_CR4 ||
	    phy_types & I40E_CAP_PHY_TYPE_25GBASE_SR ||
	    phy_types & I40E_CAP_PHY_TYPE_25GBASE_LR ||
	    phy_types & I40E_CAP_PHY_TYPE_25GBASE_KR ||
	    phy_types & I40E_CAP_PHY_TYPE_25GBASE_CR ||
	    phy_types & I40E_CAP_PHY_TYPE_20GBASE_KR2 ||
	    phy_types & I40E_CAP_PHY_TYPE_10GBASE_SR ||
	    phy_types & I40E_CAP_PHY_TYPE_10GBASE_LR ||
	    phy_types & I40E_CAP_PHY_TYPE_10GBASE_KX4 ||
	    phy_types & I40E_CAP_PHY_TYPE_10GBASE_KR ||
	    phy_types & I40E_CAP_PHY_TYPE_10GBASE_CR1_CU ||
	    phy_types & I40E_CAP_PHY_TYPE_10GBASE_CR1 ||
	    phy_types & I40E_CAP_PHY_TYPE_10GBASE_T ||
	    phy_types & I40E_CAP_PHY_TYPE_5GBASE_T ||
	    phy_types & I40E_CAP_PHY_TYPE_2_5GBASE_T ||
	    phy_types & I40E_CAP_PHY_TYPE_1000BASE_T_OPTICAL ||
	    phy_types & I40E_CAP_PHY_TYPE_1000BASE_T ||
	    phy_types & I40E_CAP_PHY_TYPE_1000BASE_SX ||
	    phy_types & I40E_CAP_PHY_TYPE_1000BASE_LX ||
	    phy_types & I40E_CAP_PHY_TYPE_1000BASE_KX ||
	    phy_types & I40E_CAP_PHY_TYPE_100BASE_TX) {
		ethtool_link_ksettings_add_link_mode(ks, supported,
						     Autoneg);
		ethtool_link_ksettings_add_link_mode(ks, advertising,
						     Autoneg);
	}
}

/**
 * i40e_get_settings_link_up - Get the Link settings for when link is up
 * @hw: hw structure
 * @ks: ethtool ksettings to fill in
 * @netdev: network interface device structure
 * @pf: pointer to physical function struct
 **/
static void i40e_get_settings_link_up(struct i40e_hw *hw,
				      struct ethtool_link_ksettings *ks,
				      struct net_device *netdev,
				      struct i40e_pf *pf)
{
	struct i40e_link_status *hw_link_info = &hw->phy.link_info;
	struct ethtool_link_ksettings cap_ksettings;
	u32 link_speed = hw_link_info->link_speed;

	/* Initialize supported and advertised settings based on phy settings */
	switch (hw_link_info->phy_type) {
	case I40E_PHY_TYPE_40GBASE_CR4:
	case I40E_PHY_TYPE_40GBASE_CR4_CU:
		ethtool_link_ksettings_add_link_mode(ks, supported, Autoneg);
		ethtool_link_ksettings_add_link_mode(ks, supported,
						     40000baseCR4_Full);
		ethtool_link_ksettings_add_link_mode(ks, advertising, Autoneg);
		ethtool_link_ksettings_add_link_mode(ks, advertising,
						     40000baseCR4_Full);
		break;
	case I40E_PHY_TYPE_XLAUI:
	case I40E_PHY_TYPE_XLPPI:
	case I40E_PHY_TYPE_40GBASE_AOC:
		ethtool_link_ksettings_add_link_mode(ks, supported,
						     40000baseCR4_Full);
		ethtool_link_ksettings_add_link_mode(ks, advertising,
						     40000baseCR4_Full);
		break;
	case I40E_PHY_TYPE_40GBASE_SR4:
		ethtool_link_ksettings_add_link_mode(ks, supported,
						     40000baseSR4_Full);
		ethtool_link_ksettings_add_link_mode(ks, advertising,
						     40000baseSR4_Full);
		break;
	case I40E_PHY_TYPE_40GBASE_LR4:
		ethtool_link_ksettings_add_link_mode(ks, supported,
						     40000baseLR4_Full);
		ethtool_link_ksettings_add_link_mode(ks, advertising,
						     40000baseLR4_Full);
		break;
	case I40E_PHY_TYPE_25GBASE_SR:
	case I40E_PHY_TYPE_25GBASE_LR:
	case I40E_PHY_TYPE_10GBASE_SR:
	case I40E_PHY_TYPE_10GBASE_LR:
	case I40E_PHY_TYPE_1000BASE_SX:
	case I40E_PHY_TYPE_1000BASE_LX:
		ethtool_link_ksettings_add_link_mode(ks, supported, Autoneg);
		ethtool_link_ksettings_add_link_mode(ks, advertising, Autoneg);
		ethtool_link_ksettings_add_link_mode(ks, supported,
						     25000baseSR_Full);
		ethtool_link_ksettings_add_link_mode(ks, advertising,
						     25000baseSR_Full);
		ethtool_link_ksettings_add_link_mode(ks, supported, FEC_NONE);
		ethtool_link_ksettings_add_link_mode(ks, supported, FEC_RS);
		ethtool_link_ksettings_add_link_mode(ks, supported, FEC_BASER);
		ethtool_link_ksettings_add_link_mode(ks, advertising, FEC_NONE);
		ethtool_link_ksettings_add_link_mode(ks, advertising, FEC_RS);
		ethtool_link_ksettings_add_link_mode(ks, advertising,
						     FEC_BASER);
		ethtool_link_ksettings_add_link_mode(ks, supported,
						     10000baseSR_Full);
		ethtool_link_ksettings_add_link_mode(ks, advertising,
						     10000baseSR_Full);
		ethtool_link_ksettings_add_link_mode(ks, supported,
						     10000baseLR_Full);
		ethtool_link_ksettings_add_link_mode(ks, advertising,
						     10000baseLR_Full);
		ethtool_link_ksettings_add_link_mode(ks, supported,
						     1000baseX_Full);
		ethtool_link_ksettings_add_link_mode(ks, advertising,
						     1000baseX_Full);
		ethtool_link_ksettings_add_link_mode(ks, supported,
						     10000baseT_Full);
		if (hw_link_info->module_type[2] &
		    I40E_MODULE_TYPE_1000BASE_SX ||
		    hw_link_info->module_type[2] &
		    I40E_MODULE_TYPE_1000BASE_LX) {
			ethtool_link_ksettings_add_link_mode(ks, supported,
							     1000baseT_Full);
			if (hw_link_info->requested_speeds &
			    I40E_LINK_SPEED_1GB)
				ethtool_link_ksettings_add_link_mode(
				     ks, advertising, 1000baseT_Full);
		}
		if (hw_link_info->requested_speeds & I40E_LINK_SPEED_10GB)
			ethtool_link_ksettings_add_link_mode(ks, advertising,
							     10000baseT_Full);
		break;
	case I40E_PHY_TYPE_10GBASE_T:
	case I40E_PHY_TYPE_5GBASE_T:
	case I40E_PHY_TYPE_2_5GBASE_T:
	case I40E_PHY_TYPE_1000BASE_T:
	case I40E_PHY_TYPE_100BASE_TX:
		ethtool_link_ksettings_add_link_mode(ks, supported, Autoneg);
		ethtool_link_ksettings_add_link_mode(ks, supported,
						     10000baseT_Full);
		ethtool_link_ksettings_add_link_mode(ks, supported,
						     5000baseT_Full);
		ethtool_link_ksettings_add_link_mode(ks, supported,
						     2500baseT_Full);
		ethtool_link_ksettings_add_link_mode(ks, supported,
						     1000baseT_Full);
		ethtool_link_ksettings_add_link_mode(ks, supported,
						     100baseT_Full);
		ethtool_link_ksettings_add_link_mode(ks, advertising, Autoneg);
		if (hw_link_info->requested_speeds & I40E_LINK_SPEED_10GB)
			ethtool_link_ksettings_add_link_mode(ks, advertising,
							     10000baseT_Full);
		if (hw_link_info->requested_speeds & I40E_LINK_SPEED_5GB)
			ethtool_link_ksettings_add_link_mode(ks, advertising,
							     5000baseT_Full);
		if (hw_link_info->requested_speeds & I40E_LINK_SPEED_2_5GB)
			ethtool_link_ksettings_add_link_mode(ks, advertising,
							     2500baseT_Full);
		if (hw_link_info->requested_speeds & I40E_LINK_SPEED_1GB)
			ethtool_link_ksettings_add_link_mode(ks, advertising,
							     1000baseT_Full);
		if (hw_link_info->requested_speeds & I40E_LINK_SPEED_100MB)
			ethtool_link_ksettings_add_link_mode(ks, advertising,
							     100baseT_Full);
		break;
	case I40E_PHY_TYPE_1000BASE_T_OPTICAL:
		ethtool_link_ksettings_add_link_mode(ks, supported, Autoneg);
		ethtool_link_ksettings_add_link_mode(ks, supported,
						     1000baseT_Full);
		ethtool_link_ksettings_add_link_mode(ks, advertising, Autoneg);
		ethtool_link_ksettings_add_link_mode(ks, advertising,
						     1000baseT_Full);
		break;
	case I40E_PHY_TYPE_10GBASE_CR1_CU:
	case I40E_PHY_TYPE_10GBASE_CR1:
		ethtool_link_ksettings_add_link_mode(ks, supported, Autoneg);
		ethtool_link_ksettings_add_link_mode(ks, supported,
						     10000baseT_Full);
		ethtool_link_ksettings_add_link_mode(ks, advertising, Autoneg);
		ethtool_link_ksettings_add_link_mode(ks, advertising,
						     10000baseT_Full);
		break;
	case I40E_PHY_TYPE_XAUI:
	case I40E_PHY_TYPE_XFI:
	case I40E_PHY_TYPE_SFI:
	case I40E_PHY_TYPE_10GBASE_SFPP_CU:
	case I40E_PHY_TYPE_10GBASE_AOC:
		ethtool_link_ksettings_add_link_mode(ks, supported,
						     10000baseT_Full);
		if (hw_link_info->requested_speeds & I40E_LINK_SPEED_10GB)
			ethtool_link_ksettings_add_link_mode(ks, advertising,
							     10000baseT_Full);
		break;
	case I40E_PHY_TYPE_SGMII:
		ethtool_link_ksettings_add_link_mode(ks, supported, Autoneg);
		ethtool_link_ksettings_add_link_mode(ks, supported,
						     1000baseT_Full);
		if (hw_link_info->requested_speeds & I40E_LINK_SPEED_1GB)
			ethtool_link_ksettings_add_link_mode(ks, advertising,
							     1000baseT_Full);
		if (pf->hw_features & I40E_HW_100M_SGMII_CAPABLE) {
			ethtool_link_ksettings_add_link_mode(ks, supported,
							     100baseT_Full);
			if (hw_link_info->requested_speeds &
			    I40E_LINK_SPEED_100MB)
				ethtool_link_ksettings_add_link_mode(
				      ks, advertising, 100baseT_Full);
		}
		break;
	case I40E_PHY_TYPE_40GBASE_KR4:
	case I40E_PHY_TYPE_25GBASE_KR:
	case I40E_PHY_TYPE_20GBASE_KR2:
	case I40E_PHY_TYPE_10GBASE_KR:
	case I40E_PHY_TYPE_10GBASE_KX4:
	case I40E_PHY_TYPE_1000BASE_KX:
		ethtool_link_ksettings_add_link_mode(ks, supported,
						     40000baseKR4_Full);
		ethtool_link_ksettings_add_link_mode(ks, supported,
						     25000baseKR_Full);
		ethtool_link_ksettings_add_link_mode(ks, supported, FEC_NONE);
		ethtool_link_ksettings_add_link_mode(ks, supported, FEC_RS);
		ethtool_link_ksettings_add_link_mode(ks, supported, FEC_BASER);
		ethtool_link_ksettings_add_link_mode(ks, supported,
						     20000baseKR2_Full);
		ethtool_link_ksettings_add_link_mode(ks, supported,
						     10000baseKR_Full);
		ethtool_link_ksettings_add_link_mode(ks, supported,
						     10000baseKX4_Full);
		ethtool_link_ksettings_add_link_mode(ks, supported,
						     1000baseKX_Full);
		ethtool_link_ksettings_add_link_mode(ks, supported, Autoneg);
		ethtool_link_ksettings_add_link_mode(ks, advertising,
						     40000baseKR4_Full);
		ethtool_link_ksettings_add_link_mode(ks, advertising,
						     25000baseKR_Full);
		ethtool_link_ksettings_add_link_mode(ks, advertising, FEC_NONE);
		ethtool_link_ksettings_add_link_mode(ks, advertising, FEC_RS);
		ethtool_link_ksettings_add_link_mode(ks, advertising,
						     FEC_BASER);
		ethtool_link_ksettings_add_link_mode(ks, advertising,
						     20000baseKR2_Full);
		ethtool_link_ksettings_add_link_mode(ks, advertising,
						     10000baseKR_Full);
		ethtool_link_ksettings_add_link_mode(ks, advertising,
						     10000baseKX4_Full);
		ethtool_link_ksettings_add_link_mode(ks, advertising,
						     1000baseKX_Full);
		ethtool_link_ksettings_add_link_mode(ks, advertising, Autoneg);
		break;
	case I40E_PHY_TYPE_25GBASE_CR:
		ethtool_link_ksettings_add_link_mode(ks, supported, Autoneg);
		ethtool_link_ksettings_add_link_mode(ks, advertising, Autoneg);
		ethtool_link_ksettings_add_link_mode(ks, supported,
						     25000baseCR_Full);
		ethtool_link_ksettings_add_link_mode(ks, advertising,
						     25000baseCR_Full);
		ethtool_link_ksettings_add_link_mode(ks, supported, FEC_NONE);
		ethtool_link_ksettings_add_link_mode(ks, supported, FEC_RS);
		ethtool_link_ksettings_add_link_mode(ks, supported, FEC_BASER);
		ethtool_link_ksettings_add_link_mode(ks, advertising, FEC_NONE);
		ethtool_link_ksettings_add_link_mode(ks, advertising, FEC_RS);
		ethtool_link_ksettings_add_link_mode(ks, advertising,
						     FEC_BASER);
		break;
	case I40E_PHY_TYPE_25GBASE_AOC:
	case I40E_PHY_TYPE_25GBASE_ACC:
		ethtool_link_ksettings_add_link_mode(ks, supported, Autoneg);
		ethtool_link_ksettings_add_link_mode(ks, advertising, Autoneg);
		ethtool_link_ksettings_add_link_mode(ks, supported,
						     25000baseCR_Full);
		ethtool_link_ksettings_add_link_mode(ks, advertising,
						     25000baseCR_Full);
		ethtool_link_ksettings_add_link_mode(ks, supported, FEC_NONE);
		ethtool_link_ksettings_add_link_mode(ks, supported, FEC_RS);
		ethtool_link_ksettings_add_link_mode(ks, supported, FEC_BASER);
		ethtool_link_ksettings_add_link_mode(ks, advertising, FEC_NONE);
		ethtool_link_ksettings_add_link_mode(ks, advertising, FEC_RS);
		ethtool_link_ksettings_add_link_mode(ks, advertising,
						     FEC_BASER);
		ethtool_link_ksettings_add_link_mode(ks, supported,
						     10000baseCR_Full);
		ethtool_link_ksettings_add_link_mode(ks, advertising,
						     10000baseCR_Full);
		break;
	default:
		/* if we got here and link is up something bad is afoot */
		netdev_info(netdev,
			    "WARNING: Link is up but PHY type 0x%x is not recognized.\n",
			    hw_link_info->phy_type);
	}

	/* Now that we've worked out everything that could be supported by the
	 * current PHY type, get what is supported by the NVM and intersect
	 * them to get what is truly supported
	 */
	memset(&cap_ksettings, 0, sizeof(struct ethtool_link_ksettings));
	i40e_phy_type_to_ethtool(pf, &cap_ksettings);
	ethtool_intersect_link_masks(ks, &cap_ksettings);

	/* Set speed and duplex */
	switch (link_speed) {
	case I40E_LINK_SPEED_40GB:
		ks->base.speed = SPEED_40000;
		break;
	case I40E_LINK_SPEED_25GB:
		ks->base.speed = SPEED_25000;
		break;
	case I40E_LINK_SPEED_20GB:
		ks->base.speed = SPEED_20000;
		break;
	case I40E_LINK_SPEED_10GB:
		ks->base.speed = SPEED_10000;
		break;
	case I40E_LINK_SPEED_5GB:
		ks->base.speed = SPEED_5000;
		break;
	case I40E_LINK_SPEED_2_5GB:
		ks->base.speed = SPEED_2500;
		break;
	case I40E_LINK_SPEED_1GB:
		ks->base.speed = SPEED_1000;
		break;
	case I40E_LINK_SPEED_100MB:
		ks->base.speed = SPEED_100;
		break;
	default:
		ks->base.speed = SPEED_UNKNOWN;
		break;
	}
	ks->base.duplex = DUPLEX_FULL;
}

/**
 * i40e_get_settings_link_down - Get the Link settings for when link is down
 * @hw: hw structure
 * @ks: ethtool ksettings to fill in
 * @pf: pointer to physical function struct
 *
 * Reports link settings that can be determined when link is down
 **/
static void i40e_get_settings_link_down(struct i40e_hw *hw,
					struct ethtool_link_ksettings *ks,
					struct i40e_pf *pf)
{
	/* link is down and the driver needs to fall back on
	 * supported phy types to figure out what info to display
	 */
	i40e_phy_type_to_ethtool(pf, ks);

	/* With no link speed and duplex are unknown */
	ks->base.speed = SPEED_UNKNOWN;
	ks->base.duplex = DUPLEX_UNKNOWN;
}

/**
 * i40e_get_link_ksettings - Get Link Speed and Duplex settings
 * @netdev: network interface device structure
 * @ks: ethtool ksettings
 *
 * Reports speed/duplex settings based on media_type
 **/
static int i40e_get_link_ksettings(struct net_device *netdev,
				   struct ethtool_link_ksettings *ks)
{
	struct i40e_netdev_priv *np = netdev_priv(netdev);
	struct i40e_pf *pf = np->vsi->back;
	struct i40e_hw *hw = &pf->hw;
	struct i40e_link_status *hw_link_info = &hw->phy.link_info;
	bool link_up = hw_link_info->link_info & I40E_AQ_LINK_UP;

	ethtool_link_ksettings_zero_link_mode(ks, supported);
	ethtool_link_ksettings_zero_link_mode(ks, advertising);

	if (link_up)
		i40e_get_settings_link_up(hw, ks, netdev, pf);
	else
		i40e_get_settings_link_down(hw, ks, pf);

	/* Now set the settings that don't rely on link being up/down */
	/* Set autoneg settings */
	ks->base.autoneg = ((hw_link_info->an_info & I40E_AQ_AN_COMPLETED) ?
			    AUTONEG_ENABLE : AUTONEG_DISABLE);

	/* Set media type settings */
	switch (hw->phy.media_type) {
	case I40E_MEDIA_TYPE_BACKPLANE:
		ethtool_link_ksettings_add_link_mode(ks, supported, Autoneg);
		ethtool_link_ksettings_add_link_mode(ks, supported, Backplane);
		ethtool_link_ksettings_add_link_mode(ks, advertising, Autoneg);
		ethtool_link_ksettings_add_link_mode(ks, advertising,
						     Backplane);
		ks->base.port = PORT_NONE;
		break;
	case I40E_MEDIA_TYPE_BASET:
		ethtool_link_ksettings_add_link_mode(ks, supported, TP);
		ethtool_link_ksettings_add_link_mode(ks, advertising, TP);
		ks->base.port = PORT_TP;
		break;
	case I40E_MEDIA_TYPE_DA:
	case I40E_MEDIA_TYPE_CX4:
		ethtool_link_ksettings_add_link_mode(ks, supported, FIBRE);
		ethtool_link_ksettings_add_link_mode(ks, advertising, FIBRE);
		ks->base.port = PORT_DA;
		break;
	case I40E_MEDIA_TYPE_FIBER:
		ethtool_link_ksettings_add_link_mode(ks, supported, FIBRE);
		ethtool_link_ksettings_add_link_mode(ks, advertising, FIBRE);
		ks->base.port = PORT_FIBRE;
		break;
	case I40E_MEDIA_TYPE_UNKNOWN:
	default:
		ks->base.port = PORT_OTHER;
		break;
	}

	/* Set flow control settings */
	ethtool_link_ksettings_add_link_mode(ks, supported, Pause);

	switch (hw->fc.requested_mode) {
	case I40E_FC_FULL:
		ethtool_link_ksettings_add_link_mode(ks, advertising, Pause);
		break;
	case I40E_FC_TX_PAUSE:
		ethtool_link_ksettings_add_link_mode(ks, advertising,
						     Asym_Pause);
		break;
	case I40E_FC_RX_PAUSE:
		ethtool_link_ksettings_add_link_mode(ks, advertising, Pause);
		ethtool_link_ksettings_add_link_mode(ks, advertising,
						     Asym_Pause);
		break;
	default:
		ethtool_link_ksettings_del_link_mode(ks, advertising, Pause);
		ethtool_link_ksettings_del_link_mode(ks, advertising,
						     Asym_Pause);
		break;
	}

	return 0;
}

/**
 * i40e_set_link_ksettings - Set Speed and Duplex
 * @netdev: network interface device structure
 * @ks: ethtool ksettings
 *
 * Set speed/duplex per media_types advertised/forced
 **/
static int i40e_set_link_ksettings(struct net_device *netdev,
				   const struct ethtool_link_ksettings *ks)
{
	struct i40e_netdev_priv *np = netdev_priv(netdev);
	struct i40e_aq_get_phy_abilities_resp abilities;
	struct ethtool_link_ksettings safe_ks;
	struct ethtool_link_ksettings copy_ks;
	struct i40e_aq_set_phy_config config;
	struct i40e_pf *pf = np->vsi->back;
	struct i40e_vsi *vsi = np->vsi;
	struct i40e_hw *hw = &pf->hw;
	bool autoneg_changed = false;
	i40e_status status = 0;
	int timeout = 50;
	int err = 0;
	u8 autoneg;

	/* Changing port settings is not supported if this isn't the
	 * port's controlling PF
	 */
	if (hw->partition_id != 1) {
		i40e_partition_setting_complaint(pf);
		return -EOPNOTSUPP;
	}
	if (vsi != pf->vsi[pf->lan_vsi])
		return -EOPNOTSUPP;
	if (hw->phy.media_type != I40E_MEDIA_TYPE_BASET &&
	    hw->phy.media_type != I40E_MEDIA_TYPE_FIBER &&
	    hw->phy.media_type != I40E_MEDIA_TYPE_BACKPLANE &&
	    hw->phy.media_type != I40E_MEDIA_TYPE_DA &&
	    hw->phy.link_info.link_info & I40E_AQ_LINK_UP)
		return -EOPNOTSUPP;
	if (hw->device_id == I40E_DEV_ID_KX_B ||
	    hw->device_id == I40E_DEV_ID_KX_C ||
	    hw->device_id == I40E_DEV_ID_20G_KR2 ||
	    hw->device_id == I40E_DEV_ID_20G_KR2_A ||
	    hw->device_id == I40E_DEV_ID_25G_B ||
	    hw->device_id == I40E_DEV_ID_KX_X722) {
		netdev_info(netdev, "Changing settings is not supported on backplane.\n");
		return -EOPNOTSUPP;
	}

	/* copy the ksettings to copy_ks to avoid modifying the origin */
	memcpy(&copy_ks, ks, sizeof(struct ethtool_link_ksettings));

	/* save autoneg out of ksettings */
	autoneg = copy_ks.base.autoneg;

	/* get our own copy of the bits to check against */
	memset(&safe_ks, 0, sizeof(struct ethtool_link_ksettings));
	safe_ks.base.cmd = copy_ks.base.cmd;
	safe_ks.base.link_mode_masks_nwords =
		copy_ks.base.link_mode_masks_nwords;
	i40e_get_link_ksettings(netdev, &safe_ks);

	/* Get link modes supported by hardware and check against modes
	 * requested by the user.  Return an error if unsupported mode was set.
	 */
	if (!bitmap_subset(copy_ks.link_modes.advertising,
			   safe_ks.link_modes.supported,
			   __ETHTOOL_LINK_MODE_MASK_NBITS))
		return -EINVAL;

	/* set autoneg back to what it currently is */
	copy_ks.base.autoneg = safe_ks.base.autoneg;

	/* If copy_ks.base and safe_ks.base are not the same now, then they are
	 * trying to set something that we do not support.
	 */
	if (memcmp(&copy_ks.base, &safe_ks.base,
		   sizeof(struct ethtool_link_settings)))
		return -EOPNOTSUPP;

	while (test_and_set_bit(__I40E_CONFIG_BUSY, pf->state)) {
		timeout--;
		if (!timeout)
			return -EBUSY;
		usleep_range(1000, 2000);
	}

	/* Get the current phy config */
	status = i40e_aq_get_phy_capabilities(hw, false, false, &abilities,
					      NULL);
	if (status) {
		err = -EAGAIN;
		goto done;
	}

	/* Copy abilities to config in case autoneg is not
	 * set below
	 */
	memset(&config, 0, sizeof(struct i40e_aq_set_phy_config));
	config.abilities = abilities.abilities;

	/* Check autoneg */
	if (autoneg == AUTONEG_ENABLE) {
		/* If autoneg was not already enabled */
		if (!(hw->phy.link_info.an_info & I40E_AQ_AN_COMPLETED)) {
			/* If autoneg is not supported, return error */
			if (!ethtool_link_ksettings_test_link_mode(&safe_ks,
								   supported,
								   Autoneg)) {
				netdev_info(netdev, "Autoneg not supported on this phy\n");
				err = -EINVAL;
				goto done;
			}
			/* Autoneg is allowed to change */
			config.abilities = abilities.abilities |
					   I40E_AQ_PHY_ENABLE_AN;
			autoneg_changed = true;
		}
	} else {
		/* If autoneg is currently enabled */
		if (hw->phy.link_info.an_info & I40E_AQ_AN_COMPLETED) {
			/* If autoneg is supported 10GBASE_T is the only PHY
			 * that can disable it, so otherwise return error
			 */
			if (ethtool_link_ksettings_test_link_mode(&safe_ks,
								  supported,
								  Autoneg) &&
			    hw->phy.link_info.phy_type !=
			    I40E_PHY_TYPE_10GBASE_T) {
				netdev_info(netdev, "Autoneg cannot be disabled on this phy\n");
				err = -EINVAL;
				goto done;
			}
			/* Autoneg is allowed to change */
			config.abilities = abilities.abilities &
					   ~I40E_AQ_PHY_ENABLE_AN;
			autoneg_changed = true;
		}
	}

	if (ethtool_link_ksettings_test_link_mode(ks, advertising,
						  100baseT_Full))
		config.link_speed |= I40E_LINK_SPEED_100MB;
	if (ethtool_link_ksettings_test_link_mode(ks, advertising,
						  1000baseT_Full) ||
	    ethtool_link_ksettings_test_link_mode(ks, advertising,
						  1000baseX_Full) ||
	    ethtool_link_ksettings_test_link_mode(ks, advertising,
						  1000baseKX_Full))
		config.link_speed |= I40E_LINK_SPEED_1GB;
	if (ethtool_link_ksettings_test_link_mode(ks, advertising,
						  10000baseT_Full) ||
	    ethtool_link_ksettings_test_link_mode(ks, advertising,
						  10000baseKX4_Full) ||
	    ethtool_link_ksettings_test_link_mode(ks, advertising,
						  10000baseKR_Full) ||
	    ethtool_link_ksettings_test_link_mode(ks, advertising,
						  10000baseCR_Full) ||
	    ethtool_link_ksettings_test_link_mode(ks, advertising,
						  10000baseSR_Full) ||
	    ethtool_link_ksettings_test_link_mode(ks, advertising,
						  10000baseLR_Full))
		config.link_speed |= I40E_LINK_SPEED_10GB;
	if (ethtool_link_ksettings_test_link_mode(ks, advertising,
						  2500baseT_Full))
		config.link_speed |= I40E_LINK_SPEED_2_5GB;
	if (ethtool_link_ksettings_test_link_mode(ks, advertising,
						  5000baseT_Full))
		config.link_speed |= I40E_LINK_SPEED_5GB;
	if (ethtool_link_ksettings_test_link_mode(ks, advertising,
						  20000baseKR2_Full))
		config.link_speed |= I40E_LINK_SPEED_20GB;
	if (ethtool_link_ksettings_test_link_mode(ks, advertising,
						  25000baseCR_Full) ||
	    ethtool_link_ksettings_test_link_mode(ks, advertising,
						  25000baseKR_Full) ||
	    ethtool_link_ksettings_test_link_mode(ks, advertising,
						  25000baseSR_Full))
		config.link_speed |= I40E_LINK_SPEED_25GB;
	if (ethtool_link_ksettings_test_link_mode(ks, advertising,
						  40000baseKR4_Full) ||
	    ethtool_link_ksettings_test_link_mode(ks, advertising,
						  40000baseCR4_Full) ||
	    ethtool_link_ksettings_test_link_mode(ks, advertising,
						  40000baseSR4_Full) ||
	    ethtool_link_ksettings_test_link_mode(ks, advertising,
						  40000baseLR4_Full))
		config.link_speed |= I40E_LINK_SPEED_40GB;

	/* If speed didn't get set, set it to what it currently is.
	 * This is needed because if advertise is 0 (as it is when autoneg
	 * is disabled) then speed won't get set.
	 */
	if (!config.link_speed)
		config.link_speed = abilities.link_speed;
	if (autoneg_changed || abilities.link_speed != config.link_speed) {
		/* copy over the rest of the abilities */
		config.phy_type = abilities.phy_type;
		config.phy_type_ext = abilities.phy_type_ext;
		config.eee_capability = abilities.eee_capability;
		config.eeer = abilities.eeer_val;
		config.low_power_ctrl = abilities.d3_lpan;
		config.fec_config = abilities.fec_cfg_curr_mod_ext_info &
				    I40E_AQ_PHY_FEC_CONFIG_MASK;

		/* save the requested speeds */
		hw->phy.link_info.requested_speeds = config.link_speed;
		/* set link and auto negotiation so changes take effect */
		config.abilities |= I40E_AQ_PHY_ENABLE_ATOMIC_LINK;
		/* If link is up put link down */
		if (hw->phy.link_info.link_info & I40E_AQ_LINK_UP) {
			/* Tell the OS link is going down, the link will go
			 * back up when fw says it is ready asynchronously
			 */
			i40e_print_link_message(vsi, false);
			netif_carrier_off(netdev);
			netif_tx_stop_all_queues(netdev);
		}

		/* make the aq call */
		status = i40e_aq_set_phy_config(hw, &config, NULL);
		if (status) {
			netdev_info(netdev,
				    "Set phy config failed, err %s aq_err %s\n",
				    i40e_stat_str(hw, status),
				    i40e_aq_str(hw, hw->aq.asq_last_status));
			err = -EAGAIN;
			goto done;
		}

		status = i40e_update_link_info(hw);
		if (status)
			netdev_dbg(netdev,
				   "Updating link info failed with err %s aq_err %s\n",
				   i40e_stat_str(hw, status),
				   i40e_aq_str(hw, hw->aq.asq_last_status));

	} else {
		netdev_info(netdev, "Nothing changed, exiting without setting anything.\n");
	}

done:
	clear_bit(__I40E_CONFIG_BUSY, pf->state);

	return err;
}

static int i40e_set_fec_cfg(struct net_device *netdev, u8 fec_cfg)
{
	struct i40e_netdev_priv *np = netdev_priv(netdev);
	struct i40e_aq_get_phy_abilities_resp abilities;
	struct i40e_pf *pf = np->vsi->back;
	struct i40e_hw *hw = &pf->hw;
	i40e_status status = 0;
	u32 flags = 0;
	int err = 0;

	flags = READ_ONCE(pf->flags);
	i40e_set_fec_in_flags(fec_cfg, &flags);

	/* Get the current phy config */
	memset(&abilities, 0, sizeof(abilities));
	status = i40e_aq_get_phy_capabilities(hw, false, false, &abilities,
					      NULL);
	if (status) {
		err = -EAGAIN;
		goto done;
	}

	if (abilities.fec_cfg_curr_mod_ext_info != fec_cfg) {
		struct i40e_aq_set_phy_config config;

		memset(&config, 0, sizeof(config));
		config.phy_type = abilities.phy_type;
		config.abilities = abilities.abilities;
		config.phy_type_ext = abilities.phy_type_ext;
		config.link_speed = abilities.link_speed;
		config.eee_capability = abilities.eee_capability;
		config.eeer = abilities.eeer_val;
		config.low_power_ctrl = abilities.d3_lpan;
		config.fec_config = fec_cfg & I40E_AQ_PHY_FEC_CONFIG_MASK;
		status = i40e_aq_set_phy_config(hw, &config, NULL);
		if (status) {
			netdev_info(netdev,
				    "Set phy config failed, err %s aq_err %s\n",
				    i40e_stat_str(hw, status),
				    i40e_aq_str(hw, hw->aq.asq_last_status));
			err = -EAGAIN;
			goto done;
		}
		pf->flags = flags;
		status = i40e_update_link_info(hw);
		if (status)
			/* debug level message only due to relation to the link
			 * itself rather than to the FEC settings
			 * (e.g. no physical connection etc.)
			 */
			netdev_dbg(netdev,
				   "Updating link info failed with err %s aq_err %s\n",
				   i40e_stat_str(hw, status),
				   i40e_aq_str(hw, hw->aq.asq_last_status));
	}

done:
	return err;
}

static int i40e_get_fec_param(struct net_device *netdev,
			      struct ethtool_fecparam *fecparam)
{
	struct i40e_netdev_priv *np = netdev_priv(netdev);
	struct i40e_aq_get_phy_abilities_resp abilities;
	struct i40e_pf *pf = np->vsi->back;
	struct i40e_hw *hw = &pf->hw;
	i40e_status status = 0;
	int err = 0;

	/* Get the current phy config */
	memset(&abilities, 0, sizeof(abilities));
	status = i40e_aq_get_phy_capabilities(hw, false, false, &abilities,
					      NULL);
	if (status) {
		err = -EAGAIN;
		goto done;
	}

	fecparam->fec = 0;
	if (abilities.fec_cfg_curr_mod_ext_info & I40E_AQ_SET_FEC_AUTO)
		fecparam->fec |= ETHTOOL_FEC_AUTO;
	if ((abilities.fec_cfg_curr_mod_ext_info &
	     I40E_AQ_SET_FEC_REQUEST_RS) ||
	    (abilities.fec_cfg_curr_mod_ext_info &
	     I40E_AQ_SET_FEC_ABILITY_RS))
		fecparam->fec |= ETHTOOL_FEC_RS;
	if ((abilities.fec_cfg_curr_mod_ext_info &
	     I40E_AQ_SET_FEC_REQUEST_KR) ||
	    (abilities.fec_cfg_curr_mod_ext_info & I40E_AQ_SET_FEC_ABILITY_KR))
		fecparam->fec |= ETHTOOL_FEC_BASER;
	if (abilities.fec_cfg_curr_mod_ext_info == 0)
		fecparam->fec |= ETHTOOL_FEC_OFF;

	if (hw->phy.link_info.fec_info & I40E_AQ_CONFIG_FEC_KR_ENA)
		fecparam->active_fec = ETHTOOL_FEC_BASER;
	else if (hw->phy.link_info.fec_info & I40E_AQ_CONFIG_FEC_RS_ENA)
		fecparam->active_fec = ETHTOOL_FEC_RS;
	else
		fecparam->active_fec = ETHTOOL_FEC_OFF;
done:
	return err;
}

static int i40e_set_fec_param(struct net_device *netdev,
			      struct ethtool_fecparam *fecparam)
{
	struct i40e_netdev_priv *np = netdev_priv(netdev);
	struct i40e_pf *pf = np->vsi->back;
	struct i40e_hw *hw = &pf->hw;
	u8 fec_cfg = 0;
	int err = 0;

	if (hw->device_id != I40E_DEV_ID_25G_SFP28 &&
	    hw->device_id != I40E_DEV_ID_25G_B) {
		err = -EPERM;
		goto done;
	}

	switch (fecparam->fec) {
	case ETHTOOL_FEC_AUTO:
		fec_cfg = I40E_AQ_SET_FEC_AUTO;
		break;
	case ETHTOOL_FEC_RS:
		fec_cfg = (I40E_AQ_SET_FEC_REQUEST_RS |
			     I40E_AQ_SET_FEC_ABILITY_RS);
		break;
	case ETHTOOL_FEC_BASER:
		fec_cfg = (I40E_AQ_SET_FEC_REQUEST_KR |
			     I40E_AQ_SET_FEC_ABILITY_KR);
		break;
	case ETHTOOL_FEC_OFF:
	case ETHTOOL_FEC_NONE:
		fec_cfg = 0;
		break;
	default:
		dev_warn(&pf->pdev->dev, "Unsupported FEC mode: %d",
			 fecparam->fec);
		err = -EINVAL;
		goto done;
	}

	err = i40e_set_fec_cfg(netdev, fec_cfg);

done:
	return err;
}

static int i40e_nway_reset(struct net_device *netdev)
{
	/* restart autonegotiation */
	struct i40e_netdev_priv *np = netdev_priv(netdev);
	struct i40e_pf *pf = np->vsi->back;
	struct i40e_hw *hw = &pf->hw;
	bool link_up = hw->phy.link_info.link_info & I40E_AQ_LINK_UP;
	i40e_status ret = 0;

	ret = i40e_aq_set_link_restart_an(hw, link_up, NULL);
	if (ret) {
		netdev_info(netdev, "link restart failed, err %s aq_err %s\n",
			    i40e_stat_str(hw, ret),
			    i40e_aq_str(hw, hw->aq.asq_last_status));
		return -EIO;
	}

	return 0;
}

/**
 * i40e_get_pauseparam -  Get Flow Control status
 * @netdev: netdevice structure
 * @pause: buffer to return pause parameters
 *
 * Return tx/rx-pause status
 **/
static void i40e_get_pauseparam(struct net_device *netdev,
				struct ethtool_pauseparam *pause)
{
	struct i40e_netdev_priv *np = netdev_priv(netdev);
	struct i40e_pf *pf = np->vsi->back;
	struct i40e_hw *hw = &pf->hw;
	struct i40e_link_status *hw_link_info = &hw->phy.link_info;
	struct i40e_dcbx_config *dcbx_cfg = &hw->local_dcbx_config;

	pause->autoneg =
		((hw_link_info->an_info & I40E_AQ_AN_COMPLETED) ?
		  AUTONEG_ENABLE : AUTONEG_DISABLE);

	/* PFC enabled so report LFC as off */
	if (dcbx_cfg->pfc.pfcenable) {
		pause->rx_pause = 0;
		pause->tx_pause = 0;
		return;
	}

	if (hw->fc.current_mode == I40E_FC_RX_PAUSE) {
		pause->rx_pause = 1;
	} else if (hw->fc.current_mode == I40E_FC_TX_PAUSE) {
		pause->tx_pause = 1;
	} else if (hw->fc.current_mode == I40E_FC_FULL) {
		pause->rx_pause = 1;
		pause->tx_pause = 1;
	}
}

/**
 * i40e_set_pauseparam - Set Flow Control parameter
 * @netdev: network interface device structure
 * @pause: return tx/rx flow control status
 **/
static int i40e_set_pauseparam(struct net_device *netdev,
			       struct ethtool_pauseparam *pause)
{
	struct i40e_netdev_priv *np = netdev_priv(netdev);
	struct i40e_pf *pf = np->vsi->back;
	struct i40e_vsi *vsi = np->vsi;
	struct i40e_hw *hw = &pf->hw;
	struct i40e_link_status *hw_link_info = &hw->phy.link_info;
	struct i40e_dcbx_config *dcbx_cfg = &hw->local_dcbx_config;
	bool link_up = hw_link_info->link_info & I40E_AQ_LINK_UP;
	i40e_status status;
	u8 aq_failures;
	int err = 0;
	u32 is_an;

	/* Changing the port's flow control is not supported if this isn't the
	 * port's controlling PF
	 */
	if (hw->partition_id != 1) {
		i40e_partition_setting_complaint(pf);
		return -EOPNOTSUPP;
	}

	if (vsi != pf->vsi[pf->lan_vsi])
		return -EOPNOTSUPP;

	is_an = hw_link_info->an_info & I40E_AQ_AN_COMPLETED;
	if (pause->autoneg != is_an) {
		netdev_info(netdev, "To change autoneg please use: ethtool -s <dev> autoneg <on|off>\n");
		return -EOPNOTSUPP;
	}

	/* If we have link and don't have autoneg */
	if (!test_bit(__I40E_DOWN, pf->state) && !is_an) {
		/* Send message that it might not necessarily work*/
		netdev_info(netdev, "Autoneg did not complete so changing settings may not result in an actual change.\n");
	}

	if (dcbx_cfg->pfc.pfcenable) {
		netdev_info(netdev,
			    "Priority flow control enabled. Cannot set link flow control.\n");
		return -EOPNOTSUPP;
	}

	if (pause->rx_pause && pause->tx_pause)
		hw->fc.requested_mode = I40E_FC_FULL;
	else if (pause->rx_pause && !pause->tx_pause)
		hw->fc.requested_mode = I40E_FC_RX_PAUSE;
	else if (!pause->rx_pause && pause->tx_pause)
		hw->fc.requested_mode = I40E_FC_TX_PAUSE;
	else if (!pause->rx_pause && !pause->tx_pause)
		hw->fc.requested_mode = I40E_FC_NONE;
	else
		return -EINVAL;

	/* Tell the OS link is going down, the link will go back up when fw
	 * says it is ready asynchronously
	 */
	i40e_print_link_message(vsi, false);
	netif_carrier_off(netdev);
	netif_tx_stop_all_queues(netdev);

	/* Set the fc mode and only restart an if link is up*/
	status = i40e_set_fc(hw, &aq_failures, link_up);

	if (aq_failures & I40E_SET_FC_AQ_FAIL_GET) {
		netdev_info(netdev, "Set fc failed on the get_phy_capabilities call with err %s aq_err %s\n",
			    i40e_stat_str(hw, status),
			    i40e_aq_str(hw, hw->aq.asq_last_status));
		err = -EAGAIN;
	}
	if (aq_failures & I40E_SET_FC_AQ_FAIL_SET) {
		netdev_info(netdev, "Set fc failed on the set_phy_config call with err %s aq_err %s\n",
			    i40e_stat_str(hw, status),
			    i40e_aq_str(hw, hw->aq.asq_last_status));
		err = -EAGAIN;
	}
	if (aq_failures & I40E_SET_FC_AQ_FAIL_UPDATE) {
		netdev_info(netdev, "Set fc failed on the get_link_info call with err %s aq_err %s\n",
			    i40e_stat_str(hw, status),
			    i40e_aq_str(hw, hw->aq.asq_last_status));
		err = -EAGAIN;
	}

	if (!test_bit(__I40E_DOWN, pf->state) && is_an) {
		/* Give it a little more time to try to come back */
		msleep(75);
		if (!test_bit(__I40E_DOWN, pf->state))
			return i40e_nway_reset(netdev);
	}

	return err;
}

static u32 i40e_get_msglevel(struct net_device *netdev)
{
	struct i40e_netdev_priv *np = netdev_priv(netdev);
	struct i40e_pf *pf = np->vsi->back;
	u32 debug_mask = pf->hw.debug_mask;

	if (debug_mask)
		netdev_info(netdev, "i40e debug_mask: 0x%08X\n", debug_mask);

	return pf->msg_enable;
}

static void i40e_set_msglevel(struct net_device *netdev, u32 data)
{
	struct i40e_netdev_priv *np = netdev_priv(netdev);
	struct i40e_pf *pf = np->vsi->back;

	if (I40E_DEBUG_USER & data)
		pf->hw.debug_mask = data;
	else
		pf->msg_enable = data;
}

static int i40e_get_regs_len(struct net_device *netdev)
{
	int reg_count = 0;
	int i;

	for (i = 0; i40e_reg_list[i].offset != 0; i++)
		reg_count += i40e_reg_list[i].elements;

	return reg_count * sizeof(u32);
}

static void i40e_get_regs(struct net_device *netdev, struct ethtool_regs *regs,
			  void *p)
{
	struct i40e_netdev_priv *np = netdev_priv(netdev);
	struct i40e_pf *pf = np->vsi->back;
	struct i40e_hw *hw = &pf->hw;
	u32 *reg_buf = p;
	unsigned int i, j, ri;
	u32 reg;

	/* Tell ethtool which driver-version-specific regs output we have.
	 *
	 * At some point, if we have ethtool doing special formatting of
	 * this data, it will rely on this version number to know how to
	 * interpret things.  Hence, this needs to be updated if/when the
	 * diags register table is changed.
	 */
	regs->version = 1;

	/* loop through the diags reg table for what to print */
	ri = 0;
	for (i = 0; i40e_reg_list[i].offset != 0; i++) {
		for (j = 0; j < i40e_reg_list[i].elements; j++) {
			reg = i40e_reg_list[i].offset
				+ (j * i40e_reg_list[i].stride);
			reg_buf[ri++] = rd32(hw, reg);
		}
	}

}

static int i40e_get_eeprom(struct net_device *netdev,
			   struct ethtool_eeprom *eeprom, u8 *bytes)
{
	struct i40e_netdev_priv *np = netdev_priv(netdev);
	struct i40e_hw *hw = &np->vsi->back->hw;
	struct i40e_pf *pf = np->vsi->back;
	int ret_val = 0, len, offset;
	u8 *eeprom_buff;
	u16 i, sectors;
	bool last;
	u32 magic;

#define I40E_NVM_SECTOR_SIZE  4096
	if (eeprom->len == 0)
		return -EINVAL;

	/* check for NVMUpdate access method */
	magic = hw->vendor_id | (hw->device_id << 16);
	if (eeprom->magic && eeprom->magic != magic) {
		struct i40e_nvm_access *cmd = (struct i40e_nvm_access *)eeprom;
		int errno = 0;

		/* make sure it is the right magic for NVMUpdate */
		if ((eeprom->magic >> 16) != hw->device_id)
			errno = -EINVAL;
		else if (test_bit(__I40E_RESET_RECOVERY_PENDING, pf->state) ||
			 test_bit(__I40E_RESET_INTR_RECEIVED, pf->state))
			errno = -EBUSY;
		else
			ret_val = i40e_nvmupd_command(hw, cmd, bytes, &errno);

		if ((errno || ret_val) && (hw->debug_mask & I40E_DEBUG_NVM))
			dev_info(&pf->pdev->dev,
				 "NVMUpdate read failed err=%d status=0x%x errno=%d module=%d offset=0x%x size=%d\n",
				 ret_val, hw->aq.asq_last_status, errno,
				 (u8)(cmd->config & I40E_NVM_MOD_PNT_MASK),
				 cmd->offset, cmd->data_size);

		return errno;
	}

	/* normal ethtool get_eeprom support */
	eeprom->magic = hw->vendor_id | (hw->device_id << 16);

	eeprom_buff = kzalloc(eeprom->len, GFP_KERNEL);
	if (!eeprom_buff)
		return -ENOMEM;

	ret_val = i40e_acquire_nvm(hw, I40E_RESOURCE_READ);
	if (ret_val) {
		dev_info(&pf->pdev->dev,
			 "Failed Acquiring NVM resource for read err=%d status=0x%x\n",
			 ret_val, hw->aq.asq_last_status);
		goto free_buff;
	}

	sectors = eeprom->len / I40E_NVM_SECTOR_SIZE;
	sectors += (eeprom->len % I40E_NVM_SECTOR_SIZE) ? 1 : 0;
	len = I40E_NVM_SECTOR_SIZE;
	last = false;
	for (i = 0; i < sectors; i++) {
		if (i == (sectors - 1)) {
			len = eeprom->len - (I40E_NVM_SECTOR_SIZE * i);
			last = true;
		}
		offset = eeprom->offset + (I40E_NVM_SECTOR_SIZE * i),
		ret_val = i40e_aq_read_nvm(hw, 0x0, offset, len,
				(u8 *)eeprom_buff + (I40E_NVM_SECTOR_SIZE * i),
				last, NULL);
		if (ret_val && hw->aq.asq_last_status == I40E_AQ_RC_EPERM) {
			dev_info(&pf->pdev->dev,
				 "read NVM failed, invalid offset 0x%x\n",
				 offset);
			break;
		} else if (ret_val &&
			   hw->aq.asq_last_status == I40E_AQ_RC_EACCES) {
			dev_info(&pf->pdev->dev,
				 "read NVM failed, access, offset 0x%x\n",
				 offset);
			break;
		} else if (ret_val) {
			dev_info(&pf->pdev->dev,
				 "read NVM failed offset %d err=%d status=0x%x\n",
				 offset, ret_val, hw->aq.asq_last_status);
			break;
		}
	}

	i40e_release_nvm(hw);
	memcpy(bytes, (u8 *)eeprom_buff, eeprom->len);
free_buff:
	kfree(eeprom_buff);
	return ret_val;
}

static int i40e_get_eeprom_len(struct net_device *netdev)
{
	struct i40e_netdev_priv *np = netdev_priv(netdev);
	struct i40e_hw *hw = &np->vsi->back->hw;
	u32 val;

#define X722_EEPROM_SCOPE_LIMIT 0x5B9FFF
	if (hw->mac.type == I40E_MAC_X722) {
		val = X722_EEPROM_SCOPE_LIMIT + 1;
		return val;
	}
	val = (rd32(hw, I40E_GLPCI_LBARCTRL)
		& I40E_GLPCI_LBARCTRL_FL_SIZE_MASK)
		>> I40E_GLPCI_LBARCTRL_FL_SIZE_SHIFT;
	/* register returns value in power of 2, 64Kbyte chunks. */
	val = (64 * 1024) * BIT(val);
	return val;
}

static int i40e_set_eeprom(struct net_device *netdev,
			   struct ethtool_eeprom *eeprom, u8 *bytes)
{
	struct i40e_netdev_priv *np = netdev_priv(netdev);
	struct i40e_hw *hw = &np->vsi->back->hw;
	struct i40e_pf *pf = np->vsi->back;
	struct i40e_nvm_access *cmd = (struct i40e_nvm_access *)eeprom;
	int ret_val = 0;
	int errno = 0;
	u32 magic;

	/* normal ethtool set_eeprom is not supported */
	magic = hw->vendor_id | (hw->device_id << 16);
	if (eeprom->magic == magic)
		errno = -EOPNOTSUPP;
	/* check for NVMUpdate access method */
	else if (!eeprom->magic || (eeprom->magic >> 16) != hw->device_id)
		errno = -EINVAL;
	else if (test_bit(__I40E_RESET_RECOVERY_PENDING, pf->state) ||
		 test_bit(__I40E_RESET_INTR_RECEIVED, pf->state))
		errno = -EBUSY;
	else
		ret_val = i40e_nvmupd_command(hw, cmd, bytes, &errno);

	if ((errno || ret_val) && (hw->debug_mask & I40E_DEBUG_NVM))
		dev_info(&pf->pdev->dev,
			 "NVMUpdate write failed err=%d status=0x%x errno=%d module=%d offset=0x%x size=%d\n",
			 ret_val, hw->aq.asq_last_status, errno,
			 (u8)(cmd->config & I40E_NVM_MOD_PNT_MASK),
			 cmd->offset, cmd->data_size);

	return errno;
}

static void i40e_get_drvinfo(struct net_device *netdev,
			     struct ethtool_drvinfo *drvinfo)
{
	struct i40e_netdev_priv *np = netdev_priv(netdev);
	struct i40e_vsi *vsi = np->vsi;
	struct i40e_pf *pf = vsi->back;

	strlcpy(drvinfo->driver, i40e_driver_name, sizeof(drvinfo->driver));
	strlcpy(drvinfo->version, i40e_driver_version_str,
		sizeof(drvinfo->version));
	strlcpy(drvinfo->fw_version, i40e_nvm_version_str(&pf->hw),
		sizeof(drvinfo->fw_version));
	strlcpy(drvinfo->bus_info, pci_name(pf->pdev),
		sizeof(drvinfo->bus_info));
	drvinfo->n_priv_flags = I40E_PRIV_FLAGS_STR_LEN;
	if (pf->hw.pf_id == 0)
		drvinfo->n_priv_flags += I40E_GL_PRIV_FLAGS_STR_LEN;
}

static void i40e_get_ringparam(struct net_device *netdev,
			       struct ethtool_ringparam *ring)
{
	struct i40e_netdev_priv *np = netdev_priv(netdev);
	struct i40e_pf *pf = np->vsi->back;
	struct i40e_vsi *vsi = pf->vsi[pf->lan_vsi];

	ring->rx_max_pending = I40E_MAX_NUM_DESCRIPTORS;
	ring->tx_max_pending = I40E_MAX_NUM_DESCRIPTORS;
	ring->rx_mini_max_pending = 0;
	ring->rx_jumbo_max_pending = 0;
	ring->rx_pending = vsi->rx_rings[0]->count;
	ring->tx_pending = vsi->tx_rings[0]->count;
	ring->rx_mini_pending = 0;
	ring->rx_jumbo_pending = 0;
}

static bool i40e_active_tx_ring_index(struct i40e_vsi *vsi, u16 index)
{
	if (i40e_enabled_xdp_vsi(vsi)) {
		return index < vsi->num_queue_pairs ||
			(index >= vsi->alloc_queue_pairs &&
			 index < vsi->alloc_queue_pairs + vsi->num_queue_pairs);
	}

	return index < vsi->num_queue_pairs;
}

static int i40e_set_ringparam(struct net_device *netdev,
			      struct ethtool_ringparam *ring)
{
	struct i40e_ring *tx_rings = NULL, *rx_rings = NULL;
	struct i40e_netdev_priv *np = netdev_priv(netdev);
	struct i40e_hw *hw = &np->vsi->back->hw;
	struct i40e_vsi *vsi = np->vsi;
	struct i40e_pf *pf = vsi->back;
	u32 new_rx_count, new_tx_count;
	u16 tx_alloc_queue_pairs;
	int timeout = 50;
	int i, err = 0;

	if ((ring->rx_mini_pending) || (ring->rx_jumbo_pending))
		return -EINVAL;

	if (ring->tx_pending > I40E_MAX_NUM_DESCRIPTORS ||
	    ring->tx_pending < I40E_MIN_NUM_DESCRIPTORS ||
	    ring->rx_pending > I40E_MAX_NUM_DESCRIPTORS ||
	    ring->rx_pending < I40E_MIN_NUM_DESCRIPTORS) {
		netdev_info(netdev,
			    "Descriptors requested (Tx: %d / Rx: %d) out of range [%d-%d]\n",
			    ring->tx_pending, ring->rx_pending,
			    I40E_MIN_NUM_DESCRIPTORS, I40E_MAX_NUM_DESCRIPTORS);
		return -EINVAL;
	}

	new_tx_count = ALIGN(ring->tx_pending, I40E_REQ_DESCRIPTOR_MULTIPLE);
	new_rx_count = ALIGN(ring->rx_pending, I40E_REQ_DESCRIPTOR_MULTIPLE);

	/* if nothing to do return success */
	if ((new_tx_count == vsi->tx_rings[0]->count) &&
	    (new_rx_count == vsi->rx_rings[0]->count))
		return 0;

	/* If there is a AF_XDP UMEM attached to any of Rx rings,
	 * disallow changing the number of descriptors -- regardless
	 * if the netdev is running or not.
	 */
	if (i40e_xsk_any_rx_ring_enabled(vsi))
		return -EBUSY;

	while (test_and_set_bit(__I40E_CONFIG_BUSY, pf->state)) {
		timeout--;
		if (!timeout)
			return -EBUSY;
		usleep_range(1000, 2000);
	}

	if (!netif_running(vsi->netdev)) {
		/* simple case - set for the next time the netdev is started */
		for (i = 0; i < vsi->num_queue_pairs; i++) {
			vsi->tx_rings[i]->count = new_tx_count;
			vsi->rx_rings[i]->count = new_rx_count;
			if (i40e_enabled_xdp_vsi(vsi))
				vsi->xdp_rings[i]->count = new_tx_count;
		}
		vsi->num_tx_desc = new_tx_count;
		vsi->num_rx_desc = new_rx_count;
		goto done;
	}

	/* We can't just free everything and then setup again,
	 * because the ISRs in MSI-X mode get passed pointers
	 * to the Tx and Rx ring structs.
	 */

	/* alloc updated Tx and XDP Tx resources */
	tx_alloc_queue_pairs = vsi->alloc_queue_pairs *
			       (i40e_enabled_xdp_vsi(vsi) ? 2 : 1);
	if (new_tx_count != vsi->tx_rings[0]->count) {
		netdev_info(netdev,
			    "Changing Tx descriptor count from %d to %d.\n",
			    vsi->tx_rings[0]->count, new_tx_count);
		tx_rings = kcalloc(tx_alloc_queue_pairs,
				   sizeof(struct i40e_ring), GFP_KERNEL);
		if (!tx_rings) {
			err = -ENOMEM;
			goto done;
		}

		for (i = 0; i < tx_alloc_queue_pairs; i++) {
			if (!i40e_active_tx_ring_index(vsi, i))
				continue;

			tx_rings[i] = *vsi->tx_rings[i];
			tx_rings[i].count = new_tx_count;
			/* the desc and bi pointers will be reallocated in the
			 * setup call
			 */
			tx_rings[i].desc = NULL;
			tx_rings[i].rx_bi = NULL;
			err = i40e_setup_tx_descriptors(&tx_rings[i]);
			if (err) {
				while (i) {
					i--;
					if (!i40e_active_tx_ring_index(vsi, i))
						continue;
					i40e_free_tx_resources(&tx_rings[i]);
				}
				kfree(tx_rings);
				tx_rings = NULL;

				goto done;
			}
		}
	}

	/* alloc updated Rx resources */
	if (new_rx_count != vsi->rx_rings[0]->count) {
		netdev_info(netdev,
			    "Changing Rx descriptor count from %d to %d\n",
			    vsi->rx_rings[0]->count, new_rx_count);
		rx_rings = kcalloc(vsi->alloc_queue_pairs,
				   sizeof(struct i40e_ring), GFP_KERNEL);
		if (!rx_rings) {
			err = -ENOMEM;
			goto free_tx;
		}

		for (i = 0; i < vsi->num_queue_pairs; i++) {
			u16 unused;

			/* clone ring and setup updated count */
			rx_rings[i] = *vsi->rx_rings[i];
			rx_rings[i].count = new_rx_count;
			/* the desc and bi pointers will be reallocated in the
			 * setup call
			 */
			rx_rings[i].desc = NULL;
			rx_rings[i].rx_bi = NULL;
			/* Clear cloned XDP RX-queue info before setup call */
			memset(&rx_rings[i].xdp_rxq, 0, sizeof(rx_rings[i].xdp_rxq));
			/* this is to allow wr32 to have something to write to
			 * during early allocation of Rx buffers
			 */
			rx_rings[i].tail = hw->hw_addr + I40E_PRTGEN_STATUS;
			err = i40e_setup_rx_descriptors(&rx_rings[i]);
			if (err)
				goto rx_unwind;

			/* now allocate the Rx buffers to make sure the OS
			 * has enough memory, any failure here means abort
			 */
			unused = I40E_DESC_UNUSED(&rx_rings[i]);
			err = i40e_alloc_rx_buffers(&rx_rings[i], unused);
rx_unwind:
			if (err) {
				do {
					i40e_free_rx_resources(&rx_rings[i]);
				} while (i--);
				kfree(rx_rings);
				rx_rings = NULL;

				goto free_tx;
			}
		}
	}

	/* Bring interface down, copy in the new ring info,
	 * then restore the interface
	 */
	i40e_down(vsi);

	if (tx_rings) {
		for (i = 0; i < tx_alloc_queue_pairs; i++) {
			if (i40e_active_tx_ring_index(vsi, i)) {
				i40e_free_tx_resources(vsi->tx_rings[i]);
				*vsi->tx_rings[i] = tx_rings[i];
			}
		}
		kfree(tx_rings);
		tx_rings = NULL;
	}

	if (rx_rings) {
		for (i = 0; i < vsi->num_queue_pairs; i++) {
			i40e_free_rx_resources(vsi->rx_rings[i]);
			/* get the real tail offset */
			rx_rings[i].tail = vsi->rx_rings[i]->tail;
			/* this is to fake out the allocation routine
			 * into thinking it has to realloc everything
			 * but the recycling logic will let us re-use
			 * the buffers allocated above
			 */
			rx_rings[i].next_to_use = 0;
			rx_rings[i].next_to_clean = 0;
			rx_rings[i].next_to_alloc = 0;
			/* do a struct copy */
			*vsi->rx_rings[i] = rx_rings[i];
		}
		kfree(rx_rings);
		rx_rings = NULL;
	}

	vsi->num_tx_desc = new_tx_count;
	vsi->num_rx_desc = new_rx_count;
	i40e_up(vsi);

free_tx:
	/* error cleanup if the Rx allocations failed after getting Tx */
	if (tx_rings) {
		for (i = 0; i < tx_alloc_queue_pairs; i++) {
			if (i40e_active_tx_ring_index(vsi, i))
				i40e_free_tx_resources(vsi->tx_rings[i]);
		}
		kfree(tx_rings);
		tx_rings = NULL;
	}

done:
	clear_bit(__I40E_CONFIG_BUSY, pf->state);

	return err;
}

/**
 * i40e_get_stats_count - return the stats count for a device
 * @netdev: the netdev to return the count for
 *
 * Returns the total number of statistics for this netdev. Note that even
 * though this is a function, it is required that the count for a specific
 * netdev must never change. Basing the count on static values such as the
 * maximum number of queues or the device type is ok. However, the API for
 * obtaining stats is *not* safe against changes based on non-static
 * values such as the *current* number of queues, or runtime flags.
 *
 * If a statistic is not always enabled, return it as part of the count
 * anyways, always return its string, and report its value as zero.
 **/
static int i40e_get_stats_count(struct net_device *netdev)
{
	struct i40e_netdev_priv *np = netdev_priv(netdev);
	struct i40e_vsi *vsi = np->vsi;
	struct i40e_pf *pf = vsi->back;
	int stats_len;

	if (vsi == pf->vsi[pf->lan_vsi] && pf->hw.partition_id == 1)
		stats_len = I40E_PF_STATS_LEN;
	else
		stats_len = I40E_VSI_STATS_LEN;

	/* The number of stats reported for a given net_device must remain
	 * constant throughout the life of that device.
	 *
	 * This is because the API for obtaining the size, strings, and stats
	 * is spread out over three separate ethtool ioctls. There is no safe
	 * way to lock the number of stats across these calls, so we must
	 * assume that they will never change.
	 *
	 * Due to this, we report the maximum number of queues, even if not
	 * every queue is currently configured. Since we always allocate
	 * queues in pairs, we'll just use netdev->num_tx_queues * 2. This
	 * works because the num_tx_queues is set at device creation and never
	 * changes.
	 */
	stats_len += I40E_QUEUE_STATS_LEN * 2 * netdev->num_tx_queues;

	return stats_len;
}

static int i40e_get_sset_count(struct net_device *netdev, int sset)
{
	struct i40e_netdev_priv *np = netdev_priv(netdev);
	struct i40e_vsi *vsi = np->vsi;
	struct i40e_pf *pf = vsi->back;

	switch (sset) {
	case ETH_SS_TEST:
		return I40E_TEST_LEN;
	case ETH_SS_STATS:
		return i40e_get_stats_count(netdev);
	case ETH_SS_PRIV_FLAGS:
		return I40E_PRIV_FLAGS_STR_LEN +
			(pf->hw.pf_id == 0 ? I40E_GL_PRIV_FLAGS_STR_LEN : 0);
	default:
		return -EOPNOTSUPP;
	}
}

/**
 * i40e_get_pfc_stats - copy HW PFC statistics to formatted structure
 * @pf: the PF device structure
 * @i: the priority value to copy
 *
 * The PFC stats are found as arrays in pf->stats, which is not easy to pass
 * into i40e_add_ethtool_stats. Produce a formatted i40e_pfc_stats structure
 * of the PFC stats for the given priority.
 **/
static inline struct i40e_pfc_stats
i40e_get_pfc_stats(struct i40e_pf *pf, unsigned int i)
{
#define I40E_GET_PFC_STAT(stat, priority) \
	.stat = pf->stats.stat[priority]

	struct i40e_pfc_stats pfc = {
		I40E_GET_PFC_STAT(priority_xon_rx, i),
		I40E_GET_PFC_STAT(priority_xoff_rx, i),
		I40E_GET_PFC_STAT(priority_xon_tx, i),
		I40E_GET_PFC_STAT(priority_xoff_tx, i),
		I40E_GET_PFC_STAT(priority_xon_2_xoff, i),
	};
	return pfc;
}

/**
 * i40e_get_ethtool_stats - copy stat values into supplied buffer
 * @netdev: the netdev to collect stats for
 * @stats: ethtool stats command structure
 * @data: ethtool supplied buffer
 *
 * Copy the stats values for this netdev into the buffer. Expects data to be
 * pre-allocated to the size returned by i40e_get_stats_count.. Note that all
 * statistics must be copied in a static order, and the count must not change
 * for a given netdev. See i40e_get_stats_count for more details.
 *
 * If a statistic is not currently valid (such as a disabled queue), this
 * function reports its value as zero.
 **/
static void i40e_get_ethtool_stats(struct net_device *netdev,
				   struct ethtool_stats *stats, u64 *data)
{
	struct i40e_netdev_priv *np = netdev_priv(netdev);
	struct i40e_vsi *vsi = np->vsi;
	struct i40e_pf *pf = vsi->back;
	struct i40e_veb *veb = pf->veb[pf->lan_veb];
	unsigned int i;
	bool veb_stats;
	u64 *p = data;

	i40e_update_stats(vsi);

	i40e_add_ethtool_stats(&data, i40e_get_vsi_stats_struct(vsi),
			       i40e_gstrings_net_stats);

	i40e_add_ethtool_stats(&data, vsi, i40e_gstrings_misc_stats);

	rcu_read_lock();
	for (i = 0; i < netdev->num_tx_queues; i++) {
		i40e_add_queue_stats(&data, READ_ONCE(vsi->tx_rings[i]));
		i40e_add_queue_stats(&data, READ_ONCE(vsi->rx_rings[i]));
	}
	rcu_read_unlock();

	if (vsi != pf->vsi[pf->lan_vsi] || pf->hw.partition_id != 1)
		goto check_data_pointer;

	veb_stats = ((pf->lan_veb != I40E_NO_VEB) &&
		     (pf->flags & I40E_FLAG_VEB_STATS_ENABLED));

	/* If veb stats aren't enabled, pass NULL instead of the veb so that
	 * we initialize stats to zero and update the data pointer
	 * intelligently
	 */
	i40e_add_ethtool_stats(&data, veb_stats ? veb : NULL,
			       i40e_gstrings_veb_stats);

	for (i = 0; i < I40E_MAX_TRAFFIC_CLASS; i++)
		i40e_add_ethtool_stats(&data, veb_stats ? veb : NULL,
				       i40e_gstrings_veb_tc_stats);

	i40e_add_ethtool_stats(&data, pf, i40e_gstrings_stats);

	for (i = 0; i < I40E_MAX_USER_PRIORITY; i++) {
		struct i40e_pfc_stats pfc = i40e_get_pfc_stats(pf, i);

		i40e_add_ethtool_stats(&data, &pfc, i40e_gstrings_pfc_stats);
	}

check_data_pointer:
	WARN_ONCE(data - p != i40e_get_stats_count(netdev),
		  "ethtool stats count mismatch!");
}

/**
 * i40e_get_stat_strings - copy stat strings into supplied buffer
 * @netdev: the netdev to collect strings for
 * @data: supplied buffer to copy strings into
 *
 * Copy the strings related to stats for this netdev. Expects data to be
 * pre-allocated with the size reported by i40e_get_stats_count. Note that the
 * strings must be copied in a static order and the total count must not
 * change for a given netdev. See i40e_get_stats_count for more details.
 **/
static void i40e_get_stat_strings(struct net_device *netdev, u8 *data)
{
	struct i40e_netdev_priv *np = netdev_priv(netdev);
	struct i40e_vsi *vsi = np->vsi;
	struct i40e_pf *pf = vsi->back;
	unsigned int i;
	u8 *p = data;

	i40e_add_stat_strings(&data, i40e_gstrings_net_stats);

	i40e_add_stat_strings(&data, i40e_gstrings_misc_stats);

	for (i = 0; i < netdev->num_tx_queues; i++) {
		i40e_add_stat_strings(&data, i40e_gstrings_queue_stats,
				      "tx", i);
		i40e_add_stat_strings(&data, i40e_gstrings_queue_stats,
				      "rx", i);
	}

	if (vsi != pf->vsi[pf->lan_vsi] || pf->hw.partition_id != 1)
		return;

	i40e_add_stat_strings(&data, i40e_gstrings_veb_stats);

	for (i = 0; i < I40E_MAX_TRAFFIC_CLASS; i++)
		i40e_add_stat_strings(&data, i40e_gstrings_veb_tc_stats, i);

	i40e_add_stat_strings(&data, i40e_gstrings_stats);

	for (i = 0; i < I40E_MAX_USER_PRIORITY; i++)
		i40e_add_stat_strings(&data, i40e_gstrings_pfc_stats, i);

	WARN_ONCE(data - p != i40e_get_stats_count(netdev) * ETH_GSTRING_LEN,
		  "stat strings count mismatch!");
}

static void i40e_get_priv_flag_strings(struct net_device *netdev, u8 *data)
{
	struct i40e_netdev_priv *np = netdev_priv(netdev);
	struct i40e_vsi *vsi = np->vsi;
	struct i40e_pf *pf = vsi->back;
	char *p = (char *)data;
	unsigned int i;

	for (i = 0; i < I40E_PRIV_FLAGS_STR_LEN; i++) {
		snprintf(p, ETH_GSTRING_LEN, "%s",
			 i40e_gstrings_priv_flags[i].flag_string);
		p += ETH_GSTRING_LEN;
	}
	if (pf->hw.pf_id != 0)
		return;
	for (i = 0; i < I40E_GL_PRIV_FLAGS_STR_LEN; i++) {
		snprintf(p, ETH_GSTRING_LEN, "%s",
			 i40e_gl_gstrings_priv_flags[i].flag_string);
		p += ETH_GSTRING_LEN;
	}
}

static void i40e_get_strings(struct net_device *netdev, u32 stringset,
			     u8 *data)
{
	switch (stringset) {
	case ETH_SS_TEST:
		memcpy(data, i40e_gstrings_test,
		       I40E_TEST_LEN * ETH_GSTRING_LEN);
		break;
	case ETH_SS_STATS:
		i40e_get_stat_strings(netdev, data);
		break;
	case ETH_SS_PRIV_FLAGS:
		i40e_get_priv_flag_strings(netdev, data);
		break;
	default:
		break;
	}
}

static int i40e_get_ts_info(struct net_device *dev,
			    struct ethtool_ts_info *info)
{
	struct i40e_pf *pf = i40e_netdev_to_pf(dev);

	/* only report HW timestamping if PTP is enabled */
	if (!(pf->flags & I40E_FLAG_PTP))
		return ethtool_op_get_ts_info(dev, info);

	info->so_timestamping = SOF_TIMESTAMPING_TX_SOFTWARE |
				SOF_TIMESTAMPING_RX_SOFTWARE |
				SOF_TIMESTAMPING_SOFTWARE |
				SOF_TIMESTAMPING_TX_HARDWARE |
				SOF_TIMESTAMPING_RX_HARDWARE |
				SOF_TIMESTAMPING_RAW_HARDWARE;

	if (pf->ptp_clock)
		info->phc_index = ptp_clock_index(pf->ptp_clock);
	else
		info->phc_index = -1;

	info->tx_types = BIT(HWTSTAMP_TX_OFF) | BIT(HWTSTAMP_TX_ON);

	info->rx_filters = BIT(HWTSTAMP_FILTER_NONE) |
			   BIT(HWTSTAMP_FILTER_PTP_V2_L2_EVENT) |
			   BIT(HWTSTAMP_FILTER_PTP_V2_L2_SYNC) |
			   BIT(HWTSTAMP_FILTER_PTP_V2_L2_DELAY_REQ);

	if (pf->hw_features & I40E_HW_PTP_L4_CAPABLE)
		info->rx_filters |= BIT(HWTSTAMP_FILTER_PTP_V1_L4_SYNC) |
				    BIT(HWTSTAMP_FILTER_PTP_V1_L4_DELAY_REQ) |
				    BIT(HWTSTAMP_FILTER_PTP_V2_EVENT) |
				    BIT(HWTSTAMP_FILTER_PTP_V2_L4_EVENT) |
				    BIT(HWTSTAMP_FILTER_PTP_V2_SYNC) |
				    BIT(HWTSTAMP_FILTER_PTP_V2_L4_SYNC) |
				    BIT(HWTSTAMP_FILTER_PTP_V2_DELAY_REQ) |
				    BIT(HWTSTAMP_FILTER_PTP_V2_L4_DELAY_REQ);

	return 0;
}

static u64 i40e_link_test(struct net_device *netdev, u64 *data)
{
	struct i40e_netdev_priv *np = netdev_priv(netdev);
	struct i40e_pf *pf = np->vsi->back;
	i40e_status status;
	bool link_up = false;

	netif_info(pf, hw, netdev, "link test\n");
	status = i40e_get_link_status(&pf->hw, &link_up);
	if (status) {
		netif_err(pf, drv, netdev, "link query timed out, please retry test\n");
		*data = 1;
		return *data;
	}

	if (link_up)
		*data = 0;
	else
		*data = 1;

	return *data;
}

static u64 i40e_reg_test(struct net_device *netdev, u64 *data)
{
	struct i40e_netdev_priv *np = netdev_priv(netdev);
	struct i40e_pf *pf = np->vsi->back;

	netif_info(pf, hw, netdev, "register test\n");
	*data = i40e_diag_reg_test(&pf->hw);

	return *data;
}

static u64 i40e_eeprom_test(struct net_device *netdev, u64 *data)
{
	struct i40e_netdev_priv *np = netdev_priv(netdev);
	struct i40e_pf *pf = np->vsi->back;

	netif_info(pf, hw, netdev, "eeprom test\n");
	*data = i40e_diag_eeprom_test(&pf->hw);

	/* forcebly clear the NVM Update state machine */
	pf->hw.nvmupd_state = I40E_NVMUPD_STATE_INIT;

	return *data;
}

static u64 i40e_intr_test(struct net_device *netdev, u64 *data)
{
	struct i40e_netdev_priv *np = netdev_priv(netdev);
	struct i40e_pf *pf = np->vsi->back;
	u16 swc_old = pf->sw_int_count;

	netif_info(pf, hw, netdev, "interrupt test\n");
	wr32(&pf->hw, I40E_PFINT_DYN_CTL0,
	     (I40E_PFINT_DYN_CTL0_INTENA_MASK |
	      I40E_PFINT_DYN_CTL0_SWINT_TRIG_MASK |
	      I40E_PFINT_DYN_CTL0_ITR_INDX_MASK |
	      I40E_PFINT_DYN_CTL0_SW_ITR_INDX_ENA_MASK |
	      I40E_PFINT_DYN_CTL0_SW_ITR_INDX_MASK));
	usleep_range(1000, 2000);
	*data = (swc_old == pf->sw_int_count);

	return *data;
}

static inline bool i40e_active_vfs(struct i40e_pf *pf)
{
	struct i40e_vf *vfs = pf->vf;
	int i;

	for (i = 0; i < pf->num_alloc_vfs; i++)
		if (test_bit(I40E_VF_STATE_ACTIVE, &vfs[i].vf_states))
			return true;
	return false;
}

static inline bool i40e_active_vmdqs(struct i40e_pf *pf)
{
	return !!i40e_find_vsi_by_type(pf, I40E_VSI_VMDQ2);
}

static void i40e_diag_test(struct net_device *netdev,
			   struct ethtool_test *eth_test, u64 *data)
{
	struct i40e_netdev_priv *np = netdev_priv(netdev);
	bool if_running = netif_running(netdev);
	struct i40e_pf *pf = np->vsi->back;

	if (eth_test->flags == ETH_TEST_FL_OFFLINE) {
		/* Offline tests */
		netif_info(pf, drv, netdev, "offline testing starting\n");

		set_bit(__I40E_TESTING, pf->state);

		if (i40e_active_vfs(pf) || i40e_active_vmdqs(pf)) {
			dev_warn(&pf->pdev->dev,
				 "Please take active VFs and Netqueues offline and restart the adapter before running NIC diagnostics\n");
			data[I40E_ETH_TEST_REG]		= 1;
			data[I40E_ETH_TEST_EEPROM]	= 1;
			data[I40E_ETH_TEST_INTR]	= 1;
			data[I40E_ETH_TEST_LINK]	= 1;
			eth_test->flags |= ETH_TEST_FL_FAILED;
			clear_bit(__I40E_TESTING, pf->state);
			goto skip_ol_tests;
		}

		/* If the device is online then take it offline */
		if (if_running)
			/* indicate we're in test mode */
			i40e_close(netdev);
		else
			/* This reset does not affect link - if it is
			 * changed to a type of reset that does affect
			 * link then the following link test would have
			 * to be moved to before the reset
			 */
			i40e_do_reset(pf, BIT(__I40E_PF_RESET_REQUESTED), true);

		if (i40e_link_test(netdev, &data[I40E_ETH_TEST_LINK]))
			eth_test->flags |= ETH_TEST_FL_FAILED;

		if (i40e_eeprom_test(netdev, &data[I40E_ETH_TEST_EEPROM]))
			eth_test->flags |= ETH_TEST_FL_FAILED;

		if (i40e_intr_test(netdev, &data[I40E_ETH_TEST_INTR]))
			eth_test->flags |= ETH_TEST_FL_FAILED;

		/* run reg test last, a reset is required after it */
		if (i40e_reg_test(netdev, &data[I40E_ETH_TEST_REG]))
			eth_test->flags |= ETH_TEST_FL_FAILED;

		clear_bit(__I40E_TESTING, pf->state);
		i40e_do_reset(pf, BIT(__I40E_PF_RESET_REQUESTED), true);

		if (if_running)
			i40e_open(netdev);
	} else {
		/* Online tests */
		netif_info(pf, drv, netdev, "online testing starting\n");

		if (i40e_link_test(netdev, &data[I40E_ETH_TEST_LINK]))
			eth_test->flags |= ETH_TEST_FL_FAILED;

		/* Offline only tests, not run in online; pass by default */
		data[I40E_ETH_TEST_REG] = 0;
		data[I40E_ETH_TEST_EEPROM] = 0;
		data[I40E_ETH_TEST_INTR] = 0;
	}

skip_ol_tests:

	netif_info(pf, drv, netdev, "testing finished\n");
}

static void i40e_get_wol(struct net_device *netdev,
			 struct ethtool_wolinfo *wol)
{
	struct i40e_netdev_priv *np = netdev_priv(netdev);
	struct i40e_pf *pf = np->vsi->back;
	struct i40e_hw *hw = &pf->hw;
	u16 wol_nvm_bits;

	/* NVM bit on means WoL disabled for the port */
	i40e_read_nvm_word(hw, I40E_SR_NVM_WAKE_ON_LAN, &wol_nvm_bits);
	if ((BIT(hw->port) & wol_nvm_bits) || (hw->partition_id != 1)) {
		wol->supported = 0;
		wol->wolopts = 0;
	} else {
		wol->supported = WAKE_MAGIC;
		wol->wolopts = (pf->wol_en ? WAKE_MAGIC : 0);
	}
}

/**
 * i40e_set_wol - set the WakeOnLAN configuration
 * @netdev: the netdev in question
 * @wol: the ethtool WoL setting data
 **/
static int i40e_set_wol(struct net_device *netdev, struct ethtool_wolinfo *wol)
{
	struct i40e_netdev_priv *np = netdev_priv(netdev);
	struct i40e_pf *pf = np->vsi->back;
	struct i40e_vsi *vsi = np->vsi;
	struct i40e_hw *hw = &pf->hw;
	u16 wol_nvm_bits;

	/* WoL not supported if this isn't the controlling PF on the port */
	if (hw->partition_id != 1) {
		i40e_partition_setting_complaint(pf);
		return -EOPNOTSUPP;
	}

	if (vsi != pf->vsi[pf->lan_vsi])
		return -EOPNOTSUPP;

	/* NVM bit on means WoL disabled for the port */
	i40e_read_nvm_word(hw, I40E_SR_NVM_WAKE_ON_LAN, &wol_nvm_bits);
	if (BIT(hw->port) & wol_nvm_bits)
		return -EOPNOTSUPP;

	/* only magic packet is supported */
	if (wol->wolopts & ~WAKE_MAGIC)
		return -EOPNOTSUPP;

	/* is this a new value? */
	if (pf->wol_en != !!wol->wolopts) {
		pf->wol_en = !!wol->wolopts;
		device_set_wakeup_enable(&pf->pdev->dev, pf->wol_en);
	}

	return 0;
}

static int i40e_set_phys_id(struct net_device *netdev,
			    enum ethtool_phys_id_state state)
{
	struct i40e_netdev_priv *np = netdev_priv(netdev);
	i40e_status ret = 0;
	struct i40e_pf *pf = np->vsi->back;
	struct i40e_hw *hw = &pf->hw;
	int blink_freq = 2;
	u16 temp_status;

	switch (state) {
	case ETHTOOL_ID_ACTIVE:
		if (!(pf->hw_features & I40E_HW_PHY_CONTROLS_LEDS)) {
			pf->led_status = i40e_led_get(hw);
		} else {
			if (!(hw->flags & I40E_HW_FLAG_AQ_PHY_ACCESS_CAPABLE))
				i40e_aq_set_phy_debug(hw, I40E_PHY_DEBUG_ALL,
						      NULL);
			ret = i40e_led_get_phy(hw, &temp_status,
					       &pf->phy_led_val);
			pf->led_status = temp_status;
		}
		return blink_freq;
	case ETHTOOL_ID_ON:
		if (!(pf->hw_features & I40E_HW_PHY_CONTROLS_LEDS))
			i40e_led_set(hw, 0xf, false);
		else
			ret = i40e_led_set_phy(hw, true, pf->led_status, 0);
		break;
	case ETHTOOL_ID_OFF:
		if (!(pf->hw_features & I40E_HW_PHY_CONTROLS_LEDS))
			i40e_led_set(hw, 0x0, false);
		else
			ret = i40e_led_set_phy(hw, false, pf->led_status, 0);
		break;
	case ETHTOOL_ID_INACTIVE:
		if (!(pf->hw_features & I40E_HW_PHY_CONTROLS_LEDS)) {
			i40e_led_set(hw, pf->led_status, false);
		} else {
			ret = i40e_led_set_phy(hw, false, pf->led_status,
					       (pf->phy_led_val |
					       I40E_PHY_LED_MODE_ORIG));
			if (!(hw->flags & I40E_HW_FLAG_AQ_PHY_ACCESS_CAPABLE))
				i40e_aq_set_phy_debug(hw, 0, NULL);
		}
		break;
	default:
		break;
	}
	if (ret)
		return -ENOENT;
	else
		return 0;
}

/* NOTE: i40e hardware uses a conversion factor of 2 for Interrupt
 * Throttle Rate (ITR) ie. ITR(1) = 2us ITR(10) = 20 us, and also
 * 125us (8000 interrupts per second) == ITR(62)
 */

/**
 * __i40e_get_coalesce - get per-queue coalesce settings
 * @netdev: the netdev to check
 * @ec: ethtool coalesce data structure
 * @queue: which queue to pick
 *
 * Gets the per-queue settings for coalescence. Specifically Rx and Tx usecs
 * are per queue. If queue is <0 then we default to queue 0 as the
 * representative value.
 **/
static int __i40e_get_coalesce(struct net_device *netdev,
			       struct ethtool_coalesce *ec,
			       int queue)
{
	struct i40e_netdev_priv *np = netdev_priv(netdev);
	struct i40e_ring *rx_ring, *tx_ring;
	struct i40e_vsi *vsi = np->vsi;

	ec->tx_max_coalesced_frames_irq = vsi->work_limit;
	ec->rx_max_coalesced_frames_irq = vsi->work_limit;

	/* rx and tx usecs has per queue value. If user doesn't specify the
	 * queue, return queue 0's value to represent.
	 */
	if (queue < 0)
		queue = 0;
	else if (queue >= vsi->num_queue_pairs)
		return -EINVAL;

	rx_ring = vsi->rx_rings[queue];
	tx_ring = vsi->tx_rings[queue];

	if (ITR_IS_DYNAMIC(rx_ring->itr_setting))
		ec->use_adaptive_rx_coalesce = 1;

	if (ITR_IS_DYNAMIC(tx_ring->itr_setting))
		ec->use_adaptive_tx_coalesce = 1;

	ec->rx_coalesce_usecs = rx_ring->itr_setting & ~I40E_ITR_DYNAMIC;
	ec->tx_coalesce_usecs = tx_ring->itr_setting & ~I40E_ITR_DYNAMIC;

	/* we use the _usecs_high to store/set the interrupt rate limit
	 * that the hardware supports, that almost but not quite
	 * fits the original intent of the ethtool variable,
	 * the rx_coalesce_usecs_high limits total interrupts
	 * per second from both tx/rx sources.
	 */
	ec->rx_coalesce_usecs_high = vsi->int_rate_limit;
	ec->tx_coalesce_usecs_high = vsi->int_rate_limit;

	return 0;
}

/**
 * i40e_get_coalesce - get a netdev's coalesce settings
 * @netdev: the netdev to check
 * @ec: ethtool coalesce data structure
 *
 * Gets the coalesce settings for a particular netdev. Note that if user has
 * modified per-queue settings, this only guarantees to represent queue 0. See
 * __i40e_get_coalesce for more details.
 **/
static int i40e_get_coalesce(struct net_device *netdev,
			     struct ethtool_coalesce *ec)
{
	return __i40e_get_coalesce(netdev, ec, -1);
}

/**
 * i40e_get_per_queue_coalesce - gets coalesce settings for particular queue
 * @netdev: netdev structure
 * @ec: ethtool's coalesce settings
 * @queue: the particular queue to read
 *
 * Will read a specific queue's coalesce settings
 **/
static int i40e_get_per_queue_coalesce(struct net_device *netdev, u32 queue,
				       struct ethtool_coalesce *ec)
{
	return __i40e_get_coalesce(netdev, ec, queue);
}

/**
 * i40e_set_itr_per_queue - set ITR values for specific queue
 * @vsi: the VSI to set values for
 * @ec: coalesce settings from ethtool
 * @queue: the queue to modify
 *
 * Change the ITR settings for a specific queue.
 **/
static void i40e_set_itr_per_queue(struct i40e_vsi *vsi,
				   struct ethtool_coalesce *ec,
				   int queue)
{
	struct i40e_ring *rx_ring = vsi->rx_rings[queue];
	struct i40e_ring *tx_ring = vsi->tx_rings[queue];
	struct i40e_pf *pf = vsi->back;
	struct i40e_hw *hw = &pf->hw;
	struct i40e_q_vector *q_vector;
	u16 intrl;

	intrl = i40e_intrl_usec_to_reg(vsi->int_rate_limit);

	rx_ring->itr_setting = ITR_REG_ALIGN(ec->rx_coalesce_usecs);
	tx_ring->itr_setting = ITR_REG_ALIGN(ec->tx_coalesce_usecs);

	if (ec->use_adaptive_rx_coalesce)
		rx_ring->itr_setting |= I40E_ITR_DYNAMIC;
	else
		rx_ring->itr_setting &= ~I40E_ITR_DYNAMIC;

	if (ec->use_adaptive_tx_coalesce)
		tx_ring->itr_setting |= I40E_ITR_DYNAMIC;
	else
		tx_ring->itr_setting &= ~I40E_ITR_DYNAMIC;

	q_vector = rx_ring->q_vector;
	q_vector->rx.target_itr = ITR_TO_REG(rx_ring->itr_setting);

	q_vector = tx_ring->q_vector;
	q_vector->tx.target_itr = ITR_TO_REG(tx_ring->itr_setting);

	/* The interrupt handler itself will take care of programming
	 * the Tx and Rx ITR values based on the values we have entered
	 * into the q_vector, no need to write the values now.
	 */

	wr32(hw, I40E_PFINT_RATEN(q_vector->reg_idx), intrl);
	i40e_flush(hw);
}

/**
 * __i40e_set_coalesce - set coalesce settings for particular queue
 * @netdev: the netdev to change
 * @ec: ethtool coalesce settings
 * @queue: the queue to change
 *
 * Sets the coalesce settings for a particular queue.
 **/
static int __i40e_set_coalesce(struct net_device *netdev,
			       struct ethtool_coalesce *ec,
			       int queue)
{
	struct i40e_netdev_priv *np = netdev_priv(netdev);
	u16 intrl_reg, cur_rx_itr, cur_tx_itr;
	struct i40e_vsi *vsi = np->vsi;
	struct i40e_pf *pf = vsi->back;
	int i;

	if (ec->tx_max_coalesced_frames_irq || ec->rx_max_coalesced_frames_irq)
		vsi->work_limit = ec->tx_max_coalesced_frames_irq;

	if (queue < 0) {
		cur_rx_itr = vsi->rx_rings[0]->itr_setting;
		cur_tx_itr = vsi->tx_rings[0]->itr_setting;
	} else if (queue < vsi->num_queue_pairs) {
		cur_rx_itr = vsi->rx_rings[queue]->itr_setting;
		cur_tx_itr = vsi->tx_rings[queue]->itr_setting;
	} else {
		netif_info(pf, drv, netdev, "Invalid queue value, queue range is 0 - %d\n",
			   vsi->num_queue_pairs - 1);
		return -EINVAL;
	}

	cur_tx_itr &= ~I40E_ITR_DYNAMIC;
	cur_rx_itr &= ~I40E_ITR_DYNAMIC;

	/* tx_coalesce_usecs_high is ignored, use rx-usecs-high instead */
	if (ec->tx_coalesce_usecs_high != vsi->int_rate_limit) {
		netif_info(pf, drv, netdev, "tx-usecs-high is not used, please program rx-usecs-high\n");
		return -EINVAL;
	}

	if (ec->rx_coalesce_usecs_high > INTRL_REG_TO_USEC(I40E_MAX_INTRL)) {
		netif_info(pf, drv, netdev, "Invalid value, rx-usecs-high range is 0-%lu\n",
			   INTRL_REG_TO_USEC(I40E_MAX_INTRL));
		return -EINVAL;
	}

	if (ec->rx_coalesce_usecs != cur_rx_itr &&
	    ec->use_adaptive_rx_coalesce) {
		netif_info(pf, drv, netdev, "RX interrupt moderation cannot be changed if adaptive-rx is enabled.\n");
		return -EINVAL;
	}

	if (ec->rx_coalesce_usecs > I40E_MAX_ITR) {
		netif_info(pf, drv, netdev, "Invalid value, rx-usecs range is 0-8160\n");
		return -EINVAL;
	}

	if (ec->tx_coalesce_usecs != cur_tx_itr &&
	    ec->use_adaptive_tx_coalesce) {
		netif_info(pf, drv, netdev, "TX interrupt moderation cannot be changed if adaptive-tx is enabled.\n");
		return -EINVAL;
	}

	if (ec->tx_coalesce_usecs > I40E_MAX_ITR) {
		netif_info(pf, drv, netdev, "Invalid value, tx-usecs range is 0-8160\n");
		return -EINVAL;
	}

	if (ec->use_adaptive_rx_coalesce && !cur_rx_itr)
		ec->rx_coalesce_usecs = I40E_MIN_ITR;

	if (ec->use_adaptive_tx_coalesce && !cur_tx_itr)
		ec->tx_coalesce_usecs = I40E_MIN_ITR;

	intrl_reg = i40e_intrl_usec_to_reg(ec->rx_coalesce_usecs_high);
	vsi->int_rate_limit = INTRL_REG_TO_USEC(intrl_reg);
	if (vsi->int_rate_limit != ec->rx_coalesce_usecs_high) {
		netif_info(pf, drv, netdev, "Interrupt rate limit rounded down to %d\n",
			   vsi->int_rate_limit);
	}

	/* rx and tx usecs has per queue value. If user doesn't specify the
	 * queue, apply to all queues.
	 */
	if (queue < 0) {
		for (i = 0; i < vsi->num_queue_pairs; i++)
			i40e_set_itr_per_queue(vsi, ec, i);
	} else {
		i40e_set_itr_per_queue(vsi, ec, queue);
	}

	return 0;
}

/**
 * i40e_set_coalesce - set coalesce settings for every queue on the netdev
 * @netdev: the netdev to change
 * @ec: ethtool coalesce settings
 *
 * This will set each queue to the same coalesce settings.
 **/
static int i40e_set_coalesce(struct net_device *netdev,
			     struct ethtool_coalesce *ec)
{
	return __i40e_set_coalesce(netdev, ec, -1);
}

/**
 * i40e_set_per_queue_coalesce - set specific queue's coalesce settings
 * @netdev: the netdev to change
 * @ec: ethtool's coalesce settings
 * @queue: the queue to change
 *
 * Sets the specified queue's coalesce settings.
 **/
static int i40e_set_per_queue_coalesce(struct net_device *netdev, u32 queue,
				       struct ethtool_coalesce *ec)
{
	return __i40e_set_coalesce(netdev, ec, queue);
}

/**
 * i40e_get_rss_hash_opts - Get RSS hash Input Set for each flow type
 * @pf: pointer to the physical function struct
 * @cmd: ethtool rxnfc command
 *
 * Returns Success if the flow is supported, else Invalid Input.
 **/
static int i40e_get_rss_hash_opts(struct i40e_pf *pf, struct ethtool_rxnfc *cmd)
{
	struct i40e_hw *hw = &pf->hw;
	u8 flow_pctype = 0;
	u64 i_set = 0;

	cmd->data = 0;

	switch (cmd->flow_type) {
	case TCP_V4_FLOW:
		flow_pctype = I40E_FILTER_PCTYPE_NONF_IPV4_TCP;
		break;
	case UDP_V4_FLOW:
		flow_pctype = I40E_FILTER_PCTYPE_NONF_IPV4_UDP;
		break;
	case TCP_V6_FLOW:
		flow_pctype = I40E_FILTER_PCTYPE_NONF_IPV6_TCP;
		break;
	case UDP_V6_FLOW:
		flow_pctype = I40E_FILTER_PCTYPE_NONF_IPV6_UDP;
		break;
	case SCTP_V4_FLOW:
	case AH_ESP_V4_FLOW:
	case AH_V4_FLOW:
	case ESP_V4_FLOW:
	case IPV4_FLOW:
	case SCTP_V6_FLOW:
	case AH_ESP_V6_FLOW:
	case AH_V6_FLOW:
	case ESP_V6_FLOW:
	case IPV6_FLOW:
		/* Default is src/dest for IP, no matter the L4 hashing */
		cmd->data |= RXH_IP_SRC | RXH_IP_DST;
		break;
	default:
		return -EINVAL;
	}

	/* Read flow based hash input set register */
	if (flow_pctype) {
		i_set = (u64)i40e_read_rx_ctl(hw, I40E_GLQF_HASH_INSET(0,
					      flow_pctype)) |
			((u64)i40e_read_rx_ctl(hw, I40E_GLQF_HASH_INSET(1,
					       flow_pctype)) << 32);
	}

	/* Process bits of hash input set */
	if (i_set) {
		if (i_set & I40E_L4_SRC_MASK)
			cmd->data |= RXH_L4_B_0_1;
		if (i_set & I40E_L4_DST_MASK)
			cmd->data |= RXH_L4_B_2_3;

		if (cmd->flow_type == TCP_V4_FLOW ||
		    cmd->flow_type == UDP_V4_FLOW) {
			if (i_set & I40E_L3_SRC_MASK)
				cmd->data |= RXH_IP_SRC;
			if (i_set & I40E_L3_DST_MASK)
				cmd->data |= RXH_IP_DST;
		} else if (cmd->flow_type == TCP_V6_FLOW ||
			  cmd->flow_type == UDP_V6_FLOW) {
			if (i_set & I40E_L3_V6_SRC_MASK)
				cmd->data |= RXH_IP_SRC;
			if (i_set & I40E_L3_V6_DST_MASK)
				cmd->data |= RXH_IP_DST;
		}
	}

	return 0;
}

/**
 * i40e_check_mask - Check whether a mask field is set
 * @mask: the full mask value
 * @field: mask of the field to check
 *
 * If the given mask is fully set, return positive value. If the mask for the
 * field is fully unset, return zero. Otherwise return a negative error code.
 **/
static int i40e_check_mask(u64 mask, u64 field)
{
	u64 value = mask & field;

	if (value == field)
		return 1;
	else if (!value)
		return 0;
	else
		return -1;
}

/**
 * i40e_parse_rx_flow_user_data - Deconstruct user-defined data
 * @fsp: pointer to rx flow specification
 * @data: pointer to userdef data structure for storage
 *
 * Read the user-defined data and deconstruct the value into a structure. No
 * other code should read the user-defined data, so as to ensure that every
 * place consistently reads the value correctly.
 *
 * The user-defined field is a 64bit Big Endian format value, which we
 * deconstruct by reading bits or bit fields from it. Single bit flags shall
 * be defined starting from the highest bits, while small bit field values
 * shall be defined starting from the lowest bits.
 *
 * Returns 0 if the data is valid, and non-zero if the userdef data is invalid
 * and the filter should be rejected. The data structure will always be
 * modified even if FLOW_EXT is not set.
 *
 **/
static int i40e_parse_rx_flow_user_data(struct ethtool_rx_flow_spec *fsp,
					struct i40e_rx_flow_userdef *data)
{
	u64 value, mask;
	int valid;

	/* Zero memory first so it's always consistent. */
	memset(data, 0, sizeof(*data));

	if (!(fsp->flow_type & FLOW_EXT))
		return 0;

	value = be64_to_cpu(*((__be64 *)fsp->h_ext.data));
	mask = be64_to_cpu(*((__be64 *)fsp->m_ext.data));

#define I40E_USERDEF_FLEX_WORD		GENMASK_ULL(15, 0)
#define I40E_USERDEF_FLEX_OFFSET	GENMASK_ULL(31, 16)
#define I40E_USERDEF_FLEX_FILTER	GENMASK_ULL(31, 0)

	valid = i40e_check_mask(mask, I40E_USERDEF_FLEX_FILTER);
	if (valid < 0) {
		return -EINVAL;
	} else if (valid) {
		data->flex_word = value & I40E_USERDEF_FLEX_WORD;
		data->flex_offset =
			(value & I40E_USERDEF_FLEX_OFFSET) >> 16;
		data->flex_filter = true;
	}

	return 0;
}

/**
 * i40e_fill_rx_flow_user_data - Fill in user-defined data field
 * @fsp: pointer to rx_flow specification
 * @data: pointer to return userdef data
 *
 * Reads the userdef data structure and properly fills in the user defined
 * fields of the rx_flow_spec.
 **/
static void i40e_fill_rx_flow_user_data(struct ethtool_rx_flow_spec *fsp,
					struct i40e_rx_flow_userdef *data)
{
	u64 value = 0, mask = 0;

	if (data->flex_filter) {
		value |= data->flex_word;
		value |= (u64)data->flex_offset << 16;
		mask |= I40E_USERDEF_FLEX_FILTER;
	}

	if (value || mask)
		fsp->flow_type |= FLOW_EXT;

	*((__be64 *)fsp->h_ext.data) = cpu_to_be64(value);
	*((__be64 *)fsp->m_ext.data) = cpu_to_be64(mask);
}

/**
 * i40e_get_ethtool_fdir_all - Populates the rule count of a command
 * @pf: Pointer to the physical function struct
 * @cmd: The command to get or set Rx flow classification rules
 * @rule_locs: Array of used rule locations
 *
 * This function populates both the total and actual rule count of
 * the ethtool flow classification command
 *
 * Returns 0 on success or -EMSGSIZE if entry not found
 **/
static int i40e_get_ethtool_fdir_all(struct i40e_pf *pf,
				     struct ethtool_rxnfc *cmd,
				     u32 *rule_locs)
{
	struct i40e_fdir_filter *rule;
	struct hlist_node *node2;
	int cnt = 0;

	/* report total rule count */
	cmd->data = i40e_get_fd_cnt_all(pf);

	hlist_for_each_entry_safe(rule, node2,
				  &pf->fdir_filter_list, fdir_node) {
		if (cnt == cmd->rule_cnt)
			return -EMSGSIZE;

		rule_locs[cnt] = rule->fd_id;
		cnt++;
	}

	cmd->rule_cnt = cnt;

	return 0;
}

/**
 * i40e_get_ethtool_fdir_entry - Look up a filter based on Rx flow
 * @pf: Pointer to the physical function struct
 * @cmd: The command to get or set Rx flow classification rules
 *
 * This function looks up a filter based on the Rx flow classification
 * command and fills the flow spec info for it if found
 *
 * Returns 0 on success or -EINVAL if filter not found
 **/
static int i40e_get_ethtool_fdir_entry(struct i40e_pf *pf,
				       struct ethtool_rxnfc *cmd)
{
	struct ethtool_rx_flow_spec *fsp =
			(struct ethtool_rx_flow_spec *)&cmd->fs;
	struct i40e_rx_flow_userdef userdef = {0};
	struct i40e_fdir_filter *rule = NULL;
	struct hlist_node *node2;
	u64 input_set;
	u16 index;

	hlist_for_each_entry_safe(rule, node2,
				  &pf->fdir_filter_list, fdir_node) {
		if (fsp->location <= rule->fd_id)
			break;
	}

	if (!rule || fsp->location != rule->fd_id)
		return -EINVAL;

	fsp->flow_type = rule->flow_type;
	if (fsp->flow_type == IP_USER_FLOW) {
		fsp->h_u.usr_ip4_spec.ip_ver = ETH_RX_NFC_IP4;
		fsp->h_u.usr_ip4_spec.proto = 0;
		fsp->m_u.usr_ip4_spec.proto = 0;
	}

	/* Reverse the src and dest notion, since the HW views them from
	 * Tx perspective where as the user expects it from Rx filter view.
	 */
	fsp->h_u.tcp_ip4_spec.psrc = rule->dst_port;
	fsp->h_u.tcp_ip4_spec.pdst = rule->src_port;
	fsp->h_u.tcp_ip4_spec.ip4src = rule->dst_ip;
	fsp->h_u.tcp_ip4_spec.ip4dst = rule->src_ip;

	switch (rule->flow_type) {
	case SCTP_V4_FLOW:
		index = I40E_FILTER_PCTYPE_NONF_IPV4_SCTP;
		break;
	case TCP_V4_FLOW:
		index = I40E_FILTER_PCTYPE_NONF_IPV4_TCP;
		break;
	case UDP_V4_FLOW:
		index = I40E_FILTER_PCTYPE_NONF_IPV4_UDP;
		break;
	case IP_USER_FLOW:
		index = I40E_FILTER_PCTYPE_NONF_IPV4_OTHER;
		break;
	default:
		/* If we have stored a filter with a flow type not listed here
		 * it is almost certainly a driver bug. WARN(), and then
		 * assign the input_set as if all fields are enabled to avoid
		 * reading unassigned memory.
		 */
		WARN(1, "Missing input set index for flow_type %d\n",
		     rule->flow_type);
		input_set = 0xFFFFFFFFFFFFFFFFULL;
		goto no_input_set;
	}

	input_set = i40e_read_fd_input_set(pf, index);

no_input_set:
	if (input_set & I40E_L3_SRC_MASK)
		fsp->m_u.tcp_ip4_spec.ip4src = htonl(0xFFFFFFFF);

	if (input_set & I40E_L3_DST_MASK)
		fsp->m_u.tcp_ip4_spec.ip4dst = htonl(0xFFFFFFFF);

	if (input_set & I40E_L4_SRC_MASK)
		fsp->m_u.tcp_ip4_spec.psrc = htons(0xFFFF);

	if (input_set & I40E_L4_DST_MASK)
		fsp->m_u.tcp_ip4_spec.pdst = htons(0xFFFF);

	if (rule->dest_ctl == I40E_FILTER_PROGRAM_DESC_DEST_DROP_PACKET)
		fsp->ring_cookie = RX_CLS_FLOW_DISC;
	else
		fsp->ring_cookie = rule->q_index;

	if (rule->dest_vsi != pf->vsi[pf->lan_vsi]->id) {
		struct i40e_vsi *vsi;

		vsi = i40e_find_vsi_from_id(pf, rule->dest_vsi);
		if (vsi && vsi->type == I40E_VSI_SRIOV) {
			/* VFs are zero-indexed by the driver, but ethtool
			 * expects them to be one-indexed, so add one here
			 */
			u64 ring_vf = vsi->vf_id + 1;

			ring_vf <<= ETHTOOL_RX_FLOW_SPEC_RING_VF_OFF;
			fsp->ring_cookie |= ring_vf;
		}
	}

	if (rule->flex_filter) {
		userdef.flex_filter = true;
		userdef.flex_word = be16_to_cpu(rule->flex_word);
		userdef.flex_offset = rule->flex_offset;
	}

	i40e_fill_rx_flow_user_data(fsp, &userdef);

	return 0;
}

/**
 * i40e_get_rxnfc - command to get RX flow classification rules
 * @netdev: network interface device structure
 * @cmd: ethtool rxnfc command
 * @rule_locs: pointer to store rule data
 *
 * Returns Success if the command is supported.
 **/
static int i40e_get_rxnfc(struct net_device *netdev, struct ethtool_rxnfc *cmd,
			  u32 *rule_locs)
{
	struct i40e_netdev_priv *np = netdev_priv(netdev);
	struct i40e_vsi *vsi = np->vsi;
	struct i40e_pf *pf = vsi->back;
	int ret = -EOPNOTSUPP;

	switch (cmd->cmd) {
	case ETHTOOL_GRXRINGS:
		cmd->data = vsi->rss_size;
		ret = 0;
		break;
	case ETHTOOL_GRXFH:
		ret = i40e_get_rss_hash_opts(pf, cmd);
		break;
	case ETHTOOL_GRXCLSRLCNT:
		cmd->rule_cnt = pf->fdir_pf_active_filters;
		/* report total rule count */
		cmd->data = i40e_get_fd_cnt_all(pf);
		ret = 0;
		break;
	case ETHTOOL_GRXCLSRULE:
		ret = i40e_get_ethtool_fdir_entry(pf, cmd);
		break;
	case ETHTOOL_GRXCLSRLALL:
		ret = i40e_get_ethtool_fdir_all(pf, cmd, rule_locs);
		break;
	default:
		break;
	}

	return ret;
}

/**
 * i40e_get_rss_hash_bits - Read RSS Hash bits from register
 * @nfc: pointer to user request
 * @i_setc: bits currently set
 *
 * Returns value of bits to be set per user request
 **/
static u64 i40e_get_rss_hash_bits(struct ethtool_rxnfc *nfc, u64 i_setc)
{
	u64 i_set = i_setc;
	u64 src_l3 = 0, dst_l3 = 0;

	if (nfc->data & RXH_L4_B_0_1)
		i_set |= I40E_L4_SRC_MASK;
	else
		i_set &= ~I40E_L4_SRC_MASK;
	if (nfc->data & RXH_L4_B_2_3)
		i_set |= I40E_L4_DST_MASK;
	else
		i_set &= ~I40E_L4_DST_MASK;

	if (nfc->flow_type == TCP_V6_FLOW || nfc->flow_type == UDP_V6_FLOW) {
		src_l3 = I40E_L3_V6_SRC_MASK;
		dst_l3 = I40E_L3_V6_DST_MASK;
	} else if (nfc->flow_type == TCP_V4_FLOW ||
		  nfc->flow_type == UDP_V4_FLOW) {
		src_l3 = I40E_L3_SRC_MASK;
		dst_l3 = I40E_L3_DST_MASK;
	} else {
		/* Any other flow type are not supported here */
		return i_set;
	}

	if (nfc->data & RXH_IP_SRC)
		i_set |= src_l3;
	else
		i_set &= ~src_l3;
	if (nfc->data & RXH_IP_DST)
		i_set |= dst_l3;
	else
		i_set &= ~dst_l3;

	return i_set;
}

/**
 * i40e_set_rss_hash_opt - Enable/Disable flow types for RSS hash
 * @pf: pointer to the physical function struct
 * @nfc: ethtool rxnfc command
 *
 * Returns Success if the flow input set is supported.
 **/
static int i40e_set_rss_hash_opt(struct i40e_pf *pf, struct ethtool_rxnfc *nfc)
{
	struct i40e_hw *hw = &pf->hw;
	u64 hena = (u64)i40e_read_rx_ctl(hw, I40E_PFQF_HENA(0)) |
		   ((u64)i40e_read_rx_ctl(hw, I40E_PFQF_HENA(1)) << 32);
	u8 flow_pctype = 0;
	u64 i_set, i_setc;

	if (pf->flags & I40E_FLAG_MFP_ENABLED) {
		dev_err(&pf->pdev->dev,
			"Change of RSS hash input set is not supported when MFP mode is enabled\n");
		return -EOPNOTSUPP;
	}

	/* RSS does not support anything other than hashing
	 * to queues on src and dst IPs and ports
	 */
	if (nfc->data & ~(RXH_IP_SRC | RXH_IP_DST |
			  RXH_L4_B_0_1 | RXH_L4_B_2_3))
		return -EINVAL;

	switch (nfc->flow_type) {
	case TCP_V4_FLOW:
		flow_pctype = I40E_FILTER_PCTYPE_NONF_IPV4_TCP;
		if (pf->hw_features & I40E_HW_MULTIPLE_TCP_UDP_RSS_PCTYPE)
			hena |=
			  BIT_ULL(I40E_FILTER_PCTYPE_NONF_IPV4_TCP_SYN_NO_ACK);
		break;
	case TCP_V6_FLOW:
		flow_pctype = I40E_FILTER_PCTYPE_NONF_IPV6_TCP;
		if (pf->hw_features & I40E_HW_MULTIPLE_TCP_UDP_RSS_PCTYPE)
			hena |=
			  BIT_ULL(I40E_FILTER_PCTYPE_NONF_IPV4_TCP_SYN_NO_ACK);
		if (pf->hw_features & I40E_HW_MULTIPLE_TCP_UDP_RSS_PCTYPE)
			hena |=
			  BIT_ULL(I40E_FILTER_PCTYPE_NONF_IPV6_TCP_SYN_NO_ACK);
		break;
	case UDP_V4_FLOW:
		flow_pctype = I40E_FILTER_PCTYPE_NONF_IPV4_UDP;
		if (pf->hw_features & I40E_HW_MULTIPLE_TCP_UDP_RSS_PCTYPE)
			hena |=
			  BIT_ULL(I40E_FILTER_PCTYPE_NONF_UNICAST_IPV4_UDP) |
			  BIT_ULL(I40E_FILTER_PCTYPE_NONF_MULTICAST_IPV4_UDP);

		hena |= BIT_ULL(I40E_FILTER_PCTYPE_FRAG_IPV4);
		break;
	case UDP_V6_FLOW:
		flow_pctype = I40E_FILTER_PCTYPE_NONF_IPV6_UDP;
		if (pf->hw_features & I40E_HW_MULTIPLE_TCP_UDP_RSS_PCTYPE)
			hena |=
			  BIT_ULL(I40E_FILTER_PCTYPE_NONF_UNICAST_IPV6_UDP) |
			  BIT_ULL(I40E_FILTER_PCTYPE_NONF_MULTICAST_IPV6_UDP);

		hena |= BIT_ULL(I40E_FILTER_PCTYPE_FRAG_IPV6);
		break;
	case AH_ESP_V4_FLOW:
	case AH_V4_FLOW:
	case ESP_V4_FLOW:
	case SCTP_V4_FLOW:
		if ((nfc->data & RXH_L4_B_0_1) ||
		    (nfc->data & RXH_L4_B_2_3))
			return -EINVAL;
		hena |= BIT_ULL(I40E_FILTER_PCTYPE_NONF_IPV4_OTHER);
		break;
	case AH_ESP_V6_FLOW:
	case AH_V6_FLOW:
	case ESP_V6_FLOW:
	case SCTP_V6_FLOW:
		if ((nfc->data & RXH_L4_B_0_1) ||
		    (nfc->data & RXH_L4_B_2_3))
			return -EINVAL;
		hena |= BIT_ULL(I40E_FILTER_PCTYPE_NONF_IPV6_OTHER);
		break;
	case IPV4_FLOW:
		hena |= BIT_ULL(I40E_FILTER_PCTYPE_NONF_IPV4_OTHER) |
			BIT_ULL(I40E_FILTER_PCTYPE_FRAG_IPV4);
		break;
	case IPV6_FLOW:
		hena |= BIT_ULL(I40E_FILTER_PCTYPE_NONF_IPV6_OTHER) |
			BIT_ULL(I40E_FILTER_PCTYPE_FRAG_IPV6);
		break;
	default:
		return -EINVAL;
	}

	if (flow_pctype) {
		i_setc = (u64)i40e_read_rx_ctl(hw, I40E_GLQF_HASH_INSET(0,
					       flow_pctype)) |
			((u64)i40e_read_rx_ctl(hw, I40E_GLQF_HASH_INSET(1,
					       flow_pctype)) << 32);
		i_set = i40e_get_rss_hash_bits(nfc, i_setc);
		i40e_write_rx_ctl(hw, I40E_GLQF_HASH_INSET(0, flow_pctype),
				  (u32)i_set);
		i40e_write_rx_ctl(hw, I40E_GLQF_HASH_INSET(1, flow_pctype),
				  (u32)(i_set >> 32));
		hena |= BIT_ULL(flow_pctype);
	}

	i40e_write_rx_ctl(hw, I40E_PFQF_HENA(0), (u32)hena);
	i40e_write_rx_ctl(hw, I40E_PFQF_HENA(1), (u32)(hena >> 32));
	i40e_flush(hw);

	return 0;
}

/**
 * i40e_update_ethtool_fdir_entry - Updates the fdir filter entry
 * @vsi: Pointer to the targeted VSI
 * @input: The filter to update or NULL to indicate deletion
 * @sw_idx: Software index to the filter
 * @cmd: The command to get or set Rx flow classification rules
 *
 * This function updates (or deletes) a Flow Director entry from
 * the hlist of the corresponding PF
 *
 * Returns 0 on success
 **/
static int i40e_update_ethtool_fdir_entry(struct i40e_vsi *vsi,
					  struct i40e_fdir_filter *input,
					  u16 sw_idx,
					  struct ethtool_rxnfc *cmd)
{
	struct i40e_fdir_filter *rule, *parent;
	struct i40e_pf *pf = vsi->back;
	struct hlist_node *node2;
	int err = -EINVAL;

	parent = NULL;
	rule = NULL;

	hlist_for_each_entry_safe(rule, node2,
				  &pf->fdir_filter_list, fdir_node) {
		/* hash found, or no matching entry */
		if (rule->fd_id >= sw_idx)
			break;
		parent = rule;
	}

	/* if there is an old rule occupying our place remove it */
	if (rule && (rule->fd_id == sw_idx)) {
		/* Remove this rule, since we're either deleting it, or
		 * replacing it.
		 */
		err = i40e_add_del_fdir(vsi, rule, false);
		hlist_del(&rule->fdir_node);
		kfree(rule);
		pf->fdir_pf_active_filters--;
	}

	/* If we weren't given an input, this is a delete, so just return the
	 * error code indicating if there was an entry at the requested slot
	 */
	if (!input)
		return err;

	/* Otherwise, install the new rule as requested */
	INIT_HLIST_NODE(&input->fdir_node);

	/* add filter to the list */
	if (parent)
		hlist_add_behind(&input->fdir_node, &parent->fdir_node);
	else
		hlist_add_head(&input->fdir_node,
			       &pf->fdir_filter_list);

	/* update counts */
	pf->fdir_pf_active_filters++;

	return 0;
}

/**
 * i40e_prune_flex_pit_list - Cleanup unused entries in FLX_PIT table
 * @pf: pointer to PF structure
 *
 * This function searches the list of filters and determines which FLX_PIT
 * entries are still required. It will prune any entries which are no longer
 * in use after the deletion.
 **/
static void i40e_prune_flex_pit_list(struct i40e_pf *pf)
{
	struct i40e_flex_pit *entry, *tmp;
	struct i40e_fdir_filter *rule;

	/* First, we'll check the l3 table */
	list_for_each_entry_safe(entry, tmp, &pf->l3_flex_pit_list, list) {
		bool found = false;

		hlist_for_each_entry(rule, &pf->fdir_filter_list, fdir_node) {
			if (rule->flow_type != IP_USER_FLOW)
				continue;
			if (rule->flex_filter &&
			    rule->flex_offset == entry->src_offset) {
				found = true;
				break;
			}
		}

		/* If we didn't find the filter, then we can prune this entry
		 * from the list.
		 */
		if (!found) {
			list_del(&entry->list);
			kfree(entry);
		}
	}

	/* Followed by the L4 table */
	list_for_each_entry_safe(entry, tmp, &pf->l4_flex_pit_list, list) {
		bool found = false;

		hlist_for_each_entry(rule, &pf->fdir_filter_list, fdir_node) {
			/* Skip this filter if it's L3, since we already
			 * checked those in the above loop
			 */
			if (rule->flow_type == IP_USER_FLOW)
				continue;
			if (rule->flex_filter &&
			    rule->flex_offset == entry->src_offset) {
				found = true;
				break;
			}
		}

		/* If we didn't find the filter, then we can prune this entry
		 * from the list.
		 */
		if (!found) {
			list_del(&entry->list);
			kfree(entry);
		}
	}
}

/**
 * i40e_del_fdir_entry - Deletes a Flow Director filter entry
 * @vsi: Pointer to the targeted VSI
 * @cmd: The command to get or set Rx flow classification rules
 *
 * The function removes a Flow Director filter entry from the
 * hlist of the corresponding PF
 *
 * Returns 0 on success
 */
static int i40e_del_fdir_entry(struct i40e_vsi *vsi,
			       struct ethtool_rxnfc *cmd)
{
	struct ethtool_rx_flow_spec *fsp =
		(struct ethtool_rx_flow_spec *)&cmd->fs;
	struct i40e_pf *pf = vsi->back;
	int ret = 0;

	if (test_bit(__I40E_RESET_RECOVERY_PENDING, pf->state) ||
	    test_bit(__I40E_RESET_INTR_RECEIVED, pf->state))
		return -EBUSY;

	if (test_bit(__I40E_FD_FLUSH_REQUESTED, pf->state))
		return -EBUSY;

	ret = i40e_update_ethtool_fdir_entry(vsi, NULL, fsp->location, cmd);

	i40e_prune_flex_pit_list(pf);

	i40e_fdir_check_and_reenable(pf);
	return ret;
}

/**
 * i40e_unused_pit_index - Find an unused PIT index for given list
 * @pf: the PF data structure
 *
 * Find the first unused flexible PIT index entry. We search both the L3 and
 * L4 flexible PIT lists so that the returned index is unique and unused by
 * either currently programmed L3 or L4 filters. We use a bit field as storage
 * to track which indexes are already used.
 **/
static u8 i40e_unused_pit_index(struct i40e_pf *pf)
{
	unsigned long available_index = 0xFF;
	struct i40e_flex_pit *entry;

	/* We need to make sure that the new index isn't in use by either L3
	 * or L4 filters so that IP_USER_FLOW filters can program both L3 and
	 * L4 to use the same index.
	 */

	list_for_each_entry(entry, &pf->l4_flex_pit_list, list)
		clear_bit(entry->pit_index, &available_index);

	list_for_each_entry(entry, &pf->l3_flex_pit_list, list)
		clear_bit(entry->pit_index, &available_index);

	return find_first_bit(&available_index, 8);
}

/**
 * i40e_find_flex_offset - Find an existing flex src_offset
 * @flex_pit_list: L3 or L4 flex PIT list
 * @src_offset: new src_offset to find
 *
 * Searches the flex_pit_list for an existing offset. If no offset is
 * currently programmed, then this will return an ERR_PTR if there is no space
 * to add a new offset, otherwise it returns NULL.
 **/
static
struct i40e_flex_pit *i40e_find_flex_offset(struct list_head *flex_pit_list,
					    u16 src_offset)
{
	struct i40e_flex_pit *entry;
	int size = 0;

	/* Search for the src_offset first. If we find a matching entry
	 * already programmed, we can simply re-use it.
	 */
	list_for_each_entry(entry, flex_pit_list, list) {
		size++;
		if (entry->src_offset == src_offset)
			return entry;
	}

	/* If we haven't found an entry yet, then the provided src offset has
	 * not yet been programmed. We will program the src offset later on,
	 * but we need to indicate whether there is enough space to do so
	 * here. We'll make use of ERR_PTR for this purpose.
	 */
	if (size >= I40E_FLEX_PIT_TABLE_SIZE)
		return ERR_PTR(-ENOSPC);

	return NULL;
}

/**
 * i40e_add_flex_offset - Add src_offset to flex PIT table list
 * @flex_pit_list: L3 or L4 flex PIT list
 * @src_offset: new src_offset to add
 * @pit_index: the PIT index to program
 *
 * This function programs the new src_offset to the list. It is expected that
 * i40e_find_flex_offset has already been tried and returned NULL, indicating
 * that this offset is not programmed, and that the list has enough space to
 * store another offset.
 *
 * Returns 0 on success, and negative value on error.
 **/
static int i40e_add_flex_offset(struct list_head *flex_pit_list,
				u16 src_offset,
				u8 pit_index)
{
	struct i40e_flex_pit *new_pit, *entry;

	new_pit = kzalloc(sizeof(*entry), GFP_KERNEL);
	if (!new_pit)
		return -ENOMEM;

	new_pit->src_offset = src_offset;
	new_pit->pit_index = pit_index;

	/* We need to insert this item such that the list is sorted by
	 * src_offset in ascending order.
	 */
	list_for_each_entry(entry, flex_pit_list, list) {
		if (new_pit->src_offset < entry->src_offset) {
			list_add_tail(&new_pit->list, &entry->list);
			return 0;
		}

		/* If we found an entry with our offset already programmed we
		 * can simply return here, after freeing the memory. However,
		 * if the pit_index does not match we need to report an error.
		 */
		if (new_pit->src_offset == entry->src_offset) {
			int err = 0;

			/* If the PIT index is not the same we can't re-use
			 * the entry, so we must report an error.
			 */
			if (new_pit->pit_index != entry->pit_index)
				err = -EINVAL;

			kfree(new_pit);
			return err;
		}
	}

	/* If we reached here, then we haven't yet added the item. This means
	 * that we should add the item at the end of the list.
	 */
	list_add_tail(&new_pit->list, flex_pit_list);
	return 0;
}

/**
 * __i40e_reprogram_flex_pit - Re-program specific FLX_PIT table
 * @pf: Pointer to the PF structure
 * @flex_pit_list: list of flexible src offsets in use
 * @flex_pit_start: index to first entry for this section of the table
 *
 * In order to handle flexible data, the hardware uses a table of values
 * called the FLX_PIT table. This table is used to indicate which sections of
 * the input correspond to what PIT index values. Unfortunately, hardware is
 * very restrictive about programming this table. Entries must be ordered by
 * src_offset in ascending order, without duplicates. Additionally, unused
 * entries must be set to the unused index value, and must have valid size and
 * length according to the src_offset ordering.
 *
 * This function will reprogram the FLX_PIT register from a book-keeping
 * structure that we guarantee is already ordered correctly, and has no more
 * than 3 entries.
 *
 * To make things easier, we only support flexible values of one word length,
 * rather than allowing variable length flexible values.
 **/
static void __i40e_reprogram_flex_pit(struct i40e_pf *pf,
				      struct list_head *flex_pit_list,
				      int flex_pit_start)
{
	struct i40e_flex_pit *entry = NULL;
	u16 last_offset = 0;
	int i = 0, j = 0;

	/* First, loop over the list of flex PIT entries, and reprogram the
	 * registers.
	 */
	list_for_each_entry(entry, flex_pit_list, list) {
		/* We have to be careful when programming values for the
		 * largest SRC_OFFSET value. It is possible that adding
		 * additional empty values at the end would overflow the space
		 * for the SRC_OFFSET in the FLX_PIT register. To avoid this,
		 * we check here and add the empty values prior to adding the
		 * largest value.
		 *
		 * To determine this, we will use a loop from i+1 to 3, which
		 * will determine whether the unused entries would have valid
		 * SRC_OFFSET. Note that there cannot be extra entries past
		 * this value, because the only valid values would have been
		 * larger than I40E_MAX_FLEX_SRC_OFFSET, and thus would not
		 * have been added to the list in the first place.
		 */
		for (j = i + 1; j < 3; j++) {
			u16 offset = entry->src_offset + j;
			int index = flex_pit_start + i;
			u32 value = I40E_FLEX_PREP_VAL(I40E_FLEX_DEST_UNUSED,
						       1,
						       offset - 3);

			if (offset > I40E_MAX_FLEX_SRC_OFFSET) {
				i40e_write_rx_ctl(&pf->hw,
						  I40E_PRTQF_FLX_PIT(index),
						  value);
				i++;
			}
		}

		/* Now, we can program the actual value into the table */
		i40e_write_rx_ctl(&pf->hw,
				  I40E_PRTQF_FLX_PIT(flex_pit_start + i),
				  I40E_FLEX_PREP_VAL(entry->pit_index + 50,
						     1,
						     entry->src_offset));
		i++;
	}

	/* In order to program the last entries in the table, we need to
	 * determine the valid offset. If the list is empty, we'll just start
	 * with 0. Otherwise, we'll start with the last item offset and add 1.
	 * This ensures that all entries have valid sizes. If we don't do this
	 * correctly, the hardware will disable flexible field parsing.
	 */
	if (!list_empty(flex_pit_list))
		last_offset = list_prev_entry(entry, list)->src_offset + 1;

	for (; i < 3; i++, last_offset++) {
		i40e_write_rx_ctl(&pf->hw,
				  I40E_PRTQF_FLX_PIT(flex_pit_start + i),
				  I40E_FLEX_PREP_VAL(I40E_FLEX_DEST_UNUSED,
						     1,
						     last_offset));
	}
}

/**
 * i40e_reprogram_flex_pit - Reprogram all FLX_PIT tables after input set change
 * @pf: pointer to the PF structure
 *
 * This function reprograms both the L3 and L4 FLX_PIT tables. See the
 * internal helper function for implementation details.
 **/
static void i40e_reprogram_flex_pit(struct i40e_pf *pf)
{
	__i40e_reprogram_flex_pit(pf, &pf->l3_flex_pit_list,
				  I40E_FLEX_PIT_IDX_START_L3);

	__i40e_reprogram_flex_pit(pf, &pf->l4_flex_pit_list,
				  I40E_FLEX_PIT_IDX_START_L4);

	/* We also need to program the L3 and L4 GLQF ORT register */
	i40e_write_rx_ctl(&pf->hw,
			  I40E_GLQF_ORT(I40E_L3_GLQF_ORT_IDX),
			  I40E_ORT_PREP_VAL(I40E_FLEX_PIT_IDX_START_L3,
					    3, 1));

	i40e_write_rx_ctl(&pf->hw,
			  I40E_GLQF_ORT(I40E_L4_GLQF_ORT_IDX),
			  I40E_ORT_PREP_VAL(I40E_FLEX_PIT_IDX_START_L4,
					    3, 1));
}

/**
 * i40e_flow_str - Converts a flow_type into a human readable string
 * @fsp: the flow specification
 *
 * Currently only flow types we support are included here, and the string
 * value attempts to match what ethtool would use to configure this flow type.
 **/
static const char *i40e_flow_str(struct ethtool_rx_flow_spec *fsp)
{
	switch (fsp->flow_type & ~FLOW_EXT) {
	case TCP_V4_FLOW:
		return "tcp4";
	case UDP_V4_FLOW:
		return "udp4";
	case SCTP_V4_FLOW:
		return "sctp4";
	case IP_USER_FLOW:
		return "ip4";
	default:
		return "unknown";
	}
}

/**
 * i40e_pit_index_to_mask - Return the FLEX mask for a given PIT index
 * @pit_index: PIT index to convert
 *
 * Returns the mask for a given PIT index. Will return 0 if the pit_index is
 * of range.
 **/
static u64 i40e_pit_index_to_mask(int pit_index)
{
	switch (pit_index) {
	case 0:
		return I40E_FLEX_50_MASK;
	case 1:
		return I40E_FLEX_51_MASK;
	case 2:
		return I40E_FLEX_52_MASK;
	case 3:
		return I40E_FLEX_53_MASK;
	case 4:
		return I40E_FLEX_54_MASK;
	case 5:
		return I40E_FLEX_55_MASK;
	case 6:
		return I40E_FLEX_56_MASK;
	case 7:
		return I40E_FLEX_57_MASK;
	default:
		return 0;
	}
}

/**
 * i40e_print_input_set - Show changes between two input sets
 * @vsi: the vsi being configured
 * @old: the old input set
 * @new: the new input set
 *
 * Print the difference between old and new input sets by showing which series
 * of words are toggled on or off. Only displays the bits we actually support
 * changing.
 **/
static void i40e_print_input_set(struct i40e_vsi *vsi, u64 old, u64 new)
{
	struct i40e_pf *pf = vsi->back;
	bool old_value, new_value;
	int i;

	old_value = !!(old & I40E_L3_SRC_MASK);
	new_value = !!(new & I40E_L3_SRC_MASK);
	if (old_value != new_value)
		netif_info(pf, drv, vsi->netdev, "L3 source address: %s -> %s\n",
			   old_value ? "ON" : "OFF",
			   new_value ? "ON" : "OFF");

	old_value = !!(old & I40E_L3_DST_MASK);
	new_value = !!(new & I40E_L3_DST_MASK);
	if (old_value != new_value)
		netif_info(pf, drv, vsi->netdev, "L3 destination address: %s -> %s\n",
			   old_value ? "ON" : "OFF",
			   new_value ? "ON" : "OFF");

	old_value = !!(old & I40E_L4_SRC_MASK);
	new_value = !!(new & I40E_L4_SRC_MASK);
	if (old_value != new_value)
		netif_info(pf, drv, vsi->netdev, "L4 source port: %s -> %s\n",
			   old_value ? "ON" : "OFF",
			   new_value ? "ON" : "OFF");

	old_value = !!(old & I40E_L4_DST_MASK);
	new_value = !!(new & I40E_L4_DST_MASK);
	if (old_value != new_value)
		netif_info(pf, drv, vsi->netdev, "L4 destination port: %s -> %s\n",
			   old_value ? "ON" : "OFF",
			   new_value ? "ON" : "OFF");

	old_value = !!(old & I40E_VERIFY_TAG_MASK);
	new_value = !!(new & I40E_VERIFY_TAG_MASK);
	if (old_value != new_value)
		netif_info(pf, drv, vsi->netdev, "SCTP verification tag: %s -> %s\n",
			   old_value ? "ON" : "OFF",
			   new_value ? "ON" : "OFF");

	/* Show change of flexible filter entries */
	for (i = 0; i < I40E_FLEX_INDEX_ENTRIES; i++) {
		u64 flex_mask = i40e_pit_index_to_mask(i);

		old_value = !!(old & flex_mask);
		new_value = !!(new & flex_mask);
		if (old_value != new_value)
			netif_info(pf, drv, vsi->netdev, "FLEX index %d: %s -> %s\n",
				   i,
				   old_value ? "ON" : "OFF",
				   new_value ? "ON" : "OFF");
	}

	netif_info(pf, drv, vsi->netdev, "  Current input set: %0llx\n",
		   old);
	netif_info(pf, drv, vsi->netdev, "Requested input set: %0llx\n",
		   new);
}

/**
 * i40e_check_fdir_input_set - Check that a given rx_flow_spec mask is valid
 * @vsi: pointer to the targeted VSI
 * @fsp: pointer to Rx flow specification
 * @userdef: userdefined data from flow specification
 *
 * Ensures that a given ethtool_rx_flow_spec has a valid mask. Some support
 * for partial matches exists with a few limitations. First, hardware only
 * supports masking by word boundary (2 bytes) and not per individual bit.
 * Second, hardware is limited to using one mask for a flow type and cannot
 * use a separate mask for each filter.
 *
 * To support these limitations, if we already have a configured filter for
 * the specified type, this function enforces that new filters of the type
 * match the configured input set. Otherwise, if we do not have a filter of
 * the specified type, we allow the input set to be updated to match the
 * desired filter.
 *
 * To help ensure that administrators understand why filters weren't displayed
 * as supported, we print a diagnostic message displaying how the input set
 * would change and warning to delete the preexisting filters if required.
 *
 * Returns 0 on successful input set match, and a negative return code on
 * failure.
 **/
static int i40e_check_fdir_input_set(struct i40e_vsi *vsi,
				     struct ethtool_rx_flow_spec *fsp,
				     struct i40e_rx_flow_userdef *userdef)
{
	struct i40e_pf *pf = vsi->back;
	struct ethtool_tcpip4_spec *tcp_ip4_spec;
	struct ethtool_usrip4_spec *usr_ip4_spec;
	u64 current_mask, new_mask;
	bool new_flex_offset = false;
	bool flex_l3 = false;
	u16 *fdir_filter_count;
	u16 index, src_offset = 0;
	u8 pit_index = 0;
	int err;

	switch (fsp->flow_type & ~FLOW_EXT) {
	case SCTP_V4_FLOW:
		index = I40E_FILTER_PCTYPE_NONF_IPV4_SCTP;
		fdir_filter_count = &pf->fd_sctp4_filter_cnt;
		break;
	case TCP_V4_FLOW:
		index = I40E_FILTER_PCTYPE_NONF_IPV4_TCP;
		fdir_filter_count = &pf->fd_tcp4_filter_cnt;
		break;
	case UDP_V4_FLOW:
		index = I40E_FILTER_PCTYPE_NONF_IPV4_UDP;
		fdir_filter_count = &pf->fd_udp4_filter_cnt;
		break;
	case IP_USER_FLOW:
		index = I40E_FILTER_PCTYPE_NONF_IPV4_OTHER;
		fdir_filter_count = &pf->fd_ip4_filter_cnt;
		flex_l3 = true;
		break;
	default:
		return -EOPNOTSUPP;
	}

	/* Read the current input set from register memory. */
	current_mask = i40e_read_fd_input_set(pf, index);
	new_mask = current_mask;

	/* Determine, if any, the required changes to the input set in order
	 * to support the provided mask.
	 *
	 * Hardware only supports masking at word (2 byte) granularity and does
	 * not support full bitwise masking. This implementation simplifies
	 * even further and only supports fully enabled or fully disabled
	 * masks for each field, even though we could split the ip4src and
	 * ip4dst fields.
	 */
	switch (fsp->flow_type & ~FLOW_EXT) {
	case SCTP_V4_FLOW:
		new_mask &= ~I40E_VERIFY_TAG_MASK;
		/* Fall through */
	case TCP_V4_FLOW:
	case UDP_V4_FLOW:
		tcp_ip4_spec = &fsp->m_u.tcp_ip4_spec;

		/* IPv4 source address */
		if (tcp_ip4_spec->ip4src == htonl(0xFFFFFFFF))
			new_mask |= I40E_L3_SRC_MASK;
		else if (!tcp_ip4_spec->ip4src)
			new_mask &= ~I40E_L3_SRC_MASK;
		else
			return -EOPNOTSUPP;

		/* IPv4 destination address */
		if (tcp_ip4_spec->ip4dst == htonl(0xFFFFFFFF))
			new_mask |= I40E_L3_DST_MASK;
		else if (!tcp_ip4_spec->ip4dst)
			new_mask &= ~I40E_L3_DST_MASK;
		else
			return -EOPNOTSUPP;

		/* L4 source port */
		if (tcp_ip4_spec->psrc == htons(0xFFFF))
			new_mask |= I40E_L4_SRC_MASK;
		else if (!tcp_ip4_spec->psrc)
			new_mask &= ~I40E_L4_SRC_MASK;
		else
			return -EOPNOTSUPP;

		/* L4 destination port */
		if (tcp_ip4_spec->pdst == htons(0xFFFF))
			new_mask |= I40E_L4_DST_MASK;
		else if (!tcp_ip4_spec->pdst)
			new_mask &= ~I40E_L4_DST_MASK;
		else
			return -EOPNOTSUPP;

		/* Filtering on Type of Service is not supported. */
		if (tcp_ip4_spec->tos)
			return -EOPNOTSUPP;

		break;
	case IP_USER_FLOW:
		usr_ip4_spec = &fsp->m_u.usr_ip4_spec;

		/* IPv4 source address */
		if (usr_ip4_spec->ip4src == htonl(0xFFFFFFFF))
			new_mask |= I40E_L3_SRC_MASK;
		else if (!usr_ip4_spec->ip4src)
			new_mask &= ~I40E_L3_SRC_MASK;
		else
			return -EOPNOTSUPP;

		/* IPv4 destination address */
		if (usr_ip4_spec->ip4dst == htonl(0xFFFFFFFF))
			new_mask |= I40E_L3_DST_MASK;
		else if (!usr_ip4_spec->ip4dst)
			new_mask &= ~I40E_L3_DST_MASK;
		else
			return -EOPNOTSUPP;

		/* First 4 bytes of L4 header */
		if (usr_ip4_spec->l4_4_bytes == htonl(0xFFFFFFFF))
			new_mask |= I40E_L4_SRC_MASK | I40E_L4_DST_MASK;
		else if (!usr_ip4_spec->l4_4_bytes)
			new_mask &= ~(I40E_L4_SRC_MASK | I40E_L4_DST_MASK);
		else
			return -EOPNOTSUPP;

		/* Filtering on Type of Service is not supported. */
		if (usr_ip4_spec->tos)
			return -EOPNOTSUPP;

		/* Filtering on IP version is not supported */
		if (usr_ip4_spec->ip_ver)
			return -EINVAL;

		/* Filtering on L4 protocol is not supported */
		if (usr_ip4_spec->proto)
			return -EINVAL;

		break;
	default:
		return -EOPNOTSUPP;
	}

	/* First, clear all flexible filter entries */
	new_mask &= ~I40E_FLEX_INPUT_MASK;

	/* If we have a flexible filter, try to add this offset to the correct
	 * flexible filter PIT list. Once finished, we can update the mask.
	 * If the src_offset changed, we will get a new mask value which will
	 * trigger an input set change.
	 */
	if (userdef->flex_filter) {
		struct i40e_flex_pit *l3_flex_pit = NULL, *flex_pit = NULL;

		/* Flexible offset must be even, since the flexible payload
		 * must be aligned on 2-byte boundary.
		 */
		if (userdef->flex_offset & 0x1) {
			dev_warn(&pf->pdev->dev,
				 "Flexible data offset must be 2-byte aligned\n");
			return -EINVAL;
		}

		src_offset = userdef->flex_offset >> 1;

		/* FLX_PIT source offset value is only so large */
		if (src_offset > I40E_MAX_FLEX_SRC_OFFSET) {
			dev_warn(&pf->pdev->dev,
				 "Flexible data must reside within first 64 bytes of the packet payload\n");
			return -EINVAL;
		}

		/* See if this offset has already been programmed. If we get
		 * an ERR_PTR, then the filter is not safe to add. Otherwise,
		 * if we get a NULL pointer, this means we will need to add
		 * the offset.
		 */
		flex_pit = i40e_find_flex_offset(&pf->l4_flex_pit_list,
						 src_offset);
		if (IS_ERR(flex_pit))
			return PTR_ERR(flex_pit);

		/* IP_USER_FLOW filters match both L4 (ICMP) and L3 (unknown)
		 * packet types, and thus we need to program both L3 and L4
		 * flexible values. These must have identical flexible index,
		 * as otherwise we can't correctly program the input set. So
		 * we'll find both an L3 and L4 index and make sure they are
		 * the same.
		 */
		if (flex_l3) {
			l3_flex_pit =
				i40e_find_flex_offset(&pf->l3_flex_pit_list,
						      src_offset);
			if (IS_ERR(l3_flex_pit))
				return PTR_ERR(l3_flex_pit);

			if (flex_pit) {
				/* If we already had a matching L4 entry, we
				 * need to make sure that the L3 entry we
				 * obtained uses the same index.
				 */
				if (l3_flex_pit) {
					if (l3_flex_pit->pit_index !=
					    flex_pit->pit_index) {
						return -EINVAL;
					}
				} else {
					new_flex_offset = true;
				}
			} else {
				flex_pit = l3_flex_pit;
			}
		}

		/* If we didn't find an existing flex offset, we need to
		 * program a new one. However, we don't immediately program it
		 * here because we will wait to program until after we check
		 * that it is safe to change the input set.
		 */
		if (!flex_pit) {
			new_flex_offset = true;
			pit_index = i40e_unused_pit_index(pf);
		} else {
			pit_index = flex_pit->pit_index;
		}

		/* Update the mask with the new offset */
		new_mask |= i40e_pit_index_to_mask(pit_index);
	}

	/* If the mask and flexible filter offsets for this filter match the
	 * currently programmed values we don't need any input set change, so
	 * this filter is safe to install.
	 */
	if (new_mask == current_mask && !new_flex_offset)
		return 0;

	netif_info(pf, drv, vsi->netdev, "Input set change requested for %s flows:\n",
		   i40e_flow_str(fsp));
	i40e_print_input_set(vsi, current_mask, new_mask);
	if (new_flex_offset) {
		netif_info(pf, drv, vsi->netdev, "FLEX index %d: Offset -> %d",
			   pit_index, src_offset);
	}

	/* Hardware input sets are global across multiple ports, so even the
	 * main port cannot change them when in MFP mode as this would impact
	 * any filters on the other ports.
	 */
	if (pf->flags & I40E_FLAG_MFP_ENABLED) {
		netif_err(pf, drv, vsi->netdev, "Cannot change Flow Director input sets while MFP is enabled\n");
		return -EOPNOTSUPP;
	}

	/* This filter requires us to update the input set. However, hardware
	 * only supports one input set per flow type, and does not support
	 * separate masks for each filter. This means that we can only support
	 * a single mask for all filters of a specific type.
	 *
	 * If we have preexisting filters, they obviously depend on the
	 * current programmed input set. Display a diagnostic message in this
	 * case explaining why the filter could not be accepted.
	 */
	if (*fdir_filter_count) {
		netif_err(pf, drv, vsi->netdev, "Cannot change input set for %s flows until %d preexisting filters are removed\n",
			  i40e_flow_str(fsp),
			  *fdir_filter_count);
		return -EOPNOTSUPP;
	}

	i40e_write_fd_input_set(pf, index, new_mask);

	/* IP_USER_FLOW filters match both IPv4/Other and IPv4/Fragmented
	 * frames. If we're programming the input set for IPv4/Other, we also
	 * need to program the IPv4/Fragmented input set. Since we don't have
	 * separate support, we'll always assume and enforce that the two flow
	 * types must have matching input sets.
	 */
	if (index == I40E_FILTER_PCTYPE_NONF_IPV4_OTHER)
		i40e_write_fd_input_set(pf, I40E_FILTER_PCTYPE_FRAG_IPV4,
					new_mask);

	/* Add the new offset and update table, if necessary */
	if (new_flex_offset) {
		err = i40e_add_flex_offset(&pf->l4_flex_pit_list, src_offset,
					   pit_index);
		if (err)
			return err;

		if (flex_l3) {
			err = i40e_add_flex_offset(&pf->l3_flex_pit_list,
						   src_offset,
						   pit_index);
			if (err)
				return err;
		}

		i40e_reprogram_flex_pit(pf);
	}

	return 0;
}

/**
 * i40e_match_fdir_filter - Return true of two filters match
 * @a: pointer to filter struct
 * @b: pointer to filter struct
 *
 * Returns true if the two filters match exactly the same criteria. I.e. they
 * match the same flow type and have the same parameters. We don't need to
 * check any input-set since all filters of the same flow type must use the
 * same input set.
 **/
static bool i40e_match_fdir_filter(struct i40e_fdir_filter *a,
				   struct i40e_fdir_filter *b)
{
	/* The filters do not much if any of these criteria differ. */
	if (a->dst_ip != b->dst_ip ||
	    a->src_ip != b->src_ip ||
	    a->dst_port != b->dst_port ||
	    a->src_port != b->src_port ||
	    a->flow_type != b->flow_type ||
	    a->ip4_proto != b->ip4_proto)
		return false;

	return true;
}

/**
 * i40e_disallow_matching_filters - Check that new filters differ
 * @vsi: pointer to the targeted VSI
 * @input: new filter to check
 *
 * Due to hardware limitations, it is not possible for two filters that match
 * similar criteria to be programmed at the same time. This is true for a few
 * reasons:
 *
 * (a) all filters matching a particular flow type must use the same input
 * set, that is they must match the same criteria.
 * (b) different flow types will never match the same packet, as the flow type
 * is decided by hardware before checking which rules apply.
 * (c) hardware has no way to distinguish which order filters apply in.
 *
 * Due to this, we can't really support using the location data to order
 * filters in the hardware parsing. It is technically possible for the user to
 * request two filters matching the same criteria but which select different
 * queues. In this case, rather than keep both filters in the list, we reject
 * the 2nd filter when the user requests adding it.
 *
 * This avoids needing to track location for programming the filter to
 * hardware, and ensures that we avoid some strange scenarios involving
 * deleting filters which match the same criteria.
 **/
static int i40e_disallow_matching_filters(struct i40e_vsi *vsi,
					  struct i40e_fdir_filter *input)
{
	struct i40e_pf *pf = vsi->back;
	struct i40e_fdir_filter *rule;
	struct hlist_node *node2;

	/* Loop through every filter, and check that it doesn't match */
	hlist_for_each_entry_safe(rule, node2,
				  &pf->fdir_filter_list, fdir_node) {
		/* Don't check the filters match if they share the same fd_id,
		 * since the new filter is actually just updating the target
		 * of the old filter.
		 */
		if (rule->fd_id == input->fd_id)
			continue;

		/* If any filters match, then print a warning message to the
		 * kernel message buffer and bail out.
		 */
		if (i40e_match_fdir_filter(rule, input)) {
			dev_warn(&pf->pdev->dev,
				 "Existing user defined filter %d already matches this flow.\n",
				 rule->fd_id);
			return -EINVAL;
		}
	}

	return 0;
}

/**
 * i40e_add_fdir_ethtool - Add/Remove Flow Director filters
 * @vsi: pointer to the targeted VSI
 * @cmd: command to get or set RX flow classification rules
 *
 * Add Flow Director filters for a specific flow spec based on their
 * protocol.  Returns 0 if the filters were successfully added.
 **/
static int i40e_add_fdir_ethtool(struct i40e_vsi *vsi,
				 struct ethtool_rxnfc *cmd)
{
	struct i40e_rx_flow_userdef userdef;
	struct ethtool_rx_flow_spec *fsp;
	struct i40e_fdir_filter *input;
	u16 dest_vsi = 0, q_index = 0;
	struct i40e_pf *pf;
	int ret = -EINVAL;
	u8 dest_ctl;

	if (!vsi)
		return -EINVAL;
	pf = vsi->back;

	if (!(pf->flags & I40E_FLAG_FD_SB_ENABLED))
		return -EOPNOTSUPP;

	if (test_bit(__I40E_FD_SB_AUTO_DISABLED, pf->state))
		return -ENOSPC;

	if (test_bit(__I40E_RESET_RECOVERY_PENDING, pf->state) ||
	    test_bit(__I40E_RESET_INTR_RECEIVED, pf->state))
		return -EBUSY;

	if (test_bit(__I40E_FD_FLUSH_REQUESTED, pf->state))
		return -EBUSY;

	fsp = (struct ethtool_rx_flow_spec *)&cmd->fs;

	/* Parse the user-defined field */
	if (i40e_parse_rx_flow_user_data(fsp, &userdef))
		return -EINVAL;

	/* Extended MAC field is not supported */
	if (fsp->flow_type & FLOW_MAC_EXT)
		return -EINVAL;

	ret = i40e_check_fdir_input_set(vsi, fsp, &userdef);
	if (ret)
		return ret;

	if (fsp->location >= (pf->hw.func_caps.fd_filters_best_effort +
			      pf->hw.func_caps.fd_filters_guaranteed)) {
		return -EINVAL;
	}

	/* ring_cookie is either the drop index, or is a mask of the queue
	 * index and VF id we wish to target.
	 */
	if (fsp->ring_cookie == RX_CLS_FLOW_DISC) {
		dest_ctl = I40E_FILTER_PROGRAM_DESC_DEST_DROP_PACKET;
	} else {
		u32 ring = ethtool_get_flow_spec_ring(fsp->ring_cookie);
		u8 vf = ethtool_get_flow_spec_ring_vf(fsp->ring_cookie);

		if (!vf) {
			if (ring >= vsi->num_queue_pairs)
				return -EINVAL;
			dest_vsi = vsi->id;
		} else {
			/* VFs are zero-indexed, so we subtract one here */
			vf--;

			if (vf >= pf->num_alloc_vfs)
				return -EINVAL;
			if (ring >= pf->vf[vf].num_queue_pairs)
				return -EINVAL;
			dest_vsi = pf->vf[vf].lan_vsi_id;
		}
		dest_ctl = I40E_FILTER_PROGRAM_DESC_DEST_DIRECT_PACKET_QINDEX;
		q_index = ring;
	}

	input = kzalloc(sizeof(*input), GFP_KERNEL);

	if (!input)
		return -ENOMEM;

	input->fd_id = fsp->location;
	input->q_index = q_index;
	input->dest_vsi = dest_vsi;
	input->dest_ctl = dest_ctl;
	input->fd_status = I40E_FILTER_PROGRAM_DESC_FD_STATUS_FD_ID;
	input->cnt_index  = I40E_FD_SB_STAT_IDX(pf->hw.pf_id);
	input->dst_ip = fsp->h_u.tcp_ip4_spec.ip4src;
	input->src_ip = fsp->h_u.tcp_ip4_spec.ip4dst;
	input->flow_type = fsp->flow_type & ~FLOW_EXT;
	input->ip4_proto = fsp->h_u.usr_ip4_spec.proto;

	/* Reverse the src and dest notion, since the HW expects them to be from
	 * Tx perspective where as the input from user is from Rx filter view.
	 */
	input->dst_port = fsp->h_u.tcp_ip4_spec.psrc;
	input->src_port = fsp->h_u.tcp_ip4_spec.pdst;
	input->dst_ip = fsp->h_u.tcp_ip4_spec.ip4src;
	input->src_ip = fsp->h_u.tcp_ip4_spec.ip4dst;

	if (userdef.flex_filter) {
		input->flex_filter = true;
		input->flex_word = cpu_to_be16(userdef.flex_word);
		input->flex_offset = userdef.flex_offset;
	}

	/* Avoid programming two filters with identical match criteria. */
	ret = i40e_disallow_matching_filters(vsi, input);
	if (ret)
		goto free_filter_memory;

	/* Add the input filter to the fdir_input_list, possibly replacing
	 * a previous filter. Do not free the input structure after adding it
	 * to the list as this would cause a use-after-free bug.
	 */
	i40e_update_ethtool_fdir_entry(vsi, input, fsp->location, NULL);
	ret = i40e_add_del_fdir(vsi, input, true);
	if (ret)
		goto remove_sw_rule;
	return 0;

remove_sw_rule:
	hlist_del(&input->fdir_node);
	pf->fdir_pf_active_filters--;
free_filter_memory:
	kfree(input);
	return ret;
}

/**
 * i40e_set_rxnfc - command to set RX flow classification rules
 * @netdev: network interface device structure
 * @cmd: ethtool rxnfc command
 *
 * Returns Success if the command is supported.
 **/
static int i40e_set_rxnfc(struct net_device *netdev, struct ethtool_rxnfc *cmd)
{
	struct i40e_netdev_priv *np = netdev_priv(netdev);
	struct i40e_vsi *vsi = np->vsi;
	struct i40e_pf *pf = vsi->back;
	int ret = -EOPNOTSUPP;

	switch (cmd->cmd) {
	case ETHTOOL_SRXFH:
		ret = i40e_set_rss_hash_opt(pf, cmd);
		break;
	case ETHTOOL_SRXCLSRLINS:
		ret = i40e_add_fdir_ethtool(vsi, cmd);
		break;
	case ETHTOOL_SRXCLSRLDEL:
		ret = i40e_del_fdir_entry(vsi, cmd);
		break;
	default:
		break;
	}

	return ret;
}

/**
 * i40e_max_channels - get Max number of combined channels supported
 * @vsi: vsi pointer
 **/
static unsigned int i40e_max_channels(struct i40e_vsi *vsi)
{
	/* TODO: This code assumes DCB and FD is disabled for now. */
	return vsi->alloc_queue_pairs;
}

/**
 * i40e_get_channels - Get the current channels enabled and max supported etc.
 * @dev: network interface device structure
 * @ch: ethtool channels structure
 *
 * We don't support separate tx and rx queues as channels. The other count
 * represents how many queues are being used for control. max_combined counts
 * how many queue pairs we can support. They may not be mapped 1 to 1 with
 * q_vectors since we support a lot more queue pairs than q_vectors.
 **/
static void i40e_get_channels(struct net_device *dev,
			      struct ethtool_channels *ch)
{
	struct i40e_netdev_priv *np = netdev_priv(dev);
	struct i40e_vsi *vsi = np->vsi;
	struct i40e_pf *pf = vsi->back;

	/* report maximum channels */
	ch->max_combined = i40e_max_channels(vsi);

	/* report info for other vector */
	ch->other_count = (pf->flags & I40E_FLAG_FD_SB_ENABLED) ? 1 : 0;
	ch->max_other = ch->other_count;

	/* Note: This code assumes DCB is disabled for now. */
	ch->combined_count = vsi->num_queue_pairs;
}

/**
 * i40e_set_channels - Set the new channels count.
 * @dev: network interface device structure
 * @ch: ethtool channels structure
 *
 * The new channels count may not be the same as requested by the user
 * since it gets rounded down to a power of 2 value.
 **/
static int i40e_set_channels(struct net_device *dev,
			     struct ethtool_channels *ch)
{
	const u8 drop = I40E_FILTER_PROGRAM_DESC_DEST_DROP_PACKET;
	struct i40e_netdev_priv *np = netdev_priv(dev);
	unsigned int count = ch->combined_count;
	struct i40e_vsi *vsi = np->vsi;
	struct i40e_pf *pf = vsi->back;
	struct i40e_fdir_filter *rule;
	struct hlist_node *node2;
	int new_count;
	int err = 0;

	/* We do not support setting channels for any other VSI at present */
	if (vsi->type != I40E_VSI_MAIN)
		return -EINVAL;

	/* We do not support setting channels via ethtool when TCs are
	 * configured through mqprio
	 */
	if (pf->flags & I40E_FLAG_TC_MQPRIO)
		return -EINVAL;

	/* verify they are not requesting separate vectors */
	if (!count || ch->rx_count || ch->tx_count)
		return -EINVAL;

	/* verify other_count has not changed */
	if (ch->other_count != ((pf->flags & I40E_FLAG_FD_SB_ENABLED) ? 1 : 0))
		return -EINVAL;

	/* verify the number of channels does not exceed hardware limits */
	if (count > i40e_max_channels(vsi))
		return -EINVAL;

	/* verify that the number of channels does not invalidate any current
	 * flow director rules
	 */
	hlist_for_each_entry_safe(rule, node2,
				  &pf->fdir_filter_list, fdir_node) {
		if (rule->dest_ctl != drop && count <= rule->q_index) {
			dev_warn(&pf->pdev->dev,
				 "Existing user defined filter %d assigns flow to queue %d\n",
				 rule->fd_id, rule->q_index);
			err = -EINVAL;
		}
	}

	if (err) {
		dev_err(&pf->pdev->dev,
			"Existing filter rules must be deleted to reduce combined channel count to %d\n",
			count);
		return err;
	}

	/* update feature limits from largest to smallest supported values */
	/* TODO: Flow director limit, DCB etc */

	/* use rss_reconfig to rebuild with new queue count and update traffic
	 * class queue mapping
	 */
	new_count = i40e_reconfig_rss_queues(pf, count);
	if (new_count > 0)
		return 0;
	else
		return -EINVAL;
}

/**
 * i40e_get_rxfh_key_size - get the RSS hash key size
 * @netdev: network interface device structure
 *
 * Returns the table size.
 **/
static u32 i40e_get_rxfh_key_size(struct net_device *netdev)
{
	return I40E_HKEY_ARRAY_SIZE;
}

/**
 * i40e_get_rxfh_indir_size - get the rx flow hash indirection table size
 * @netdev: network interface device structure
 *
 * Returns the table size.
 **/
static u32 i40e_get_rxfh_indir_size(struct net_device *netdev)
{
	return I40E_HLUT_ARRAY_SIZE;
}

/**
 * i40e_get_rxfh - get the rx flow hash indirection table
 * @netdev: network interface device structure
 * @indir: indirection table
 * @key: hash key
 * @hfunc: hash function
 *
 * Reads the indirection table directly from the hardware. Returns 0 on
 * success.
 **/
static int i40e_get_rxfh(struct net_device *netdev, u32 *indir, u8 *key,
			 u8 *hfunc)
{
	struct i40e_netdev_priv *np = netdev_priv(netdev);
	struct i40e_vsi *vsi = np->vsi;
	u8 *lut, *seed = NULL;
	int ret;
	u16 i;

	if (hfunc)
		*hfunc = ETH_RSS_HASH_TOP;

	if (!indir)
		return 0;

	seed = key;
	lut = kzalloc(I40E_HLUT_ARRAY_SIZE, GFP_KERNEL);
	if (!lut)
		return -ENOMEM;
	ret = i40e_get_rss(vsi, seed, lut, I40E_HLUT_ARRAY_SIZE);
	if (ret)
		goto out;
	for (i = 0; i < I40E_HLUT_ARRAY_SIZE; i++)
		indir[i] = (u32)(lut[i]);

out:
	kfree(lut);

	return ret;
}

/**
 * i40e_set_rxfh - set the rx flow hash indirection table
 * @netdev: network interface device structure
 * @indir: indirection table
 * @key: hash key
 * @hfunc: hash function to use
 *
 * Returns -EINVAL if the table specifies an invalid queue id, otherwise
 * returns 0 after programming the table.
 **/
static int i40e_set_rxfh(struct net_device *netdev, const u32 *indir,
			 const u8 *key, const u8 hfunc)
{
	struct i40e_netdev_priv *np = netdev_priv(netdev);
	struct i40e_vsi *vsi = np->vsi;
	struct i40e_pf *pf = vsi->back;
	u8 *seed = NULL;
	u16 i;

	if (hfunc != ETH_RSS_HASH_NO_CHANGE && hfunc != ETH_RSS_HASH_TOP)
		return -EOPNOTSUPP;

	if (key) {
		if (!vsi->rss_hkey_user) {
			vsi->rss_hkey_user = kzalloc(I40E_HKEY_ARRAY_SIZE,
						     GFP_KERNEL);
			if (!vsi->rss_hkey_user)
				return -ENOMEM;
		}
		memcpy(vsi->rss_hkey_user, key, I40E_HKEY_ARRAY_SIZE);
		seed = vsi->rss_hkey_user;
	}
	if (!vsi->rss_lut_user) {
		vsi->rss_lut_user = kzalloc(I40E_HLUT_ARRAY_SIZE, GFP_KERNEL);
		if (!vsi->rss_lut_user)
			return -ENOMEM;
	}

	/* Each 32 bits pointed by 'indir' is stored with a lut entry */
	if (indir)
		for (i = 0; i < I40E_HLUT_ARRAY_SIZE; i++)
			vsi->rss_lut_user[i] = (u8)(indir[i]);
	else
		i40e_fill_rss_lut(pf, vsi->rss_lut_user, I40E_HLUT_ARRAY_SIZE,
				  vsi->rss_size);

	return i40e_config_rss(vsi, seed, vsi->rss_lut_user,
			       I40E_HLUT_ARRAY_SIZE);
}

/**
 * i40e_get_priv_flags - report device private flags
 * @dev: network interface device structure
 *
 * The get string set count and the string set should be matched for each
 * flag returned.  Add new strings for each flag to the i40e_gstrings_priv_flags
 * array.
 *
 * Returns a u32 bitmap of flags.
 **/
static u32 i40e_get_priv_flags(struct net_device *dev)
{
	struct i40e_netdev_priv *np = netdev_priv(dev);
	struct i40e_vsi *vsi = np->vsi;
	struct i40e_pf *pf = vsi->back;
	u32 i, j, ret_flags = 0;

	for (i = 0; i < I40E_PRIV_FLAGS_STR_LEN; i++) {
		const struct i40e_priv_flags *priv_flags;

		priv_flags = &i40e_gstrings_priv_flags[i];

		if (priv_flags->flag & pf->flags)
			ret_flags |= BIT(i);
	}

	if (pf->hw.pf_id != 0)
		return ret_flags;

	for (j = 0; j < I40E_GL_PRIV_FLAGS_STR_LEN; j++) {
		const struct i40e_priv_flags *priv_flags;

		priv_flags = &i40e_gl_gstrings_priv_flags[j];

		if (priv_flags->flag & pf->flags)
			ret_flags |= BIT(i + j);
	}

	return ret_flags;
}

/**
 * i40e_set_priv_flags - set private flags
 * @dev: network interface device structure
 * @flags: bit flags to be set
 **/
static int i40e_set_priv_flags(struct net_device *dev, u32 flags)
{
	struct i40e_netdev_priv *np = netdev_priv(dev);
	u64 orig_flags, new_flags, changed_flags;
	enum i40e_admin_queue_err adq_err;
	struct i40e_vsi *vsi = np->vsi;
	struct i40e_pf *pf = vsi->back;
	bool is_reset_needed;
	i40e_status status;
	u32 i, j;

	orig_flags = READ_ONCE(pf->flags);
	new_flags = orig_flags;

	for (i = 0; i < I40E_PRIV_FLAGS_STR_LEN; i++) {
		const struct i40e_priv_flags *priv_flags;

		priv_flags = &i40e_gstrings_priv_flags[i];

		if (flags & BIT(i))
			new_flags |= priv_flags->flag;
		else
			new_flags &= ~(priv_flags->flag);

		/* If this is a read-only flag, it can't be changed */
		if (priv_flags->read_only &&
		    ((orig_flags ^ new_flags) & ~BIT(i)))
			return -EOPNOTSUPP;
	}

	if (pf->hw.pf_id != 0)
		goto flags_complete;

	for (j = 0; j < I40E_GL_PRIV_FLAGS_STR_LEN; j++) {
		const struct i40e_priv_flags *priv_flags;

		priv_flags = &i40e_gl_gstrings_priv_flags[j];

		if (flags & BIT(i + j))
			new_flags |= priv_flags->flag;
		else
			new_flags &= ~(priv_flags->flag);

		/* If this is a read-only flag, it can't be changed */
		if (priv_flags->read_only &&
		    ((orig_flags ^ new_flags) & ~BIT(i)))
			return -EOPNOTSUPP;
	}

flags_complete:
	changed_flags = orig_flags ^ new_flags;

	is_reset_needed = !!(changed_flags & (I40E_FLAG_VEB_STATS_ENABLED |
		I40E_FLAG_LEGACY_RX | I40E_FLAG_SOURCE_PRUNING_DISABLED |
		I40E_FLAG_DISABLE_FW_LLDP));

	/* Before we finalize any flag changes, we need to perform some
	 * checks to ensure that the changes are supported and safe.
	 */

	/* ATR eviction is not supported on all devices */
	if ((new_flags & I40E_FLAG_HW_ATR_EVICT_ENABLED) &&
	    !(pf->hw_features & I40E_HW_ATR_EVICT_CAPABLE))
		return -EOPNOTSUPP;

	/* If the driver detected FW LLDP was disabled on init, this flag could
	 * be set, however we do not support _changing_ the flag:
	 * - on XL710 if NPAR is enabled or FW API version < 1.7
	 * - on X722 with FW API version < 1.6
	 * There are situations where older FW versions/NPAR enabled PFs could
	 * disable LLDP, however we _must_ not allow the user to enable/disable
	 * LLDP with this flag on unsupported FW versions.
	 */
	if (changed_flags & I40E_FLAG_DISABLE_FW_LLDP) {
		if (!(pf->hw.flags & I40E_HW_FLAG_FW_LLDP_STOPPABLE)) {
			dev_warn(&pf->pdev->dev,
				 "Device does not support changing FW LLDP\n");
			return -EOPNOTSUPP;
		}
	}

	if (((changed_flags & I40E_FLAG_RS_FEC) ||
	     (changed_flags & I40E_FLAG_BASE_R_FEC)) &&
	    pf->hw.device_id != I40E_DEV_ID_25G_SFP28 &&
	    pf->hw.device_id != I40E_DEV_ID_25G_B) {
		dev_warn(&pf->pdev->dev,
			 "Device does not support changing FEC configuration\n");
		return -EOPNOTSUPP;
	}

	/* Process any additional changes needed as a result of flag changes.
	 * The changed_flags value reflects the list of bits that were
	 * changed in the code above.
	 */

	/* Flush current ATR settings if ATR was disabled */
	if ((changed_flags & I40E_FLAG_FD_ATR_ENABLED) &&
	    !(new_flags & I40E_FLAG_FD_ATR_ENABLED)) {
		set_bit(__I40E_FD_ATR_AUTO_DISABLED, pf->state);
		set_bit(__I40E_FD_FLUSH_REQUESTED, pf->state);
	}

	if (changed_flags & I40E_FLAG_TRUE_PROMISC_SUPPORT) {
		u16 sw_flags = 0, valid_flags = 0;
		int ret;

		if (!(new_flags & I40E_FLAG_TRUE_PROMISC_SUPPORT))
			sw_flags = I40E_AQ_SET_SWITCH_CFG_PROMISC;
		valid_flags = I40E_AQ_SET_SWITCH_CFG_PROMISC;
		ret = i40e_aq_set_switch_config(&pf->hw, sw_flags, valid_flags,
						0, NULL);
		if (ret && pf->hw.aq.asq_last_status != I40E_AQ_RC_ESRCH) {
			dev_info(&pf->pdev->dev,
				 "couldn't set switch config bits, err %s aq_err %s\n",
				 i40e_stat_str(&pf->hw, ret),
				 i40e_aq_str(&pf->hw,
					     pf->hw.aq.asq_last_status));
			/* not a fatal problem, just keep going */
		}
	}

	if ((changed_flags & I40E_FLAG_RS_FEC) ||
	    (changed_flags & I40E_FLAG_BASE_R_FEC)) {
		u8 fec_cfg = 0;

		if (new_flags & I40E_FLAG_RS_FEC &&
		    new_flags & I40E_FLAG_BASE_R_FEC) {
			fec_cfg = I40E_AQ_SET_FEC_AUTO;
		} else if (new_flags & I40E_FLAG_RS_FEC) {
			fec_cfg = (I40E_AQ_SET_FEC_REQUEST_RS |
				   I40E_AQ_SET_FEC_ABILITY_RS);
		} else if (new_flags & I40E_FLAG_BASE_R_FEC) {
			fec_cfg = (I40E_AQ_SET_FEC_REQUEST_KR |
				   I40E_AQ_SET_FEC_ABILITY_KR);
		}
		if (i40e_set_fec_cfg(dev, fec_cfg))
			dev_warn(&pf->pdev->dev, "Cannot change FEC config\n");
	}

	if ((changed_flags & new_flags &
	     I40E_FLAG_LINK_DOWN_ON_CLOSE_ENABLED) &&
	    (new_flags & I40E_FLAG_MFP_ENABLED))
		dev_warn(&pf->pdev->dev,
			 "Turning on link-down-on-close flag may affect other partitions\n");

	if (changed_flags & I40E_FLAG_DISABLE_FW_LLDP) {
		if (new_flags & I40E_FLAG_DISABLE_FW_LLDP) {
			struct i40e_dcbx_config *dcbcfg;

			i40e_aq_stop_lldp(&pf->hw, true, false, NULL);
			i40e_aq_set_dcb_parameters(&pf->hw, true, NULL);
			/* reset local_dcbx_config to default */
			dcbcfg = &pf->hw.local_dcbx_config;
			dcbcfg->etscfg.willing = 1;
			dcbcfg->etscfg.maxtcs = 0;
			dcbcfg->etscfg.tcbwtable[0] = 100;
			for (i = 1; i < I40E_MAX_TRAFFIC_CLASS; i++)
				dcbcfg->etscfg.tcbwtable[i] = 0;
			for (i = 0; i < I40E_MAX_USER_PRIORITY; i++)
				dcbcfg->etscfg.prioritytable[i] = 0;
			dcbcfg->etscfg.tsatable[0] = I40E_IEEE_TSA_ETS;
			dcbcfg->pfc.willing = 1;
			dcbcfg->pfc.pfccap = I40E_MAX_TRAFFIC_CLASS;
		} else {
<<<<<<< HEAD
			i40e_aq_start_lldp(&pf->hw, false, NULL);
=======
			status = i40e_aq_start_lldp(&pf->hw, false, NULL);
			if (status) {
				adq_err = pf->hw.aq.asq_last_status;
				switch (adq_err) {
				case I40E_AQ_RC_EEXIST:
					dev_warn(&pf->pdev->dev,
						 "FW LLDP agent is already running\n");
					is_reset_needed = false;
					break;
				case I40E_AQ_RC_EPERM:
					dev_warn(&pf->pdev->dev,
						 "Device configuration forbids SW from starting the LLDP agent.\n");
					return -EINVAL;
				default:
					dev_warn(&pf->pdev->dev,
						 "Starting FW LLDP agent failed: error: %s, %s\n",
						 i40e_stat_str(&pf->hw,
							       status),
						 i40e_aq_str(&pf->hw,
							     adq_err));
					return -EINVAL;
				}
			}
>>>>>>> 4ff96fb5
		}
	}

	/* Now that we've checked to ensure that the new flags are valid, load
	 * them into place. Since we only modify flags either (a) during
	 * initialization or (b) while holding the RTNL lock, we don't need
	 * anything fancy here.
	 */
	pf->flags = new_flags;

	/* Issue reset to cause things to take effect, as additional bits
	 * are added we will need to create a mask of bits requiring reset
	 */
	if (is_reset_needed)
		i40e_do_reset(pf, BIT(__I40E_PF_RESET_REQUESTED), true);

	return 0;
}

/**
 * i40e_get_module_info - get (Q)SFP+ module type info
 * @netdev: network interface device structure
 * @modinfo: module EEPROM size and layout information structure
 **/
static int i40e_get_module_info(struct net_device *netdev,
				struct ethtool_modinfo *modinfo)
{
	struct i40e_netdev_priv *np = netdev_priv(netdev);
	struct i40e_vsi *vsi = np->vsi;
	struct i40e_pf *pf = vsi->back;
	struct i40e_hw *hw = &pf->hw;
	u32 sff8472_comp = 0;
	u32 sff8472_swap = 0;
	u32 sff8636_rev = 0;
	i40e_status status;
	u32 type = 0;

	/* Check if firmware supports reading module EEPROM. */
	if (!(hw->flags & I40E_HW_FLAG_AQ_PHY_ACCESS_CAPABLE)) {
		netdev_err(vsi->netdev, "Module EEPROM memory read not supported. Please update the NVM image.\n");
		return -EINVAL;
	}

	status = i40e_update_link_info(hw);
	if (status)
		return -EIO;

	if (hw->phy.link_info.phy_type == I40E_PHY_TYPE_EMPTY) {
		netdev_err(vsi->netdev, "Cannot read module EEPROM memory. No module connected.\n");
		return -EINVAL;
	}

	type = hw->phy.link_info.module_type[0];

	switch (type) {
	case I40E_MODULE_TYPE_SFP:
		status = i40e_aq_get_phy_register(hw,
				I40E_AQ_PHY_REG_ACCESS_EXTERNAL_MODULE,
				I40E_I2C_EEPROM_DEV_ADDR,
				I40E_MODULE_SFF_8472_COMP,
				&sff8472_comp, NULL);
		if (status)
			return -EIO;

		status = i40e_aq_get_phy_register(hw,
				I40E_AQ_PHY_REG_ACCESS_EXTERNAL_MODULE,
				I40E_I2C_EEPROM_DEV_ADDR,
				I40E_MODULE_SFF_8472_SWAP,
				&sff8472_swap, NULL);
		if (status)
			return -EIO;

		/* Check if the module requires address swap to access
		 * the other EEPROM memory page.
		 */
		if (sff8472_swap & I40E_MODULE_SFF_ADDR_MODE) {
			netdev_warn(vsi->netdev, "Module address swap to access page 0xA2 is not supported.\n");
			modinfo->type = ETH_MODULE_SFF_8079;
			modinfo->eeprom_len = ETH_MODULE_SFF_8079_LEN;
		} else if (sff8472_comp == 0x00) {
			/* Module is not SFF-8472 compliant */
			modinfo->type = ETH_MODULE_SFF_8079;
			modinfo->eeprom_len = ETH_MODULE_SFF_8079_LEN;
		} else {
			modinfo->type = ETH_MODULE_SFF_8472;
			modinfo->eeprom_len = ETH_MODULE_SFF_8472_LEN;
		}
		break;
	case I40E_MODULE_TYPE_QSFP_PLUS:
		/* Read from memory page 0. */
		status = i40e_aq_get_phy_register(hw,
				I40E_AQ_PHY_REG_ACCESS_EXTERNAL_MODULE,
				0,
				I40E_MODULE_REVISION_ADDR,
				&sff8636_rev, NULL);
		if (status)
			return -EIO;
		/* Determine revision compliance byte */
		if (sff8636_rev > 0x02) {
			/* Module is SFF-8636 compliant */
			modinfo->type = ETH_MODULE_SFF_8636;
			modinfo->eeprom_len = I40E_MODULE_QSFP_MAX_LEN;
		} else {
			modinfo->type = ETH_MODULE_SFF_8436;
			modinfo->eeprom_len = I40E_MODULE_QSFP_MAX_LEN;
		}
		break;
	case I40E_MODULE_TYPE_QSFP28:
		modinfo->type = ETH_MODULE_SFF_8636;
		modinfo->eeprom_len = I40E_MODULE_QSFP_MAX_LEN;
		break;
	default:
		netdev_err(vsi->netdev, "Module type unrecognized\n");
		return -EINVAL;
	}
	return 0;
}

/**
 * i40e_get_module_eeprom - fills buffer with (Q)SFP+ module memory contents
 * @netdev: network interface device structure
 * @ee: EEPROM dump request structure
 * @data: buffer to be filled with EEPROM contents
 **/
static int i40e_get_module_eeprom(struct net_device *netdev,
				  struct ethtool_eeprom *ee,
				  u8 *data)
{
	struct i40e_netdev_priv *np = netdev_priv(netdev);
	struct i40e_vsi *vsi = np->vsi;
	struct i40e_pf *pf = vsi->back;
	struct i40e_hw *hw = &pf->hw;
	bool is_sfp = false;
	i40e_status status;
	u32 value = 0;
	int i;

	if (!ee || !ee->len || !data)
		return -EINVAL;

	if (hw->phy.link_info.module_type[0] == I40E_MODULE_TYPE_SFP)
		is_sfp = true;

	for (i = 0; i < ee->len; i++) {
		u32 offset = i + ee->offset;
		u32 addr = is_sfp ? I40E_I2C_EEPROM_DEV_ADDR : 0;

		/* Check if we need to access the other memory page */
		if (is_sfp) {
			if (offset >= ETH_MODULE_SFF_8079_LEN) {
				offset -= ETH_MODULE_SFF_8079_LEN;
				addr = I40E_I2C_EEPROM_DEV_ADDR2;
			}
		} else {
			while (offset >= ETH_MODULE_SFF_8436_LEN) {
				/* Compute memory page number and offset. */
				offset -= ETH_MODULE_SFF_8436_LEN / 2;
				addr++;
			}
		}

		status = i40e_aq_get_phy_register(hw,
				I40E_AQ_PHY_REG_ACCESS_EXTERNAL_MODULE,
				addr, offset, &value, NULL);
		if (status)
			return -EIO;
		data[i] = value;
	}
	return 0;
}

<<<<<<< HEAD
=======
static int i40e_get_eee(struct net_device *netdev, struct ethtool_eee *edata)
{
	return -EOPNOTSUPP;
}

static int i40e_set_eee(struct net_device *netdev, struct ethtool_eee *edata)
{
	return -EOPNOTSUPP;
}

>>>>>>> 4ff96fb5
static const struct ethtool_ops i40e_ethtool_recovery_mode_ops = {
	.set_eeprom		= i40e_set_eeprom,
	.get_eeprom_len		= i40e_get_eeprom_len,
	.get_eeprom		= i40e_get_eeprom,
};

static const struct ethtool_ops i40e_ethtool_ops = {
	.get_drvinfo		= i40e_get_drvinfo,
	.get_regs_len		= i40e_get_regs_len,
	.get_regs		= i40e_get_regs,
	.nway_reset		= i40e_nway_reset,
	.get_link		= ethtool_op_get_link,
	.get_wol		= i40e_get_wol,
	.set_wol		= i40e_set_wol,
	.set_eeprom		= i40e_set_eeprom,
	.get_eeprom_len		= i40e_get_eeprom_len,
	.get_eeprom		= i40e_get_eeprom,
	.get_ringparam		= i40e_get_ringparam,
	.set_ringparam		= i40e_set_ringparam,
	.get_pauseparam		= i40e_get_pauseparam,
	.set_pauseparam		= i40e_set_pauseparam,
	.get_msglevel		= i40e_get_msglevel,
	.set_msglevel		= i40e_set_msglevel,
	.get_rxnfc		= i40e_get_rxnfc,
	.set_rxnfc		= i40e_set_rxnfc,
	.self_test		= i40e_diag_test,
	.get_strings		= i40e_get_strings,
	.get_eee		= i40e_get_eee,
	.set_eee		= i40e_set_eee,
	.set_phys_id		= i40e_set_phys_id,
	.get_sset_count		= i40e_get_sset_count,
	.get_ethtool_stats	= i40e_get_ethtool_stats,
	.get_coalesce		= i40e_get_coalesce,
	.set_coalesce		= i40e_set_coalesce,
	.get_rxfh_key_size	= i40e_get_rxfh_key_size,
	.get_rxfh_indir_size	= i40e_get_rxfh_indir_size,
	.get_rxfh		= i40e_get_rxfh,
	.set_rxfh		= i40e_set_rxfh,
	.get_channels		= i40e_get_channels,
	.set_channels		= i40e_set_channels,
	.get_module_info	= i40e_get_module_info,
	.get_module_eeprom	= i40e_get_module_eeprom,
	.get_ts_info		= i40e_get_ts_info,
	.get_priv_flags		= i40e_get_priv_flags,
	.set_priv_flags		= i40e_set_priv_flags,
	.get_per_queue_coalesce	= i40e_get_per_queue_coalesce,
	.set_per_queue_coalesce	= i40e_set_per_queue_coalesce,
	.get_link_ksettings	= i40e_get_link_ksettings,
	.set_link_ksettings	= i40e_set_link_ksettings,
	.get_fecparam = i40e_get_fec_param,
	.set_fecparam = i40e_set_fec_param,
	.flash_device = i40e_ddp_flash,
};

void i40e_set_ethtool_ops(struct net_device *netdev)
{
	struct i40e_netdev_priv *np = netdev_priv(netdev);
	struct i40e_pf		*pf = np->vsi->back;

	if (!test_bit(__I40E_RECOVERY_MODE, pf->state))
		netdev->ethtool_ops = &i40e_ethtool_ops;
	else
		netdev->ethtool_ops = &i40e_ethtool_recovery_mode_ops;
}<|MERGE_RESOLUTION|>--- conflicted
+++ resolved
@@ -5017,9 +5017,6 @@
 			dcbcfg->pfc.willing = 1;
 			dcbcfg->pfc.pfccap = I40E_MAX_TRAFFIC_CLASS;
 		} else {
-<<<<<<< HEAD
-			i40e_aq_start_lldp(&pf->hw, false, NULL);
-=======
 			status = i40e_aq_start_lldp(&pf->hw, false, NULL);
 			if (status) {
 				adq_err = pf->hw.aq.asq_last_status;
@@ -5043,7 +5040,6 @@
 					return -EINVAL;
 				}
 			}
->>>>>>> 4ff96fb5
 		}
 	}
 
@@ -5215,8 +5211,6 @@
 	return 0;
 }
 
-<<<<<<< HEAD
-=======
 static int i40e_get_eee(struct net_device *netdev, struct ethtool_eee *edata)
 {
 	return -EOPNOTSUPP;
@@ -5227,7 +5221,6 @@
 	return -EOPNOTSUPP;
 }
 
->>>>>>> 4ff96fb5
 static const struct ethtool_ops i40e_ethtool_recovery_mode_ops = {
 	.set_eeprom		= i40e_set_eeprom,
 	.get_eeprom_len		= i40e_get_eeprom_len,
