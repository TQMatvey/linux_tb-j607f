--- conflicted
+++ resolved
@@ -217,14 +217,8 @@
 		.name           = "RTL8201CP Ethernet",
 		.features       = PHY_BASIC_FEATURES,
 	}, {
-<<<<<<< HEAD
-		.phy_id		= 0x001cc816,
-		.name		= "RTL8201F Fast Ethernet",
-		.phy_id_mask	= 0x001fffff,
-=======
 		PHY_ID_MATCH_EXACT(0x001cc816),
 		.name		= "RTL8201F Fast Ethernet",
->>>>>>> cf26057a
 		.features	= PHY_BASIC_FEATURES,
 		.ack_interrupt	= &rtl8201_ack_interrupt,
 		.config_intr	= &rtl8201_config_intr,
