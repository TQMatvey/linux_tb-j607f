--- conflicted
+++ resolved
@@ -19,14 +19,9 @@
 
 #define MPI3_VERSION_MAJOR                                              (3)
 #define MPI3_VERSION_MINOR                                              (0)
-<<<<<<< HEAD
-#define MPI3_VERSION_UNIT                                               (22)
-#define MPI3_VERSION_DEV                                                (0)
-=======
 #define MPI3_VERSION_UNIT                                               (23)
 #define MPI3_VERSION_DEV                                                (1)
 #define MPI3_DEVHANDLE_INVALID                                          (0xffff)
->>>>>>> 95cd2cdc
 struct mpi3_sysif_oper_queue_indexes {
 	__le16         producer_index;
 	__le16         reserved02;
