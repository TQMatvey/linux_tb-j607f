--- conflicted
+++ resolved
@@ -746,10 +746,7 @@
 		epout_desc_comp = &ss_epout_desc_comp;
 		epin_desc_comp = &ss_epin_desc_comp;
 		epin_fback_desc = &ss_epin_fback_desc;
-<<<<<<< HEAD
-=======
 		epin_fback_desc_comp = &ss_epin_fback_desc_comp;
->>>>>>> 318a54c0
 		ep_int_desc = &ss_ep_int_desc;
 	}
 
@@ -1187,12 +1184,9 @@
 	agdev->out_ep_maxpsize = max_t(u16, agdev->out_ep_maxpsize,
 				le16_to_cpu(ss_epout_desc.wMaxPacketSize));
 
-<<<<<<< HEAD
-=======
 	ss_epin_desc_comp.wBytesPerInterval = ss_epin_desc.wMaxPacketSize;
 	ss_epout_desc_comp.wBytesPerInterval = ss_epout_desc.wMaxPacketSize;
 
->>>>>>> 318a54c0
 	// HS and SS endpoint addresses are copied from autoconfigured FS descriptors
 	hs_ep_int_desc.bEndpointAddress = fs_ep_int_desc.bEndpointAddress;
 	hs_epout_desc.bEndpointAddress = fs_epout_desc.bEndpointAddress;
@@ -1459,7 +1453,6 @@
 
 		if (FUIN_EN(opts) && (entity_id == USB_IN_FU_ID))
 			is_playback = 1;
-<<<<<<< HEAD
 
 		if (control_selector == UAC_FU_MUTE) {
 			unsigned int mute;
@@ -1474,22 +1467,6 @@
 
 			memset(&c, 0, sizeof(struct cntrl_cur_lay2));
 
-=======
-
-		if (control_selector == UAC_FU_MUTE) {
-			unsigned int mute;
-
-			u_audio_get_mute(agdev, is_playback, &mute);
-
-			*(u8 *)req->buf = mute;
-			value = min_t(unsigned int, w_length, 1);
-		} else if (control_selector == UAC_FU_VOLUME) {
-			struct cntrl_cur_lay2 c;
-			s16 volume;
-
-			memset(&c, 0, sizeof(struct cntrl_cur_lay2));
-
->>>>>>> 318a54c0
 			u_audio_get_volume(agdev, is_playback, &volume);
 			c.wCUR = cpu_to_le16(volume);
 
@@ -1536,11 +1513,6 @@
 				r.dMIN = cpu_to_le32(c_srate);
 			else
 				return -EOPNOTSUPP;
-<<<<<<< HEAD
-
-			r.dMAX = r.dMIN;
-			r.dRES = 0;
-=======
 
 			r.dMAX = r.dMIN;
 			r.dRES = 0;
@@ -1577,7 +1549,6 @@
 			r.wMAX = cpu_to_le16(max_db);
 			r.wMIN = cpu_to_le16(min_db);
 			r.wRES = cpu_to_le16(res_db);
->>>>>>> 318a54c0
 			r.wNumSubRanges = cpu_to_le16(1);
 
 			value = min_t(unsigned int, w_length, sizeof(r));
@@ -1587,42 +1558,6 @@
 				"%s:%d control_selector=%d TODO!\n",
 				__func__, __LINE__, control_selector);
 		}
-<<<<<<< HEAD
-	} else if ((FUIN_EN(opts) && (entity_id == USB_IN_FU_ID)) ||
-			(FUOUT_EN(opts) && (entity_id == USB_OUT_FU_ID))) {
-		unsigned int is_playback = 0;
-
-		if (FUIN_EN(opts) && (entity_id == USB_IN_FU_ID))
-			is_playback = 1;
-
-		if (control_selector == UAC_FU_VOLUME) {
-			struct cntrl_range_lay2 r;
-			s16 max_db, min_db, res_db;
-
-			if (is_playback) {
-				max_db = opts->p_volume_max;
-				min_db = opts->p_volume_min;
-				res_db = opts->p_volume_res;
-			} else {
-				max_db = opts->c_volume_max;
-				min_db = opts->c_volume_min;
-				res_db = opts->c_volume_res;
-			}
-
-			r.wMAX = cpu_to_le16(max_db);
-			r.wMIN = cpu_to_le16(min_db);
-			r.wRES = cpu_to_le16(res_db);
-			r.wNumSubRanges = cpu_to_le16(1);
-
-			value = min_t(unsigned int, w_length, sizeof(r));
-			memcpy(req->buf, &r, value);
-		} else {
-			dev_err(&agdev->gadget->dev,
-				"%s:%d control_selector=%d TODO!\n",
-				__func__, __LINE__, control_selector);
-		}
-=======
->>>>>>> 318a54c0
 	} else {
 		dev_err(&agdev->gadget->dev,
 			"%s:%d entity_id=%d control_selector=%d TODO!\n",
