// SPDX-License-Identifier: GPL-2.0+
//
// drivers/dma/imx-sdma.c
//
// This file contains a driver for the Freescale Smart DMA engine
//
// Copyright 2010 Sascha Hauer, Pengutronix <s.hauer@pengutronix.de>
//
// Based on code from Freescale:
//
// Copyright 2004-2009 Freescale Semiconductor, Inc. All Rights Reserved.

#include <linux/init.h>
#include <linux/iopoll.h>
#include <linux/module.h>
#include <linux/types.h>
#include <linux/bitops.h>
#include <linux/mm.h>
#include <linux/interrupt.h>
#include <linux/clk.h>
#include <linux/delay.h>
#include <linux/sched.h>
#include <linux/semaphore.h>
#include <linux/spinlock.h>
#include <linux/device.h>
#include <linux/dma-mapping.h>
#include <linux/firmware.h>
#include <linux/slab.h>
#include <linux/platform_device.h>
#include <linux/dmaengine.h>
#include <linux/of.h>
#include <linux/of_address.h>
#include <linux/of_device.h>
#include <linux/of_dma.h>
#include <linux/workqueue.h>

#include <asm/irq.h>
#include <linux/platform_data/dma-imx-sdma.h>
#include <linux/platform_data/dma-imx.h>
#include <linux/regmap.h>
#include <linux/mfd/syscon.h>
#include <linux/mfd/syscon/imx6q-iomuxc-gpr.h>

#include "dmaengine.h"
#include "virt-dma.h"

/* SDMA registers */
#define SDMA_H_C0PTR		0x000
#define SDMA_H_INTR		0x004
#define SDMA_H_STATSTOP		0x008
#define SDMA_H_START		0x00c
#define SDMA_H_EVTOVR		0x010
#define SDMA_H_DSPOVR		0x014
#define SDMA_H_HOSTOVR		0x018
#define SDMA_H_EVTPEND		0x01c
#define SDMA_H_DSPENBL		0x020
#define SDMA_H_RESET		0x024
#define SDMA_H_EVTERR		0x028
#define SDMA_H_INTRMSK		0x02c
#define SDMA_H_PSW		0x030
#define SDMA_H_EVTERRDBG	0x034
#define SDMA_H_CONFIG		0x038
#define SDMA_ONCE_ENB		0x040
#define SDMA_ONCE_DATA		0x044
#define SDMA_ONCE_INSTR		0x048
#define SDMA_ONCE_STAT		0x04c
#define SDMA_ONCE_CMD		0x050
#define SDMA_EVT_MIRROR		0x054
#define SDMA_ILLINSTADDR	0x058
#define SDMA_CHN0ADDR		0x05c
#define SDMA_ONCE_RTB		0x060
#define SDMA_XTRIG_CONF1	0x070
#define SDMA_XTRIG_CONF2	0x074
#define SDMA_CHNENBL0_IMX35	0x200
#define SDMA_CHNENBL0_IMX31	0x080
#define SDMA_CHNPRI_0		0x100

/*
 * Buffer descriptor status values.
 */
#define BD_DONE  0x01
#define BD_WRAP  0x02
#define BD_CONT  0x04
#define BD_INTR  0x08
#define BD_RROR  0x10
#define BD_LAST  0x20
#define BD_EXTD  0x80

/*
 * Data Node descriptor status values.
 */
#define DND_END_OF_FRAME  0x80
#define DND_END_OF_XFER   0x40
#define DND_DONE          0x20
#define DND_UNUSED        0x01

/*
 * IPCV2 descriptor status values.
 */
#define BD_IPCV2_END_OF_FRAME  0x40

#define IPCV2_MAX_NODES        50
/*
 * Error bit set in the CCB status field by the SDMA,
 * in setbd routine, in case of a transfer error
 */
#define DATA_ERROR  0x10000000

/*
 * Buffer descriptor commands.
 */
#define C0_ADDR             0x01
#define C0_LOAD             0x02
#define C0_DUMP             0x03
#define C0_SETCTX           0x07
#define C0_GETCTX           0x03
#define C0_SETDM            0x01
#define C0_SETPM            0x04
#define C0_GETDM            0x02
#define C0_GETPM            0x08
/*
 * Change endianness indicator in the BD command field
 */
#define CHANGE_ENDIANNESS   0x80

/*
 *  p_2_p watermark_level description
 *	Bits		Name			Description
 *	0-7		Lower WML		Lower watermark level
 *	8		PS			1: Pad Swallowing
 *						0: No Pad Swallowing
 *	9		PA			1: Pad Adding
 *						0: No Pad Adding
 *	10		SPDIF			If this bit is set both source
 *						and destination are on SPBA
 *	11		Source Bit(SP)		1: Source on SPBA
 *						0: Source on AIPS
 *	12		Destination Bit(DP)	1: Destination on SPBA
 *						0: Destination on AIPS
 *	13-15		---------		MUST BE 0
 *	16-23		Higher WML		HWML
 *	24-27		N			Total number of samples after
 *						which Pad adding/Swallowing
 *						must be done. It must be odd.
 *	28		Lower WML Event(LWE)	SDMA events reg to check for
 *						LWML event mask
 *						0: LWE in EVENTS register
 *						1: LWE in EVENTS2 register
 *	29		Higher WML Event(HWE)	SDMA events reg to check for
 *						HWML event mask
 *						0: HWE in EVENTS register
 *						1: HWE in EVENTS2 register
 *	30		---------		MUST BE 0
 *	31		CONT			1: Amount of samples to be
 *						transferred is unknown and
 *						script will keep on
 *						transferring samples as long as
 *						both events are detected and
 *						script must be manually stopped
 *						by the application
 *						0: The amount of samples to be
 *						transferred is equal to the
 *						count field of mode word
 */
#define SDMA_WATERMARK_LEVEL_LWML	0xFF
#define SDMA_WATERMARK_LEVEL_PS		BIT(8)
#define SDMA_WATERMARK_LEVEL_PA		BIT(9)
#define SDMA_WATERMARK_LEVEL_SPDIF	BIT(10)
#define SDMA_WATERMARK_LEVEL_SP		BIT(11)
#define SDMA_WATERMARK_LEVEL_DP		BIT(12)
#define SDMA_WATERMARK_LEVEL_HWML	(0xFF << 16)
#define SDMA_WATERMARK_LEVEL_LWE	BIT(28)
#define SDMA_WATERMARK_LEVEL_HWE	BIT(29)
#define SDMA_WATERMARK_LEVEL_CONT	BIT(31)

#define SDMA_DMA_BUSWIDTHS	(BIT(DMA_SLAVE_BUSWIDTH_1_BYTE) | \
				 BIT(DMA_SLAVE_BUSWIDTH_2_BYTES) | \
				 BIT(DMA_SLAVE_BUSWIDTH_4_BYTES))

#define SDMA_DMA_DIRECTIONS	(BIT(DMA_DEV_TO_MEM) | \
				 BIT(DMA_MEM_TO_DEV) | \
				 BIT(DMA_DEV_TO_DEV))

/*
 * Mode/Count of data node descriptors - IPCv2
 */
struct sdma_mode_count {
#define SDMA_BD_MAX_CNT	0xffff
	u32 count   : 16; /* size of the buffer pointed by this BD */
	u32 status  :  8; /* E,R,I,C,W,D status bits stored here */
	u32 command :  8; /* command mostly used for channel 0 */
};

/*
 * Buffer descriptor
 */
struct sdma_buffer_descriptor {
	struct sdma_mode_count  mode;
	u32 buffer_addr;	/* address of the buffer described */
	u32 ext_buffer_addr;	/* extended buffer address */
} __attribute__ ((packed));

/**
 * struct sdma_channel_control - Channel control Block
 *
 * @current_bd_ptr:	current buffer descriptor processed
 * @base_bd_ptr:	first element of buffer descriptor array
 * @unused:		padding. The SDMA engine expects an array of 128 byte
 *			control blocks
 */
struct sdma_channel_control {
	u32 current_bd_ptr;
	u32 base_bd_ptr;
	u32 unused[2];
} __attribute__ ((packed));

/**
 * struct sdma_state_registers - SDMA context for a channel
 *
 * @pc:		program counter
 * @unused1:	unused
 * @t:		test bit: status of arithmetic & test instruction
 * @rpc:	return program counter
 * @unused0:	unused
 * @sf:		source fault while loading data
 * @spc:	loop start program counter
 * @unused2:	unused
 * @df:		destination fault while storing data
 * @epc:	loop end program counter
 * @lm:		loop mode
 */
struct sdma_state_registers {
	u32 pc     :14;
	u32 unused1: 1;
	u32 t      : 1;
	u32 rpc    :14;
	u32 unused0: 1;
	u32 sf     : 1;
	u32 spc    :14;
	u32 unused2: 1;
	u32 df     : 1;
	u32 epc    :14;
	u32 lm     : 2;
} __attribute__ ((packed));

/**
 * struct sdma_context_data - sdma context specific to a channel
 *
 * @channel_state:	channel state bits
 * @gReg:		general registers
 * @mda:		burst dma destination address register
 * @msa:		burst dma source address register
 * @ms:			burst dma status register
 * @md:			burst dma data register
 * @pda:		peripheral dma destination address register
 * @psa:		peripheral dma source address register
 * @ps:			peripheral dma status register
 * @pd:			peripheral dma data register
 * @ca:			CRC polynomial register
 * @cs:			CRC accumulator register
 * @dda:		dedicated core destination address register
 * @dsa:		dedicated core source address register
 * @ds:			dedicated core status register
 * @dd:			dedicated core data register
 * @scratch0:		1st word of dedicated ram for context switch
 * @scratch1:		2nd word of dedicated ram for context switch
 * @scratch2:		3rd word of dedicated ram for context switch
 * @scratch3:		4th word of dedicated ram for context switch
 * @scratch4:		5th word of dedicated ram for context switch
 * @scratch5:		6th word of dedicated ram for context switch
 * @scratch6:		7th word of dedicated ram for context switch
 * @scratch7:		8th word of dedicated ram for context switch
 */
struct sdma_context_data {
	struct sdma_state_registers  channel_state;
	u32  gReg[8];
	u32  mda;
	u32  msa;
	u32  ms;
	u32  md;
	u32  pda;
	u32  psa;
	u32  ps;
	u32  pd;
	u32  ca;
	u32  cs;
	u32  dda;
	u32  dsa;
	u32  ds;
	u32  dd;
	u32  scratch0;
	u32  scratch1;
	u32  scratch2;
	u32  scratch3;
	u32  scratch4;
	u32  scratch5;
	u32  scratch6;
	u32  scratch7;
} __attribute__ ((packed));


struct sdma_engine;

/**
 * struct sdma_desc - descriptor structor for one transfer
 * @vd:			descriptor for virt dma
 * @num_bd:		number of descriptors currently handling
 * @bd_phys:		physical address of bd
 * @buf_tail:		ID of the buffer that was processed
 * @buf_ptail:		ID of the previous buffer that was processed
 * @period_len:		period length, used in cyclic.
 * @chn_real_count:	the real count updated from bd->mode.count
 * @chn_count:		the transfer count set
 * @sdmac:		sdma_channel pointer
 * @bd:			pointer of allocate bd
 */
struct sdma_desc {
	struct virt_dma_desc	vd;
	unsigned int		num_bd;
	dma_addr_t		bd_phys;
	unsigned int		buf_tail;
	unsigned int		buf_ptail;
	unsigned int		period_len;
	unsigned int		chn_real_count;
	unsigned int		chn_count;
	struct sdma_channel	*sdmac;
	struct sdma_buffer_descriptor *bd;
};

/**
 * struct sdma_channel - housekeeping for a SDMA channel
 *
 * @vc:			virt_dma base structure
 * @desc:		sdma description including vd and other special member
 * @sdma:		pointer to the SDMA engine for this channel
 * @channel:		the channel number, matches dmaengine chan_id + 1
 * @direction:		transfer type. Needed for setting SDMA script
 * @slave_config	Slave configuration
 * @peripheral_type:	Peripheral type. Needed for setting SDMA script
 * @event_id0:		aka dma request line
 * @event_id1:		for channels that use 2 events
 * @word_size:		peripheral access size
 * @pc_from_device:	script address for those device_2_memory
 * @pc_to_device:	script address for those memory_2_device
 * @device_to_device:	script address for those device_2_device
 * @pc_to_pc:		script address for those memory_2_memory
 * @flags:		loop mode or not
 * @per_address:	peripheral source or destination address in common case
 *                      destination address in p_2_p case
 * @per_address2:	peripheral source address in p_2_p case
 * @event_mask:		event mask used in p_2_p script
 * @watermark_level:	value for gReg[7], some script will extend it from
 *			basic watermark such as p_2_p
 * @shp_addr:		value for gReg[6]
 * @per_addr:		value for gReg[2]
 * @status:		status of dma channel
 * @data:		specific sdma interface structure
 * @bd_pool:		dma_pool for bd
 */
struct sdma_channel {
	struct virt_dma_chan		vc;
	struct sdma_desc		*desc;
	struct sdma_engine		*sdma;
	unsigned int			channel;
	enum dma_transfer_direction		direction;
	struct dma_slave_config		slave_config;
	enum sdma_peripheral_type	peripheral_type;
	unsigned int			event_id0;
	unsigned int			event_id1;
	enum dma_slave_buswidth		word_size;
	unsigned int			pc_from_device, pc_to_device;
	unsigned int			device_to_device;
	unsigned int                    pc_to_pc;
	unsigned long			flags;
	dma_addr_t			per_address, per_address2;
	unsigned long			event_mask[2];
	unsigned long			watermark_level;
	u32				shp_addr, per_addr;
	enum dma_status			status;
	bool				context_loaded;
	struct imx_dma_data		data;
	struct work_struct		terminate_worker;
};

#define IMX_DMA_SG_LOOP		BIT(0)

#define MAX_DMA_CHANNELS 32
#define MXC_SDMA_DEFAULT_PRIORITY 1
#define MXC_SDMA_MIN_PRIORITY 1
#define MXC_SDMA_MAX_PRIORITY 7

#define SDMA_FIRMWARE_MAGIC 0x414d4453

/**
 * struct sdma_firmware_header - Layout of the firmware image
 *
 * @magic:		"SDMA"
 * @version_major:	increased whenever layout of struct
 *			sdma_script_start_addrs changes.
 * @version_minor:	firmware minor version (for binary compatible changes)
 * @script_addrs_start:	offset of struct sdma_script_start_addrs in this image
 * @num_script_addrs:	Number of script addresses in this image
 * @ram_code_start:	offset of SDMA ram image in this firmware image
 * @ram_code_size:	size of SDMA ram image
 * @script_addrs:	Stores the start address of the SDMA scripts
 *			(in SDMA memory space)
 */
struct sdma_firmware_header {
	u32	magic;
	u32	version_major;
	u32	version_minor;
	u32	script_addrs_start;
	u32	num_script_addrs;
	u32	ram_code_start;
	u32	ram_code_size;
};

struct sdma_driver_data {
	int chnenbl0;
	int num_events;
	struct sdma_script_start_addrs	*script_addrs;
};

struct sdma_engine {
	struct device			*dev;
	struct device_dma_parameters	dma_parms;
	struct sdma_channel		channel[MAX_DMA_CHANNELS];
	struct sdma_channel_control	*channel_control;
	void __iomem			*regs;
	struct sdma_context_data	*context;
	dma_addr_t			context_phys;
	struct dma_device		dma_device;
	struct clk			*clk_ipg;
	struct clk			*clk_ahb;
	spinlock_t			channel_0_lock;
	u32				script_number;
	struct sdma_script_start_addrs	*script_addrs;
	const struct sdma_driver_data	*drvdata;
	u32				spba_start_addr;
	u32				spba_end_addr;
	unsigned int			irq;
	dma_addr_t			bd0_phys;
	struct sdma_buffer_descriptor	*bd0;
	/* clock ratio for AHB:SDMA core. 1:1 is 1, 2:1 is 0*/
	bool				clk_ratio;
};

static int sdma_config_write(struct dma_chan *chan,
		       struct dma_slave_config *dmaengine_cfg,
		       enum dma_transfer_direction direction);

static struct sdma_driver_data sdma_imx31 = {
	.chnenbl0 = SDMA_CHNENBL0_IMX31,
	.num_events = 32,
};

static struct sdma_script_start_addrs sdma_script_imx25 = {
	.ap_2_ap_addr = 729,
	.uart_2_mcu_addr = 904,
	.per_2_app_addr = 1255,
	.mcu_2_app_addr = 834,
	.uartsh_2_mcu_addr = 1120,
	.per_2_shp_addr = 1329,
	.mcu_2_shp_addr = 1048,
	.ata_2_mcu_addr = 1560,
	.mcu_2_ata_addr = 1479,
	.app_2_per_addr = 1189,
	.app_2_mcu_addr = 770,
	.shp_2_per_addr = 1407,
	.shp_2_mcu_addr = 979,
};

static struct sdma_driver_data sdma_imx25 = {
	.chnenbl0 = SDMA_CHNENBL0_IMX35,
	.num_events = 48,
	.script_addrs = &sdma_script_imx25,
};

static struct sdma_driver_data sdma_imx35 = {
	.chnenbl0 = SDMA_CHNENBL0_IMX35,
	.num_events = 48,
};

static struct sdma_script_start_addrs sdma_script_imx51 = {
	.ap_2_ap_addr = 642,
	.uart_2_mcu_addr = 817,
	.mcu_2_app_addr = 747,
	.mcu_2_shp_addr = 961,
	.ata_2_mcu_addr = 1473,
	.mcu_2_ata_addr = 1392,
	.app_2_per_addr = 1033,
	.app_2_mcu_addr = 683,
	.shp_2_per_addr = 1251,
	.shp_2_mcu_addr = 892,
};

static struct sdma_driver_data sdma_imx51 = {
	.chnenbl0 = SDMA_CHNENBL0_IMX35,
	.num_events = 48,
	.script_addrs = &sdma_script_imx51,
};

static struct sdma_script_start_addrs sdma_script_imx53 = {
	.ap_2_ap_addr = 642,
	.app_2_mcu_addr = 683,
	.mcu_2_app_addr = 747,
	.uart_2_mcu_addr = 817,
	.shp_2_mcu_addr = 891,
	.mcu_2_shp_addr = 960,
	.uartsh_2_mcu_addr = 1032,
	.spdif_2_mcu_addr = 1100,
	.mcu_2_spdif_addr = 1134,
	.firi_2_mcu_addr = 1193,
	.mcu_2_firi_addr = 1290,
};

static struct sdma_driver_data sdma_imx53 = {
	.chnenbl0 = SDMA_CHNENBL0_IMX35,
	.num_events = 48,
	.script_addrs = &sdma_script_imx53,
};

static struct sdma_script_start_addrs sdma_script_imx6q = {
	.ap_2_ap_addr = 642,
	.uart_2_mcu_addr = 817,
	.mcu_2_app_addr = 747,
	.per_2_per_addr = 6331,
	.uartsh_2_mcu_addr = 1032,
	.mcu_2_shp_addr = 960,
	.app_2_mcu_addr = 683,
	.shp_2_mcu_addr = 891,
	.spdif_2_mcu_addr = 1100,
	.mcu_2_spdif_addr = 1134,
};

static struct sdma_driver_data sdma_imx6q = {
	.chnenbl0 = SDMA_CHNENBL0_IMX35,
	.num_events = 48,
	.script_addrs = &sdma_script_imx6q,
};

static struct sdma_script_start_addrs sdma_script_imx7d = {
	.ap_2_ap_addr = 644,
	.uart_2_mcu_addr = 819,
	.mcu_2_app_addr = 749,
	.uartsh_2_mcu_addr = 1034,
	.mcu_2_shp_addr = 962,
	.app_2_mcu_addr = 685,
	.shp_2_mcu_addr = 893,
	.spdif_2_mcu_addr = 1102,
	.mcu_2_spdif_addr = 1136,
};

static struct sdma_driver_data sdma_imx7d = {
	.chnenbl0 = SDMA_CHNENBL0_IMX35,
	.num_events = 48,
	.script_addrs = &sdma_script_imx7d,
};

static const struct platform_device_id sdma_devtypes[] = {
	{
		.name = "imx25-sdma",
		.driver_data = (unsigned long)&sdma_imx25,
	}, {
		.name = "imx31-sdma",
		.driver_data = (unsigned long)&sdma_imx31,
	}, {
		.name = "imx35-sdma",
		.driver_data = (unsigned long)&sdma_imx35,
	}, {
		.name = "imx51-sdma",
		.driver_data = (unsigned long)&sdma_imx51,
	}, {
		.name = "imx53-sdma",
		.driver_data = (unsigned long)&sdma_imx53,
	}, {
		.name = "imx6q-sdma",
		.driver_data = (unsigned long)&sdma_imx6q,
	}, {
		.name = "imx7d-sdma",
		.driver_data = (unsigned long)&sdma_imx7d,
	}, {
		/* sentinel */
	}
};
MODULE_DEVICE_TABLE(platform, sdma_devtypes);

static const struct of_device_id sdma_dt_ids[] = {
	{ .compatible = "fsl,imx6q-sdma", .data = &sdma_imx6q, },
	{ .compatible = "fsl,imx53-sdma", .data = &sdma_imx53, },
	{ .compatible = "fsl,imx51-sdma", .data = &sdma_imx51, },
	{ .compatible = "fsl,imx35-sdma", .data = &sdma_imx35, },
	{ .compatible = "fsl,imx31-sdma", .data = &sdma_imx31, },
	{ .compatible = "fsl,imx25-sdma", .data = &sdma_imx25, },
	{ .compatible = "fsl,imx7d-sdma", .data = &sdma_imx7d, },
	{ /* sentinel */ }
};
MODULE_DEVICE_TABLE(of, sdma_dt_ids);

#define SDMA_H_CONFIG_DSPDMA	BIT(12) /* indicates if the DSPDMA is used */
#define SDMA_H_CONFIG_RTD_PINS	BIT(11) /* indicates if Real-Time Debug pins are enabled */
#define SDMA_H_CONFIG_ACR	BIT(4)  /* indicates if AHB freq /core freq = 2 or 1 */
#define SDMA_H_CONFIG_CSM	(3)       /* indicates which context switch mode is selected*/

static inline u32 chnenbl_ofs(struct sdma_engine *sdma, unsigned int event)
{
	u32 chnenbl0 = sdma->drvdata->chnenbl0;
	return chnenbl0 + event * 4;
}

static int sdma_config_ownership(struct sdma_channel *sdmac,
		bool event_override, bool mcu_override, bool dsp_override)
{
	struct sdma_engine *sdma = sdmac->sdma;
	int channel = sdmac->channel;
	unsigned long evt, mcu, dsp;

	if (event_override && mcu_override && dsp_override)
		return -EINVAL;

	evt = readl_relaxed(sdma->regs + SDMA_H_EVTOVR);
	mcu = readl_relaxed(sdma->regs + SDMA_H_HOSTOVR);
	dsp = readl_relaxed(sdma->regs + SDMA_H_DSPOVR);

	if (dsp_override)
		__clear_bit(channel, &dsp);
	else
		__set_bit(channel, &dsp);

	if (event_override)
		__clear_bit(channel, &evt);
	else
		__set_bit(channel, &evt);

	if (mcu_override)
		__clear_bit(channel, &mcu);
	else
		__set_bit(channel, &mcu);

	writel_relaxed(evt, sdma->regs + SDMA_H_EVTOVR);
	writel_relaxed(mcu, sdma->regs + SDMA_H_HOSTOVR);
	writel_relaxed(dsp, sdma->regs + SDMA_H_DSPOVR);

	return 0;
}

static void sdma_enable_channel(struct sdma_engine *sdma, int channel)
{
	writel(BIT(channel), sdma->regs + SDMA_H_START);
}

/*
 * sdma_run_channel0 - run a channel and wait till it's done
 */
static int sdma_run_channel0(struct sdma_engine *sdma)
{
	int ret;
	u32 reg;

	sdma_enable_channel(sdma, 0);

	ret = readl_relaxed_poll_timeout_atomic(sdma->regs + SDMA_H_STATSTOP,
						reg, !(reg & 1), 1, 500);
	if (ret)
		dev_err(sdma->dev, "Timeout waiting for CH0 ready\n");

	/* Set bits of CONFIG register with dynamic context switching */
	reg = readl(sdma->regs + SDMA_H_CONFIG);
	if ((reg & SDMA_H_CONFIG_CSM) == 0) {
		reg |= SDMA_H_CONFIG_CSM;
		writel_relaxed(reg, sdma->regs + SDMA_H_CONFIG);
	}

	return ret;
}

static int sdma_load_script(struct sdma_engine *sdma, void *buf, int size,
		u32 address)
{
	struct sdma_buffer_descriptor *bd0 = sdma->bd0;
	void *buf_virt;
	dma_addr_t buf_phys;
	int ret;
	unsigned long flags;

	buf_virt = dma_alloc_coherent(sdma->dev, size, &buf_phys, GFP_KERNEL);
	if (!buf_virt) {
		return -ENOMEM;
	}

	spin_lock_irqsave(&sdma->channel_0_lock, flags);

	bd0->mode.command = C0_SETPM;
	bd0->mode.status = BD_DONE | BD_INTR | BD_WRAP | BD_EXTD;
	bd0->mode.count = size / 2;
	bd0->buffer_addr = buf_phys;
	bd0->ext_buffer_addr = address;

	memcpy(buf_virt, buf, size);

	ret = sdma_run_channel0(sdma);

	spin_unlock_irqrestore(&sdma->channel_0_lock, flags);

	dma_free_coherent(sdma->dev, size, buf_virt, buf_phys);

	return ret;
}

static void sdma_event_enable(struct sdma_channel *sdmac, unsigned int event)
{
	struct sdma_engine *sdma = sdmac->sdma;
	int channel = sdmac->channel;
	unsigned long val;
	u32 chnenbl = chnenbl_ofs(sdma, event);

	val = readl_relaxed(sdma->regs + chnenbl);
	__set_bit(channel, &val);
	writel_relaxed(val, sdma->regs + chnenbl);
}

static void sdma_event_disable(struct sdma_channel *sdmac, unsigned int event)
{
	struct sdma_engine *sdma = sdmac->sdma;
	int channel = sdmac->channel;
	u32 chnenbl = chnenbl_ofs(sdma, event);
	unsigned long val;

	val = readl_relaxed(sdma->regs + chnenbl);
	__clear_bit(channel, &val);
	writel_relaxed(val, sdma->regs + chnenbl);
}

static struct sdma_desc *to_sdma_desc(struct dma_async_tx_descriptor *t)
{
	return container_of(t, struct sdma_desc, vd.tx);
}

static void sdma_start_desc(struct sdma_channel *sdmac)
{
	struct virt_dma_desc *vd = vchan_next_desc(&sdmac->vc);
	struct sdma_desc *desc;
	struct sdma_engine *sdma = sdmac->sdma;
	int channel = sdmac->channel;

	if (!vd) {
		sdmac->desc = NULL;
		return;
	}
	sdmac->desc = desc = to_sdma_desc(&vd->tx);
	/*
	 * Do not delete the node in desc_issued list in cyclic mode, otherwise
	 * the desc allocated will never be freed in vchan_dma_desc_free_list
	 */
	if (!(sdmac->flags & IMX_DMA_SG_LOOP))
		list_del(&vd->node);

	sdma->channel_control[channel].base_bd_ptr = desc->bd_phys;
	sdma->channel_control[channel].current_bd_ptr = desc->bd_phys;
	sdma_enable_channel(sdma, sdmac->channel);
}

static void sdma_update_channel_loop(struct sdma_channel *sdmac)
{
	struct sdma_buffer_descriptor *bd;
	int error = 0;
	enum dma_status	old_status = sdmac->status;

	/*
	 * loop mode. Iterate over descriptors, re-setup them and
	 * call callback function.
	 */
	while (sdmac->desc) {
		struct sdma_desc *desc = sdmac->desc;

		bd = &desc->bd[desc->buf_tail];

		if (bd->mode.status & BD_DONE)
			break;

		if (bd->mode.status & BD_RROR) {
			bd->mode.status &= ~BD_RROR;
			sdmac->status = DMA_ERROR;
			error = -EIO;
		}

	       /*
		* We use bd->mode.count to calculate the residue, since contains
		* the number of bytes present in the current buffer descriptor.
		*/

		desc->chn_real_count = bd->mode.count;
		bd->mode.status |= BD_DONE;
		bd->mode.count = desc->period_len;
		desc->buf_ptail = desc->buf_tail;
		desc->buf_tail = (desc->buf_tail + 1) % desc->num_bd;

		/*
		 * The callback is called from the interrupt context in order
		 * to reduce latency and to avoid the risk of altering the
		 * SDMA transaction status by the time the client tasklet is
		 * executed.
		 */
		spin_unlock(&sdmac->vc.lock);
		dmaengine_desc_get_callback_invoke(&desc->vd.tx, NULL);
		spin_lock(&sdmac->vc.lock);

		if (error)
			sdmac->status = old_status;
	}
}

static void mxc_sdma_handle_channel_normal(struct sdma_channel *data)
{
	struct sdma_channel *sdmac = (struct sdma_channel *) data;
	struct sdma_buffer_descriptor *bd;
	int i, error = 0;

	sdmac->desc->chn_real_count = 0;
	/*
	 * non loop mode. Iterate over all descriptors, collect
	 * errors and call callback function
	 */
	for (i = 0; i < sdmac->desc->num_bd; i++) {
		bd = &sdmac->desc->bd[i];

		 if (bd->mode.status & (BD_DONE | BD_RROR))
			error = -EIO;
		 sdmac->desc->chn_real_count += bd->mode.count;
	}

	if (error)
		sdmac->status = DMA_ERROR;
	else
		sdmac->status = DMA_COMPLETE;
}

static irqreturn_t sdma_int_handler(int irq, void *dev_id)
{
	struct sdma_engine *sdma = dev_id;
	unsigned long stat;

	stat = readl_relaxed(sdma->regs + SDMA_H_INTR);
	writel_relaxed(stat, sdma->regs + SDMA_H_INTR);
	/* channel 0 is special and not handled here, see run_channel0() */
	stat &= ~1;

	while (stat) {
		int channel = fls(stat) - 1;
		struct sdma_channel *sdmac = &sdma->channel[channel];
		struct sdma_desc *desc;

		spin_lock(&sdmac->vc.lock);
		desc = sdmac->desc;
		if (desc) {
			if (sdmac->flags & IMX_DMA_SG_LOOP) {
				sdma_update_channel_loop(sdmac);
			} else {
				mxc_sdma_handle_channel_normal(sdmac);
				vchan_cookie_complete(&desc->vd);
				sdma_start_desc(sdmac);
			}
		}

		spin_unlock(&sdmac->vc.lock);
		__clear_bit(channel, &stat);
	}

	return IRQ_HANDLED;
}

/*
 * sets the pc of SDMA script according to the peripheral type
 */
static void sdma_get_pc(struct sdma_channel *sdmac,
		enum sdma_peripheral_type peripheral_type)
{
	struct sdma_engine *sdma = sdmac->sdma;
	int per_2_emi = 0, emi_2_per = 0;
	/*
	 * These are needed once we start to support transfers between
	 * two peripherals or memory-to-memory transfers
	 */
	int per_2_per = 0, emi_2_emi = 0;

	sdmac->pc_from_device = 0;
	sdmac->pc_to_device = 0;
	sdmac->device_to_device = 0;
	sdmac->pc_to_pc = 0;

	switch (peripheral_type) {
	case IMX_DMATYPE_MEMORY:
		emi_2_emi = sdma->script_addrs->ap_2_ap_addr;
		break;
	case IMX_DMATYPE_DSP:
		emi_2_per = sdma->script_addrs->bp_2_ap_addr;
		per_2_emi = sdma->script_addrs->ap_2_bp_addr;
		break;
	case IMX_DMATYPE_FIRI:
		per_2_emi = sdma->script_addrs->firi_2_mcu_addr;
		emi_2_per = sdma->script_addrs->mcu_2_firi_addr;
		break;
	case IMX_DMATYPE_UART:
		per_2_emi = sdma->script_addrs->uart_2_mcu_addr;
		emi_2_per = sdma->script_addrs->mcu_2_app_addr;
		break;
	case IMX_DMATYPE_UART_SP:
		per_2_emi = sdma->script_addrs->uartsh_2_mcu_addr;
		emi_2_per = sdma->script_addrs->mcu_2_shp_addr;
		break;
	case IMX_DMATYPE_ATA:
		per_2_emi = sdma->script_addrs->ata_2_mcu_addr;
		emi_2_per = sdma->script_addrs->mcu_2_ata_addr;
		break;
	case IMX_DMATYPE_CSPI:
	case IMX_DMATYPE_EXT:
	case IMX_DMATYPE_SSI:
	case IMX_DMATYPE_SAI:
		per_2_emi = sdma->script_addrs->app_2_mcu_addr;
		emi_2_per = sdma->script_addrs->mcu_2_app_addr;
		break;
	case IMX_DMATYPE_SSI_DUAL:
		per_2_emi = sdma->script_addrs->ssish_2_mcu_addr;
		emi_2_per = sdma->script_addrs->mcu_2_ssish_addr;
		break;
	case IMX_DMATYPE_SSI_SP:
	case IMX_DMATYPE_MMC:
	case IMX_DMATYPE_SDHC:
	case IMX_DMATYPE_CSPI_SP:
	case IMX_DMATYPE_ESAI:
	case IMX_DMATYPE_MSHC_SP:
		per_2_emi = sdma->script_addrs->shp_2_mcu_addr;
		emi_2_per = sdma->script_addrs->mcu_2_shp_addr;
		break;
	case IMX_DMATYPE_ASRC:
		per_2_emi = sdma->script_addrs->asrc_2_mcu_addr;
		emi_2_per = sdma->script_addrs->asrc_2_mcu_addr;
		per_2_per = sdma->script_addrs->per_2_per_addr;
		break;
	case IMX_DMATYPE_ASRC_SP:
		per_2_emi = sdma->script_addrs->shp_2_mcu_addr;
		emi_2_per = sdma->script_addrs->mcu_2_shp_addr;
		per_2_per = sdma->script_addrs->per_2_per_addr;
		break;
	case IMX_DMATYPE_MSHC:
		per_2_emi = sdma->script_addrs->mshc_2_mcu_addr;
		emi_2_per = sdma->script_addrs->mcu_2_mshc_addr;
		break;
	case IMX_DMATYPE_CCM:
		per_2_emi = sdma->script_addrs->dptc_dvfs_addr;
		break;
	case IMX_DMATYPE_SPDIF:
		per_2_emi = sdma->script_addrs->spdif_2_mcu_addr;
		emi_2_per = sdma->script_addrs->mcu_2_spdif_addr;
		break;
	case IMX_DMATYPE_IPU_MEMORY:
		emi_2_per = sdma->script_addrs->ext_mem_2_ipu_addr;
		break;
	default:
		break;
	}

	sdmac->pc_from_device = per_2_emi;
	sdmac->pc_to_device = emi_2_per;
	sdmac->device_to_device = per_2_per;
	sdmac->pc_to_pc = emi_2_emi;
}

static int sdma_load_context(struct sdma_channel *sdmac)
{
	struct sdma_engine *sdma = sdmac->sdma;
	int channel = sdmac->channel;
	int load_address;
	struct sdma_context_data *context = sdma->context;
	struct sdma_buffer_descriptor *bd0 = sdma->bd0;
	int ret;
	unsigned long flags;

	if (sdmac->context_loaded)
		return 0;

	if (sdmac->direction == DMA_DEV_TO_MEM)
		load_address = sdmac->pc_from_device;
	else if (sdmac->direction == DMA_DEV_TO_DEV)
		load_address = sdmac->device_to_device;
	else if (sdmac->direction == DMA_MEM_TO_MEM)
		load_address = sdmac->pc_to_pc;
	else
		load_address = sdmac->pc_to_device;

	if (load_address < 0)
		return load_address;

	dev_dbg(sdma->dev, "load_address = %d\n", load_address);
	dev_dbg(sdma->dev, "wml = 0x%08x\n", (u32)sdmac->watermark_level);
	dev_dbg(sdma->dev, "shp_addr = 0x%08x\n", sdmac->shp_addr);
	dev_dbg(sdma->dev, "per_addr = 0x%08x\n", sdmac->per_addr);
	dev_dbg(sdma->dev, "event_mask0 = 0x%08x\n", (u32)sdmac->event_mask[0]);
	dev_dbg(sdma->dev, "event_mask1 = 0x%08x\n", (u32)sdmac->event_mask[1]);

	spin_lock_irqsave(&sdma->channel_0_lock, flags);

	memset(context, 0, sizeof(*context));
	context->channel_state.pc = load_address;

	/* Send by context the event mask,base address for peripheral
	 * and watermark level
	 */
	context->gReg[0] = sdmac->event_mask[1];
	context->gReg[1] = sdmac->event_mask[0];
	context->gReg[2] = sdmac->per_addr;
	context->gReg[6] = sdmac->shp_addr;
	context->gReg[7] = sdmac->watermark_level;

	bd0->mode.command = C0_SETDM;
	bd0->mode.status = BD_DONE | BD_INTR | BD_WRAP | BD_EXTD;
	bd0->mode.count = sizeof(*context) / 4;
	bd0->buffer_addr = sdma->context_phys;
	bd0->ext_buffer_addr = 2048 + (sizeof(*context) / 4) * channel;
	ret = sdma_run_channel0(sdma);

	spin_unlock_irqrestore(&sdma->channel_0_lock, flags);

	sdmac->context_loaded = true;

	return ret;
}

static struct sdma_channel *to_sdma_chan(struct dma_chan *chan)
{
	return container_of(chan, struct sdma_channel, vc.chan);
}

static int sdma_disable_channel(struct dma_chan *chan)
{
	struct sdma_channel *sdmac = to_sdma_chan(chan);
	struct sdma_engine *sdma = sdmac->sdma;
	int channel = sdmac->channel;

	writel_relaxed(BIT(channel), sdma->regs + SDMA_H_STATSTOP);
	sdmac->status = DMA_ERROR;

	return 0;
}
static void sdma_channel_terminate_work(struct work_struct *work)
{
	struct sdma_channel *sdmac = container_of(work, struct sdma_channel,
						  terminate_worker);
	unsigned long flags;
	LIST_HEAD(head);

	/*
	 * According to NXP R&D team a delay of one BD SDMA cost time
	 * (maximum is 1ms) should be added after disable of the channel
	 * bit, to ensure SDMA core has really been stopped after SDMA
	 * clients call .device_terminate_all.
	 */
	usleep_range(1000, 2000);

	spin_lock_irqsave(&sdmac->vc.lock, flags);
	vchan_get_all_descriptors(&sdmac->vc, &head);
	sdmac->desc = NULL;
	spin_unlock_irqrestore(&sdmac->vc.lock, flags);
	vchan_dma_desc_free_list(&sdmac->vc, &head);
	sdmac->context_loaded = false;
}

static int sdma_disable_channel_async(struct dma_chan *chan)
{
	struct sdma_channel *sdmac = to_sdma_chan(chan);

	sdma_disable_channel(chan);

	if (sdmac->desc)
		schedule_work(&sdmac->terminate_worker);

	return 0;
}

static void sdma_channel_synchronize(struct dma_chan *chan)
{
	struct sdma_channel *sdmac = to_sdma_chan(chan);

	vchan_synchronize(&sdmac->vc);

	flush_work(&sdmac->terminate_worker);
}

static void sdma_set_watermarklevel_for_p2p(struct sdma_channel *sdmac)
{
	struct sdma_engine *sdma = sdmac->sdma;

	int lwml = sdmac->watermark_level & SDMA_WATERMARK_LEVEL_LWML;
	int hwml = (sdmac->watermark_level & SDMA_WATERMARK_LEVEL_HWML) >> 16;

	set_bit(sdmac->event_id0 % 32, &sdmac->event_mask[1]);
	set_bit(sdmac->event_id1 % 32, &sdmac->event_mask[0]);

	if (sdmac->event_id0 > 31)
		sdmac->watermark_level |= SDMA_WATERMARK_LEVEL_LWE;

	if (sdmac->event_id1 > 31)
		sdmac->watermark_level |= SDMA_WATERMARK_LEVEL_HWE;

	/*
	 * If LWML(src_maxburst) > HWML(dst_maxburst), we need
	 * swap LWML and HWML of INFO(A.3.2.5.1), also need swap
	 * r0(event_mask[1]) and r1(event_mask[0]).
	 */
	if (lwml > hwml) {
		sdmac->watermark_level &= ~(SDMA_WATERMARK_LEVEL_LWML |
						SDMA_WATERMARK_LEVEL_HWML);
		sdmac->watermark_level |= hwml;
		sdmac->watermark_level |= lwml << 16;
		swap(sdmac->event_mask[0], sdmac->event_mask[1]);
	}

	if (sdmac->per_address2 >= sdma->spba_start_addr &&
			sdmac->per_address2 <= sdma->spba_end_addr)
		sdmac->watermark_level |= SDMA_WATERMARK_LEVEL_SP;

	if (sdmac->per_address >= sdma->spba_start_addr &&
			sdmac->per_address <= sdma->spba_end_addr)
		sdmac->watermark_level |= SDMA_WATERMARK_LEVEL_DP;

	sdmac->watermark_level |= SDMA_WATERMARK_LEVEL_CONT;
}

static int sdma_config_channel(struct dma_chan *chan)
{
	struct sdma_channel *sdmac = to_sdma_chan(chan);
	int ret;

	sdma_disable_channel(chan);

	sdmac->event_mask[0] = 0;
	sdmac->event_mask[1] = 0;
	sdmac->shp_addr = 0;
	sdmac->per_addr = 0;

	switch (sdmac->peripheral_type) {
	case IMX_DMATYPE_DSP:
		sdma_config_ownership(sdmac, false, true, true);
		break;
	case IMX_DMATYPE_MEMORY:
		sdma_config_ownership(sdmac, false, true, false);
		break;
	default:
		sdma_config_ownership(sdmac, true, true, false);
		break;
	}

	sdma_get_pc(sdmac, sdmac->peripheral_type);

	if ((sdmac->peripheral_type != IMX_DMATYPE_MEMORY) &&
			(sdmac->peripheral_type != IMX_DMATYPE_DSP)) {
		/* Handle multiple event channels differently */
		if (sdmac->event_id1) {
			if (sdmac->peripheral_type == IMX_DMATYPE_ASRC_SP ||
			    sdmac->peripheral_type == IMX_DMATYPE_ASRC)
				sdma_set_watermarklevel_for_p2p(sdmac);
		} else
			__set_bit(sdmac->event_id0, sdmac->event_mask);

		/* Address */
		sdmac->shp_addr = sdmac->per_address;
		sdmac->per_addr = sdmac->per_address2;
	} else {
		sdmac->watermark_level = 0; /* FIXME: M3_BASE_ADDRESS */
	}

	ret = sdma_load_context(sdmac);

	return ret;
}

static int sdma_set_channel_priority(struct sdma_channel *sdmac,
		unsigned int priority)
{
	struct sdma_engine *sdma = sdmac->sdma;
	int channel = sdmac->channel;

	if (priority < MXC_SDMA_MIN_PRIORITY
	    || priority > MXC_SDMA_MAX_PRIORITY) {
		return -EINVAL;
	}

	writel_relaxed(priority, sdma->regs + SDMA_CHNPRI_0 + 4 * channel);

	return 0;
}

static int sdma_request_channel0(struct sdma_engine *sdma)
{
	int ret = -EBUSY;

<<<<<<< HEAD
	sdma->bd0 = dma_alloc_coherent(NULL, PAGE_SIZE, &sdma->bd0_phys,
				       GFP_NOWAIT);
=======
	sdma->bd0 = dma_zalloc_coherent(sdma->dev, PAGE_SIZE, &sdma->bd0_phys,
					GFP_NOWAIT);
>>>>>>> feb59d77
	if (!sdma->bd0) {
		ret = -ENOMEM;
		goto out;
	}

	sdma->channel_control[0].base_bd_ptr = sdma->bd0_phys;
	sdma->channel_control[0].current_bd_ptr = sdma->bd0_phys;

	sdma_set_channel_priority(&sdma->channel[0], MXC_SDMA_DEFAULT_PRIORITY);
	return 0;
out:

	return ret;
}


static int sdma_alloc_bd(struct sdma_desc *desc)
{
	u32 bd_size = desc->num_bd * sizeof(struct sdma_buffer_descriptor);
	int ret = 0;

<<<<<<< HEAD
	desc->bd = dma_alloc_coherent(NULL, bd_size, &desc->bd_phys,
				      GFP_NOWAIT);
=======
	desc->bd = dma_zalloc_coherent(desc->sdmac->sdma->dev, bd_size,
				       &desc->bd_phys, GFP_NOWAIT);
>>>>>>> feb59d77
	if (!desc->bd) {
		ret = -ENOMEM;
		goto out;
	}
out:
	return ret;
}

static void sdma_free_bd(struct sdma_desc *desc)
{
	u32 bd_size = desc->num_bd * sizeof(struct sdma_buffer_descriptor);

	dma_free_coherent(desc->sdmac->sdma->dev, bd_size, desc->bd,
			  desc->bd_phys);
}

static void sdma_desc_free(struct virt_dma_desc *vd)
{
	struct sdma_desc *desc = container_of(vd, struct sdma_desc, vd);

	sdma_free_bd(desc);
	kfree(desc);
}

static int sdma_alloc_chan_resources(struct dma_chan *chan)
{
	struct sdma_channel *sdmac = to_sdma_chan(chan);
	struct imx_dma_data *data = chan->private;
	struct imx_dma_data mem_data;
	int prio, ret;

	/*
	 * MEMCPY may never setup chan->private by filter function such as
	 * dmatest, thus create 'struct imx_dma_data mem_data' for this case.
	 * Please note in any other slave case, you have to setup chan->private
	 * with 'struct imx_dma_data' in your own filter function if you want to
	 * request dma channel by dma_request_channel() rather than
	 * dma_request_slave_channel(). Othwise, 'MEMCPY in case?' will appear
	 * to warn you to correct your filter function.
	 */
	if (!data) {
		dev_dbg(sdmac->sdma->dev, "MEMCPY in case?\n");
		mem_data.priority = 2;
		mem_data.peripheral_type = IMX_DMATYPE_MEMORY;
		mem_data.dma_request = 0;
		mem_data.dma_request2 = 0;
		data = &mem_data;

		sdma_get_pc(sdmac, IMX_DMATYPE_MEMORY);
	}

	switch (data->priority) {
	case DMA_PRIO_HIGH:
		prio = 3;
		break;
	case DMA_PRIO_MEDIUM:
		prio = 2;
		break;
	case DMA_PRIO_LOW:
	default:
		prio = 1;
		break;
	}

	sdmac->peripheral_type = data->peripheral_type;
	sdmac->event_id0 = data->dma_request;
	sdmac->event_id1 = data->dma_request2;

	ret = clk_enable(sdmac->sdma->clk_ipg);
	if (ret)
		return ret;
	ret = clk_enable(sdmac->sdma->clk_ahb);
	if (ret)
		goto disable_clk_ipg;

	ret = sdma_set_channel_priority(sdmac, prio);
	if (ret)
		goto disable_clk_ahb;

	return 0;

disable_clk_ahb:
	clk_disable(sdmac->sdma->clk_ahb);
disable_clk_ipg:
	clk_disable(sdmac->sdma->clk_ipg);
	return ret;
}

static void sdma_free_chan_resources(struct dma_chan *chan)
{
	struct sdma_channel *sdmac = to_sdma_chan(chan);
	struct sdma_engine *sdma = sdmac->sdma;

	sdma_disable_channel_async(chan);

	sdma_channel_synchronize(chan);

	if (sdmac->event_id0)
		sdma_event_disable(sdmac, sdmac->event_id0);
	if (sdmac->event_id1)
		sdma_event_disable(sdmac, sdmac->event_id1);

	sdmac->event_id0 = 0;
	sdmac->event_id1 = 0;

	sdma_set_channel_priority(sdmac, 0);

	clk_disable(sdma->clk_ipg);
	clk_disable(sdma->clk_ahb);
}

static struct sdma_desc *sdma_transfer_init(struct sdma_channel *sdmac,
				enum dma_transfer_direction direction, u32 bds)
{
	struct sdma_desc *desc;

	desc = kzalloc((sizeof(*desc)), GFP_NOWAIT);
	if (!desc)
		goto err_out;

	sdmac->status = DMA_IN_PROGRESS;
	sdmac->direction = direction;
	sdmac->flags = 0;

	desc->chn_count = 0;
	desc->chn_real_count = 0;
	desc->buf_tail = 0;
	desc->buf_ptail = 0;
	desc->sdmac = sdmac;
	desc->num_bd = bds;

	if (sdma_alloc_bd(desc))
		goto err_desc_out;

	/* No slave_config called in MEMCPY case, so do here */
	if (direction == DMA_MEM_TO_MEM)
		sdma_config_ownership(sdmac, false, true, false);

	if (sdma_load_context(sdmac))
		goto err_desc_out;

	return desc;

err_desc_out:
	kfree(desc);
err_out:
	return NULL;
}

static struct dma_async_tx_descriptor *sdma_prep_memcpy(
		struct dma_chan *chan, dma_addr_t dma_dst,
		dma_addr_t dma_src, size_t len, unsigned long flags)
{
	struct sdma_channel *sdmac = to_sdma_chan(chan);
	struct sdma_engine *sdma = sdmac->sdma;
	int channel = sdmac->channel;
	size_t count;
	int i = 0, param;
	struct sdma_buffer_descriptor *bd;
	struct sdma_desc *desc;

	if (!chan || !len)
		return NULL;

	dev_dbg(sdma->dev, "memcpy: %pad->%pad, len=%zu, channel=%d.\n",
		&dma_src, &dma_dst, len, channel);

	desc = sdma_transfer_init(sdmac, DMA_MEM_TO_MEM,
					len / SDMA_BD_MAX_CNT + 1);
	if (!desc)
		return NULL;

	do {
		count = min_t(size_t, len, SDMA_BD_MAX_CNT);
		bd = &desc->bd[i];
		bd->buffer_addr = dma_src;
		bd->ext_buffer_addr = dma_dst;
		bd->mode.count = count;
		desc->chn_count += count;
		bd->mode.command = 0;

		dma_src += count;
		dma_dst += count;
		len -= count;
		i++;

		param = BD_DONE | BD_EXTD | BD_CONT;
		/* last bd */
		if (!len) {
			param |= BD_INTR;
			param |= BD_LAST;
			param &= ~BD_CONT;
		}

		dev_dbg(sdma->dev, "entry %d: count: %zd dma: 0x%x %s%s\n",
				i, count, bd->buffer_addr,
				param & BD_WRAP ? "wrap" : "",
				param & BD_INTR ? " intr" : "");

		bd->mode.status = param;
	} while (len);

	return vchan_tx_prep(&sdmac->vc, &desc->vd, flags);
}

static struct dma_async_tx_descriptor *sdma_prep_slave_sg(
		struct dma_chan *chan, struct scatterlist *sgl,
		unsigned int sg_len, enum dma_transfer_direction direction,
		unsigned long flags, void *context)
{
	struct sdma_channel *sdmac = to_sdma_chan(chan);
	struct sdma_engine *sdma = sdmac->sdma;
	int i, count;
	int channel = sdmac->channel;
	struct scatterlist *sg;
	struct sdma_desc *desc;

	sdma_config_write(chan, &sdmac->slave_config, direction);

	desc = sdma_transfer_init(sdmac, direction, sg_len);
	if (!desc)
		goto err_out;

	dev_dbg(sdma->dev, "setting up %d entries for channel %d.\n",
			sg_len, channel);

	for_each_sg(sgl, sg, sg_len, i) {
		struct sdma_buffer_descriptor *bd = &desc->bd[i];
		int param;

		bd->buffer_addr = sg->dma_address;

		count = sg_dma_len(sg);

		if (count > SDMA_BD_MAX_CNT) {
			dev_err(sdma->dev, "SDMA channel %d: maximum bytes for sg entry exceeded: %d > %d\n",
					channel, count, SDMA_BD_MAX_CNT);
			goto err_bd_out;
		}

		bd->mode.count = count;
		desc->chn_count += count;

		if (sdmac->word_size > DMA_SLAVE_BUSWIDTH_4_BYTES)
			goto err_bd_out;

		switch (sdmac->word_size) {
		case DMA_SLAVE_BUSWIDTH_4_BYTES:
			bd->mode.command = 0;
			if (count & 3 || sg->dma_address & 3)
				goto err_bd_out;
			break;
		case DMA_SLAVE_BUSWIDTH_2_BYTES:
			bd->mode.command = 2;
			if (count & 1 || sg->dma_address & 1)
				goto err_bd_out;
			break;
		case DMA_SLAVE_BUSWIDTH_1_BYTE:
			bd->mode.command = 1;
			break;
		default:
			goto err_bd_out;
		}

		param = BD_DONE | BD_EXTD | BD_CONT;

		if (i + 1 == sg_len) {
			param |= BD_INTR;
			param |= BD_LAST;
			param &= ~BD_CONT;
		}

		dev_dbg(sdma->dev, "entry %d: count: %d dma: %#llx %s%s\n",
				i, count, (u64)sg->dma_address,
				param & BD_WRAP ? "wrap" : "",
				param & BD_INTR ? " intr" : "");

		bd->mode.status = param;
	}

	return vchan_tx_prep(&sdmac->vc, &desc->vd, flags);
err_bd_out:
	sdma_free_bd(desc);
	kfree(desc);
err_out:
	sdmac->status = DMA_ERROR;
	return NULL;
}

static struct dma_async_tx_descriptor *sdma_prep_dma_cyclic(
		struct dma_chan *chan, dma_addr_t dma_addr, size_t buf_len,
		size_t period_len, enum dma_transfer_direction direction,
		unsigned long flags)
{
	struct sdma_channel *sdmac = to_sdma_chan(chan);
	struct sdma_engine *sdma = sdmac->sdma;
	int num_periods = buf_len / period_len;
	int channel = sdmac->channel;
	int i = 0, buf = 0;
	struct sdma_desc *desc;

	dev_dbg(sdma->dev, "%s channel: %d\n", __func__, channel);

	sdma_config_write(chan, &sdmac->slave_config, direction);

	desc = sdma_transfer_init(sdmac, direction, num_periods);
	if (!desc)
		goto err_out;

	desc->period_len = period_len;

	sdmac->flags |= IMX_DMA_SG_LOOP;

	if (period_len > SDMA_BD_MAX_CNT) {
		dev_err(sdma->dev, "SDMA channel %d: maximum period size exceeded: %zu > %d\n",
				channel, period_len, SDMA_BD_MAX_CNT);
		goto err_bd_out;
	}

	while (buf < buf_len) {
		struct sdma_buffer_descriptor *bd = &desc->bd[i];
		int param;

		bd->buffer_addr = dma_addr;

		bd->mode.count = period_len;

		if (sdmac->word_size > DMA_SLAVE_BUSWIDTH_4_BYTES)
			goto err_bd_out;
		if (sdmac->word_size == DMA_SLAVE_BUSWIDTH_4_BYTES)
			bd->mode.command = 0;
		else
			bd->mode.command = sdmac->word_size;

		param = BD_DONE | BD_EXTD | BD_CONT | BD_INTR;
		if (i + 1 == num_periods)
			param |= BD_WRAP;

		dev_dbg(sdma->dev, "entry %d: count: %zu dma: %#llx %s%s\n",
				i, period_len, (u64)dma_addr,
				param & BD_WRAP ? "wrap" : "",
				param & BD_INTR ? " intr" : "");

		bd->mode.status = param;

		dma_addr += period_len;
		buf += period_len;

		i++;
	}

	return vchan_tx_prep(&sdmac->vc, &desc->vd, flags);
err_bd_out:
	sdma_free_bd(desc);
	kfree(desc);
err_out:
	sdmac->status = DMA_ERROR;
	return NULL;
}

static int sdma_config_write(struct dma_chan *chan,
		       struct dma_slave_config *dmaengine_cfg,
		       enum dma_transfer_direction direction)
{
	struct sdma_channel *sdmac = to_sdma_chan(chan);

	if (direction == DMA_DEV_TO_MEM) {
		sdmac->per_address = dmaengine_cfg->src_addr;
		sdmac->watermark_level = dmaengine_cfg->src_maxburst *
			dmaengine_cfg->src_addr_width;
		sdmac->word_size = dmaengine_cfg->src_addr_width;
	} else if (direction == DMA_DEV_TO_DEV) {
		sdmac->per_address2 = dmaengine_cfg->src_addr;
		sdmac->per_address = dmaengine_cfg->dst_addr;
		sdmac->watermark_level = dmaengine_cfg->src_maxburst &
			SDMA_WATERMARK_LEVEL_LWML;
		sdmac->watermark_level |= (dmaengine_cfg->dst_maxburst << 16) &
			SDMA_WATERMARK_LEVEL_HWML;
		sdmac->word_size = dmaengine_cfg->dst_addr_width;
	} else {
		sdmac->per_address = dmaengine_cfg->dst_addr;
		sdmac->watermark_level = dmaengine_cfg->dst_maxburst *
			dmaengine_cfg->dst_addr_width;
		sdmac->word_size = dmaengine_cfg->dst_addr_width;
	}
	sdmac->direction = direction;
	return sdma_config_channel(chan);
}

static int sdma_config(struct dma_chan *chan,
		       struct dma_slave_config *dmaengine_cfg)
{
	struct sdma_channel *sdmac = to_sdma_chan(chan);

	memcpy(&sdmac->slave_config, dmaengine_cfg, sizeof(*dmaengine_cfg));

	/* Set ENBLn earlier to make sure dma request triggered after that */
	if (sdmac->event_id0) {
		if (sdmac->event_id0 >= sdmac->sdma->drvdata->num_events)
			return -EINVAL;
		sdma_event_enable(sdmac, sdmac->event_id0);
	}

	if (sdmac->event_id1) {
		if (sdmac->event_id1 >= sdmac->sdma->drvdata->num_events)
			return -EINVAL;
		sdma_event_enable(sdmac, sdmac->event_id1);
	}

	return 0;
}

static enum dma_status sdma_tx_status(struct dma_chan *chan,
				      dma_cookie_t cookie,
				      struct dma_tx_state *txstate)
{
	struct sdma_channel *sdmac = to_sdma_chan(chan);
	struct sdma_desc *desc;
	u32 residue;
	struct virt_dma_desc *vd;
	enum dma_status ret;
	unsigned long flags;

	ret = dma_cookie_status(chan, cookie, txstate);
	if (ret == DMA_COMPLETE || !txstate)
		return ret;

	spin_lock_irqsave(&sdmac->vc.lock, flags);
	vd = vchan_find_desc(&sdmac->vc, cookie);
	if (vd) {
		desc = to_sdma_desc(&vd->tx);
		if (sdmac->flags & IMX_DMA_SG_LOOP)
			residue = (desc->num_bd - desc->buf_ptail) *
				desc->period_len - desc->chn_real_count;
		else
			residue = desc->chn_count - desc->chn_real_count;
	} else if (sdmac->desc && sdmac->desc->vd.tx.cookie == cookie) {
		residue = sdmac->desc->chn_count - sdmac->desc->chn_real_count;
	} else {
		residue = 0;
	}
	spin_unlock_irqrestore(&sdmac->vc.lock, flags);

	dma_set_tx_state(txstate, chan->completed_cookie, chan->cookie,
			 residue);

	return sdmac->status;
}

static void sdma_issue_pending(struct dma_chan *chan)
{
	struct sdma_channel *sdmac = to_sdma_chan(chan);
	unsigned long flags;

	spin_lock_irqsave(&sdmac->vc.lock, flags);
	if (vchan_issue_pending(&sdmac->vc) && !sdmac->desc)
		sdma_start_desc(sdmac);
	spin_unlock_irqrestore(&sdmac->vc.lock, flags);
}

#define SDMA_SCRIPT_ADDRS_ARRAY_SIZE_V1	34
#define SDMA_SCRIPT_ADDRS_ARRAY_SIZE_V2	38
#define SDMA_SCRIPT_ADDRS_ARRAY_SIZE_V3	41
#define SDMA_SCRIPT_ADDRS_ARRAY_SIZE_V4	42

static void sdma_add_scripts(struct sdma_engine *sdma,
		const struct sdma_script_start_addrs *addr)
{
	s32 *addr_arr = (u32 *)addr;
	s32 *saddr_arr = (u32 *)sdma->script_addrs;
	int i;

	/* use the default firmware in ROM if missing external firmware */
	if (!sdma->script_number)
		sdma->script_number = SDMA_SCRIPT_ADDRS_ARRAY_SIZE_V1;

	for (i = 0; i < sdma->script_number; i++)
		if (addr_arr[i] > 0)
			saddr_arr[i] = addr_arr[i];
}

static void sdma_load_firmware(const struct firmware *fw, void *context)
{
	struct sdma_engine *sdma = context;
	const struct sdma_firmware_header *header;
	const struct sdma_script_start_addrs *addr;
	unsigned short *ram_code;

	if (!fw) {
		dev_info(sdma->dev, "external firmware not found, using ROM firmware\n");
		/* In this case we just use the ROM firmware. */
		return;
	}

	if (fw->size < sizeof(*header))
		goto err_firmware;

	header = (struct sdma_firmware_header *)fw->data;

	if (header->magic != SDMA_FIRMWARE_MAGIC)
		goto err_firmware;
	if (header->ram_code_start + header->ram_code_size > fw->size)
		goto err_firmware;
	switch (header->version_major) {
	case 1:
		sdma->script_number = SDMA_SCRIPT_ADDRS_ARRAY_SIZE_V1;
		break;
	case 2:
		sdma->script_number = SDMA_SCRIPT_ADDRS_ARRAY_SIZE_V2;
		break;
	case 3:
		sdma->script_number = SDMA_SCRIPT_ADDRS_ARRAY_SIZE_V3;
		break;
	case 4:
		sdma->script_number = SDMA_SCRIPT_ADDRS_ARRAY_SIZE_V4;
		break;
	default:
		dev_err(sdma->dev, "unknown firmware version\n");
		goto err_firmware;
	}

	addr = (void *)header + header->script_addrs_start;
	ram_code = (void *)header + header->ram_code_start;

	clk_enable(sdma->clk_ipg);
	clk_enable(sdma->clk_ahb);
	/* download the RAM image for SDMA */
	sdma_load_script(sdma, ram_code,
			header->ram_code_size,
			addr->ram_code_start_addr);
	clk_disable(sdma->clk_ipg);
	clk_disable(sdma->clk_ahb);

	sdma_add_scripts(sdma, addr);

	dev_info(sdma->dev, "loaded firmware %d.%d\n",
			header->version_major,
			header->version_minor);

err_firmware:
	release_firmware(fw);
}

#define EVENT_REMAP_CELLS 3

static int sdma_event_remap(struct sdma_engine *sdma)
{
	struct device_node *np = sdma->dev->of_node;
	struct device_node *gpr_np = of_parse_phandle(np, "gpr", 0);
	struct property *event_remap;
	struct regmap *gpr;
	char propname[] = "fsl,sdma-event-remap";
	u32 reg, val, shift, num_map, i;
	int ret = 0;

	if (IS_ERR(np) || IS_ERR(gpr_np))
		goto out;

	event_remap = of_find_property(np, propname, NULL);
	num_map = event_remap ? (event_remap->length / sizeof(u32)) : 0;
	if (!num_map) {
		dev_dbg(sdma->dev, "no event needs to be remapped\n");
		goto out;
	} else if (num_map % EVENT_REMAP_CELLS) {
		dev_err(sdma->dev, "the property %s must modulo %d\n",
				propname, EVENT_REMAP_CELLS);
		ret = -EINVAL;
		goto out;
	}

	gpr = syscon_node_to_regmap(gpr_np);
	if (IS_ERR(gpr)) {
		dev_err(sdma->dev, "failed to get gpr regmap\n");
		ret = PTR_ERR(gpr);
		goto out;
	}

	for (i = 0; i < num_map; i += EVENT_REMAP_CELLS) {
		ret = of_property_read_u32_index(np, propname, i, &reg);
		if (ret) {
			dev_err(sdma->dev, "failed to read property %s index %d\n",
					propname, i);
			goto out;
		}

		ret = of_property_read_u32_index(np, propname, i + 1, &shift);
		if (ret) {
			dev_err(sdma->dev, "failed to read property %s index %d\n",
					propname, i + 1);
			goto out;
		}

		ret = of_property_read_u32_index(np, propname, i + 2, &val);
		if (ret) {
			dev_err(sdma->dev, "failed to read property %s index %d\n",
					propname, i + 2);
			goto out;
		}

		regmap_update_bits(gpr, reg, BIT(shift), val << shift);
	}

out:
	if (!IS_ERR(gpr_np))
		of_node_put(gpr_np);

	return ret;
}

static int sdma_get_firmware(struct sdma_engine *sdma,
		const char *fw_name)
{
	int ret;

	ret = request_firmware_nowait(THIS_MODULE,
			FW_ACTION_HOTPLUG, fw_name, sdma->dev,
			GFP_KERNEL, sdma, sdma_load_firmware);

	return ret;
}

static int sdma_init(struct sdma_engine *sdma)
{
	int i, ret;
	dma_addr_t ccb_phys;

	ret = clk_enable(sdma->clk_ipg);
	if (ret)
		return ret;
	ret = clk_enable(sdma->clk_ahb);
	if (ret)
		goto disable_clk_ipg;

	if (clk_get_rate(sdma->clk_ahb) == clk_get_rate(sdma->clk_ipg))
		sdma->clk_ratio = 1;

	/* Be sure SDMA has not started yet */
	writel_relaxed(0, sdma->regs + SDMA_H_C0PTR);

	sdma->channel_control = dma_alloc_coherent(sdma->dev,
			MAX_DMA_CHANNELS * sizeof (struct sdma_channel_control) +
			sizeof(struct sdma_context_data),
			&ccb_phys, GFP_KERNEL);

	if (!sdma->channel_control) {
		ret = -ENOMEM;
		goto err_dma_alloc;
	}

	sdma->context = (void *)sdma->channel_control +
		MAX_DMA_CHANNELS * sizeof (struct sdma_channel_control);
	sdma->context_phys = ccb_phys +
		MAX_DMA_CHANNELS * sizeof (struct sdma_channel_control);

	/* Zero-out the CCB structures array just allocated */
	memset(sdma->channel_control, 0,
			MAX_DMA_CHANNELS * sizeof (struct sdma_channel_control));

	/* disable all channels */
	for (i = 0; i < sdma->drvdata->num_events; i++)
		writel_relaxed(0, sdma->regs + chnenbl_ofs(sdma, i));

	/* All channels have priority 0 */
	for (i = 0; i < MAX_DMA_CHANNELS; i++)
		writel_relaxed(0, sdma->regs + SDMA_CHNPRI_0 + i * 4);

	ret = sdma_request_channel0(sdma);
	if (ret)
		goto err_dma_alloc;

	sdma_config_ownership(&sdma->channel[0], false, true, false);

	/* Set Command Channel (Channel Zero) */
	writel_relaxed(0x4050, sdma->regs + SDMA_CHN0ADDR);

	/* Set bits of CONFIG register but with static context switching */
	if (sdma->clk_ratio)
		writel_relaxed(SDMA_H_CONFIG_ACR, sdma->regs + SDMA_H_CONFIG);
	else
		writel_relaxed(0, sdma->regs + SDMA_H_CONFIG);

	writel_relaxed(ccb_phys, sdma->regs + SDMA_H_C0PTR);

	/* Initializes channel's priorities */
	sdma_set_channel_priority(&sdma->channel[0], 7);

	clk_disable(sdma->clk_ipg);
	clk_disable(sdma->clk_ahb);

	return 0;

err_dma_alloc:
	clk_disable(sdma->clk_ahb);
disable_clk_ipg:
	clk_disable(sdma->clk_ipg);
	dev_err(sdma->dev, "initialisation failed with %d\n", ret);
	return ret;
}

static bool sdma_filter_fn(struct dma_chan *chan, void *fn_param)
{
	struct sdma_channel *sdmac = to_sdma_chan(chan);
	struct sdma_engine *sdma = sdmac->sdma;
	struct imx_dma_data *data = fn_param;

	if (!imx_dma_is_general_purpose(chan))
		return false;

	/* return false if it's not the right device */
	if (sdma->dev->of_node != data->of_node)
		return false;

	sdmac->data = *data;
	chan->private = &sdmac->data;

	return true;
}

static struct dma_chan *sdma_xlate(struct of_phandle_args *dma_spec,
				   struct of_dma *ofdma)
{
	struct sdma_engine *sdma = ofdma->of_dma_data;
	dma_cap_mask_t mask = sdma->dma_device.cap_mask;
	struct imx_dma_data data;

	if (dma_spec->args_count != 3)
		return NULL;

	data.dma_request = dma_spec->args[0];
	data.peripheral_type = dma_spec->args[1];
	data.priority = dma_spec->args[2];
	/*
	 * init dma_request2 to zero, which is not used by the dts.
	 * For P2P, dma_request2 is init from dma_request_channel(),
	 * chan->private will point to the imx_dma_data, and in
	 * device_alloc_chan_resources(), imx_dma_data.dma_request2 will
	 * be set to sdmac->event_id1.
	 */
	data.dma_request2 = 0;
	data.of_node = ofdma->of_node;

	return dma_request_channel(mask, sdma_filter_fn, &data);
}

static int sdma_probe(struct platform_device *pdev)
{
	const struct of_device_id *of_id =
			of_match_device(sdma_dt_ids, &pdev->dev);
	struct device_node *np = pdev->dev.of_node;
	struct device_node *spba_bus;
	const char *fw_name;
	int ret;
	int irq;
	struct resource *iores;
	struct resource spba_res;
	struct sdma_platform_data *pdata = dev_get_platdata(&pdev->dev);
	int i;
	struct sdma_engine *sdma;
	s32 *saddr_arr;
	const struct sdma_driver_data *drvdata = NULL;

	if (of_id)
		drvdata = of_id->data;
	else if (pdev->id_entry)
		drvdata = (void *)pdev->id_entry->driver_data;

	if (!drvdata) {
		dev_err(&pdev->dev, "unable to find driver data\n");
		return -EINVAL;
	}

	ret = dma_coerce_mask_and_coherent(&pdev->dev, DMA_BIT_MASK(32));
	if (ret)
		return ret;

	sdma = devm_kzalloc(&pdev->dev, sizeof(*sdma), GFP_KERNEL);
	if (!sdma)
		return -ENOMEM;

	spin_lock_init(&sdma->channel_0_lock);

	sdma->dev = &pdev->dev;
	sdma->drvdata = drvdata;

	irq = platform_get_irq(pdev, 0);
	if (irq < 0)
		return irq;

	iores = platform_get_resource(pdev, IORESOURCE_MEM, 0);
	sdma->regs = devm_ioremap_resource(&pdev->dev, iores);
	if (IS_ERR(sdma->regs))
		return PTR_ERR(sdma->regs);

	sdma->clk_ipg = devm_clk_get(&pdev->dev, "ipg");
	if (IS_ERR(sdma->clk_ipg))
		return PTR_ERR(sdma->clk_ipg);

	sdma->clk_ahb = devm_clk_get(&pdev->dev, "ahb");
	if (IS_ERR(sdma->clk_ahb))
		return PTR_ERR(sdma->clk_ahb);

	ret = clk_prepare(sdma->clk_ipg);
	if (ret)
		return ret;

	ret = clk_prepare(sdma->clk_ahb);
	if (ret)
		goto err_clk;

	ret = devm_request_irq(&pdev->dev, irq, sdma_int_handler, 0, "sdma",
			       sdma);
	if (ret)
		goto err_irq;

	sdma->irq = irq;

	sdma->script_addrs = kzalloc(sizeof(*sdma->script_addrs), GFP_KERNEL);
	if (!sdma->script_addrs) {
		ret = -ENOMEM;
		goto err_irq;
	}

	/* initially no scripts available */
	saddr_arr = (s32 *)sdma->script_addrs;
	for (i = 0; i < SDMA_SCRIPT_ADDRS_ARRAY_SIZE_V1; i++)
		saddr_arr[i] = -EINVAL;

	dma_cap_set(DMA_SLAVE, sdma->dma_device.cap_mask);
	dma_cap_set(DMA_CYCLIC, sdma->dma_device.cap_mask);
	dma_cap_set(DMA_MEMCPY, sdma->dma_device.cap_mask);

	INIT_LIST_HEAD(&sdma->dma_device.channels);
	/* Initialize channel parameters */
	for (i = 0; i < MAX_DMA_CHANNELS; i++) {
		struct sdma_channel *sdmac = &sdma->channel[i];

		sdmac->sdma = sdma;

		sdmac->channel = i;
		sdmac->vc.desc_free = sdma_desc_free;
		INIT_WORK(&sdmac->terminate_worker,
				sdma_channel_terminate_work);
		/*
		 * Add the channel to the DMAC list. Do not add channel 0 though
		 * because we need it internally in the SDMA driver. This also means
		 * that channel 0 in dmaengine counting matches sdma channel 1.
		 */
		if (i)
			vchan_init(&sdmac->vc, &sdma->dma_device);
	}

	ret = sdma_init(sdma);
	if (ret)
		goto err_init;

	ret = sdma_event_remap(sdma);
	if (ret)
		goto err_init;

	if (sdma->drvdata->script_addrs)
		sdma_add_scripts(sdma, sdma->drvdata->script_addrs);
	if (pdata && pdata->script_addrs)
		sdma_add_scripts(sdma, pdata->script_addrs);

	if (pdata) {
		ret = sdma_get_firmware(sdma, pdata->fw_name);
		if (ret)
			dev_warn(&pdev->dev, "failed to get firmware from platform data\n");
	} else {
		/*
		 * Because that device tree does not encode ROM script address,
		 * the RAM script in firmware is mandatory for device tree
		 * probe, otherwise it fails.
		 */
		ret = of_property_read_string(np, "fsl,sdma-ram-script-name",
					      &fw_name);
		if (ret)
			dev_warn(&pdev->dev, "failed to get firmware name\n");
		else {
			ret = sdma_get_firmware(sdma, fw_name);
			if (ret)
				dev_warn(&pdev->dev, "failed to get firmware from device tree\n");
		}
	}

	sdma->dma_device.dev = &pdev->dev;

	sdma->dma_device.device_alloc_chan_resources = sdma_alloc_chan_resources;
	sdma->dma_device.device_free_chan_resources = sdma_free_chan_resources;
	sdma->dma_device.device_tx_status = sdma_tx_status;
	sdma->dma_device.device_prep_slave_sg = sdma_prep_slave_sg;
	sdma->dma_device.device_prep_dma_cyclic = sdma_prep_dma_cyclic;
	sdma->dma_device.device_config = sdma_config;
	sdma->dma_device.device_terminate_all = sdma_disable_channel_async;
	sdma->dma_device.device_synchronize = sdma_channel_synchronize;
	sdma->dma_device.src_addr_widths = SDMA_DMA_BUSWIDTHS;
	sdma->dma_device.dst_addr_widths = SDMA_DMA_BUSWIDTHS;
	sdma->dma_device.directions = SDMA_DMA_DIRECTIONS;
	sdma->dma_device.residue_granularity = DMA_RESIDUE_GRANULARITY_SEGMENT;
	sdma->dma_device.device_prep_dma_memcpy = sdma_prep_memcpy;
	sdma->dma_device.device_issue_pending = sdma_issue_pending;
	sdma->dma_device.dev->dma_parms = &sdma->dma_parms;
	sdma->dma_device.copy_align = 2;
	dma_set_max_seg_size(sdma->dma_device.dev, SDMA_BD_MAX_CNT);

	platform_set_drvdata(pdev, sdma);

	ret = dma_async_device_register(&sdma->dma_device);
	if (ret) {
		dev_err(&pdev->dev, "unable to register\n");
		goto err_init;
	}

	if (np) {
		ret = of_dma_controller_register(np, sdma_xlate, sdma);
		if (ret) {
			dev_err(&pdev->dev, "failed to register controller\n");
			goto err_register;
		}

		spba_bus = of_find_compatible_node(NULL, NULL, "fsl,spba-bus");
		ret = of_address_to_resource(spba_bus, 0, &spba_res);
		if (!ret) {
			sdma->spba_start_addr = spba_res.start;
			sdma->spba_end_addr = spba_res.end;
		}
		of_node_put(spba_bus);
	}

	return 0;

err_register:
	dma_async_device_unregister(&sdma->dma_device);
err_init:
	kfree(sdma->script_addrs);
err_irq:
	clk_unprepare(sdma->clk_ahb);
err_clk:
	clk_unprepare(sdma->clk_ipg);
	return ret;
}

static int sdma_remove(struct platform_device *pdev)
{
	struct sdma_engine *sdma = platform_get_drvdata(pdev);
	int i;

	devm_free_irq(&pdev->dev, sdma->irq, sdma);
	dma_async_device_unregister(&sdma->dma_device);
	kfree(sdma->script_addrs);
	clk_unprepare(sdma->clk_ahb);
	clk_unprepare(sdma->clk_ipg);
	/* Kill the tasklet */
	for (i = 0; i < MAX_DMA_CHANNELS; i++) {
		struct sdma_channel *sdmac = &sdma->channel[i];

		tasklet_kill(&sdmac->vc.task);
		sdma_free_chan_resources(&sdmac->vc.chan);
	}

	platform_set_drvdata(pdev, NULL);
	return 0;
}

static struct platform_driver sdma_driver = {
	.driver		= {
		.name	= "imx-sdma",
		.of_match_table = sdma_dt_ids,
	},
	.id_table	= sdma_devtypes,
	.remove		= sdma_remove,
	.probe		= sdma_probe,
};

module_platform_driver(sdma_driver);

MODULE_AUTHOR("Sascha Hauer, Pengutronix <s.hauer@pengutronix.de>");
MODULE_DESCRIPTION("i.MX SDMA driver");
#if IS_ENABLED(CONFIG_SOC_IMX6Q)
MODULE_FIRMWARE("imx/sdma/sdma-imx6q.bin");
#endif
#if IS_ENABLED(CONFIG_SOC_IMX7D)
MODULE_FIRMWARE("imx/sdma/sdma-imx7d.bin");
#endif
MODULE_LICENSE("GPL");<|MERGE_RESOLUTION|>--- conflicted
+++ resolved
@@ -1194,13 +1194,8 @@
 {
 	int ret = -EBUSY;
 
-<<<<<<< HEAD
-	sdma->bd0 = dma_alloc_coherent(NULL, PAGE_SIZE, &sdma->bd0_phys,
-				       GFP_NOWAIT);
-=======
-	sdma->bd0 = dma_zalloc_coherent(sdma->dev, PAGE_SIZE, &sdma->bd0_phys,
+	sdma->bd0 = dma_alloc_coherent(sdma->dev, PAGE_SIZE, &sdma->bd0_phys,
 					GFP_NOWAIT);
->>>>>>> feb59d77
 	if (!sdma->bd0) {
 		ret = -ENOMEM;
 		goto out;
@@ -1222,13 +1217,8 @@
 	u32 bd_size = desc->num_bd * sizeof(struct sdma_buffer_descriptor);
 	int ret = 0;
 
-<<<<<<< HEAD
-	desc->bd = dma_alloc_coherent(NULL, bd_size, &desc->bd_phys,
-				      GFP_NOWAIT);
-=======
-	desc->bd = dma_zalloc_coherent(desc->sdmac->sdma->dev, bd_size,
+	desc->bd = dma_alloc_coherent(desc->sdmac->sdma->dev, bd_size,
 				       &desc->bd_phys, GFP_NOWAIT);
->>>>>>> feb59d77
 	if (!desc->bd) {
 		ret = -ENOMEM;
 		goto out;
