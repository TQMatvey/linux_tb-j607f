--- conflicted
+++ resolved
@@ -1546,10 +1546,7 @@
 	}
 	ccio_ioc_init(ioc);
 	if (ccio_init_resources(ioc)) {
-<<<<<<< HEAD
-=======
 		iounmap(ioc->ioc_regs);
->>>>>>> 9fecab24
 		kfree(ioc);
 		return -ENOMEM;
 	}
