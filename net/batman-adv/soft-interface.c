--- conflicted
+++ resolved
@@ -267,15 +267,12 @@
 	struct batadv_priv *bat_priv = netdev_priv(soft_iface);
 	struct ethhdr *ethhdr;
 	struct vlan_ethhdr *vhdr;
-	struct batman_header *batadv_header = (struct batman_header *)skb->data;
+	struct batadv_header *batadv_header = (struct batadv_header *)skb->data;
 	short vid __maybe_unused = -1;
-<<<<<<< HEAD
 	__be16 ethertype = __constant_htons(BATADV_ETH_P_BATMAN);
-=======
 	bool is_bcast;
 
-	is_bcast = (batadv_header->packet_type == BAT_BCAST);
->>>>>>> c1f5163d
+	is_bcast = (batadv_header->packet_type == BATADV_BCAST);
 
 	/* check if enough space is available for pulling, and pull */
 	if (!pskb_may_pull(skb, hdr_size))
@@ -322,11 +319,7 @@
 	/* Let the bridge loop avoidance check the packet. If will
 	 * not handle it, we can safely push it up.
 	 */
-<<<<<<< HEAD
-	if (batadv_bla_rx(bat_priv, skb, vid))
-=======
-	if (bla_rx(bat_priv, skb, vid, is_bcast))
->>>>>>> c1f5163d
+	if (batadv_bla_rx(bat_priv, skb, vid, is_bcast))
 		goto out;
 
 	netif_rx(skb);
