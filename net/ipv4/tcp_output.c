/*
 * INET		An implementation of the TCP/IP protocol suite for the LINUX
 *		operating system.  INET is implemented using the  BSD Socket
 *		interface as the means of communication with the user level.
 *
 *		Implementation of the Transmission Control Protocol(TCP).
 *
 * Authors:	Ross Biro
 *		Fred N. van Kempen, <waltje@uWalt.NL.Mugnet.ORG>
 *		Mark Evans, <evansmp@uhura.aston.ac.uk>
 *		Corey Minyard <wf-rch!minyard@relay.EU.net>
 *		Florian La Roche, <flla@stud.uni-sb.de>
 *		Charles Hedrick, <hedrick@klinzhai.rutgers.edu>
 *		Linus Torvalds, <torvalds@cs.helsinki.fi>
 *		Alan Cox, <gw4pts@gw4pts.ampr.org>
 *		Matthew Dillon, <dillon@apollo.west.oic.com>
 *		Arnt Gulbrandsen, <agulbra@nvg.unit.no>
 *		Jorge Cwik, <jorge@laser.satlink.net>
 */

/*
 * Changes:	Pedro Roque	:	Retransmit queue handled by TCP.
 *				:	Fragmentation on mtu decrease
 *				:	Segment collapse on retransmit
 *				:	AF independence
 *
 *		Linus Torvalds	:	send_delayed_ack
 *		David S. Miller	:	Charge memory using the right skb
 *					during syn/ack processing.
 *		David S. Miller :	Output engine completely rewritten.
 *		Andrea Arcangeli:	SYNACK carry ts_recent in tsecr.
 *		Cacophonix Gaul :	draft-minshall-nagle-01
 *		J Hadi Salim	:	ECN support
 *
 */

#define pr_fmt(fmt) "TCP: " fmt

#include <net/tcp.h>

#include <linux/compiler.h>
#include <linux/gfp.h>
#include <linux/module.h>
#include <linux/static_key.h>

#include <trace/events/tcp.h>

/* Refresh clocks of a TCP socket,
 * ensuring monotically increasing values.
 */
void tcp_mstamp_refresh(struct tcp_sock *tp)
{
	u64 val = tcp_clock_ns();

	if (val > tp->tcp_clock_cache)
		tp->tcp_clock_cache = val;

	val = div_u64(val, NSEC_PER_USEC);
	if (val > tp->tcp_mstamp)
		tp->tcp_mstamp = val;
}

static bool tcp_write_xmit(struct sock *sk, unsigned int mss_now, int nonagle,
			   int push_one, gfp_t gfp);

/* Account for new data that has been sent to the network. */
static void tcp_event_new_data_sent(struct sock *sk, struct sk_buff *skb)
{
	struct inet_connection_sock *icsk = inet_csk(sk);
	struct tcp_sock *tp = tcp_sk(sk);
	unsigned int prior_packets = tp->packets_out;

	tp->snd_nxt = TCP_SKB_CB(skb)->end_seq;

	__skb_unlink(skb, &sk->sk_write_queue);
	tcp_rbtree_insert(&sk->tcp_rtx_queue, skb);

	tp->packets_out += tcp_skb_pcount(skb);
	if (!prior_packets || icsk->icsk_pending == ICSK_TIME_LOSS_PROBE)
		tcp_rearm_rto(sk);

	NET_ADD_STATS(sock_net(sk), LINUX_MIB_TCPORIGDATASENT,
		      tcp_skb_pcount(skb));
}

/* SND.NXT, if window was not shrunk or the amount of shrunk was less than one
 * window scaling factor due to loss of precision.
 * If window has been shrunk, what should we make? It is not clear at all.
 * Using SND.UNA we will fail to open window, SND.NXT is out of window. :-(
 * Anything in between SND.UNA...SND.UNA+SND.WND also can be already
 * invalid. OK, let's make this for now:
 */
static inline __u32 tcp_acceptable_seq(const struct sock *sk)
{
	const struct tcp_sock *tp = tcp_sk(sk);

	if (!before(tcp_wnd_end(tp), tp->snd_nxt) ||
	    (tp->rx_opt.wscale_ok &&
	     ((tp->snd_nxt - tcp_wnd_end(tp)) < (1 << tp->rx_opt.rcv_wscale))))
		return tp->snd_nxt;
	else
		return tcp_wnd_end(tp);
}

/* Calculate mss to advertise in SYN segment.
 * RFC1122, RFC1063, draft-ietf-tcpimpl-pmtud-01 state that:
 *
 * 1. It is independent of path mtu.
 * 2. Ideally, it is maximal possible segment size i.e. 65535-40.
 * 3. For IPv4 it is reasonable to calculate it from maximal MTU of
 *    attached devices, because some buggy hosts are confused by
 *    large MSS.
 * 4. We do not make 3, we advertise MSS, calculated from first
 *    hop device mtu, but allow to raise it to ip_rt_min_advmss.
 *    This may be overridden via information stored in routing table.
 * 5. Value 65535 for MSS is valid in IPv6 and means "as large as possible,
 *    probably even Jumbo".
 */
static __u16 tcp_advertise_mss(struct sock *sk)
{
	struct tcp_sock *tp = tcp_sk(sk);
	const struct dst_entry *dst = __sk_dst_get(sk);
	int mss = tp->advmss;

	if (dst) {
		unsigned int metric = dst_metric_advmss(dst);

		if (metric < mss) {
			mss = metric;
			tp->advmss = mss;
		}
	}

	return (__u16)mss;
}

/* RFC2861. Reset CWND after idle period longer RTO to "restart window".
 * This is the first part of cwnd validation mechanism.
 */
void tcp_cwnd_restart(struct sock *sk, s32 delta)
{
	struct tcp_sock *tp = tcp_sk(sk);
	u32 restart_cwnd = tcp_init_cwnd(tp, __sk_dst_get(sk));
	u32 cwnd = tp->snd_cwnd;

	tcp_ca_event(sk, CA_EVENT_CWND_RESTART);

	tp->snd_ssthresh = tcp_current_ssthresh(sk);
	restart_cwnd = min(restart_cwnd, cwnd);

	while ((delta -= inet_csk(sk)->icsk_rto) > 0 && cwnd > restart_cwnd)
		cwnd >>= 1;
	tp->snd_cwnd = max(cwnd, restart_cwnd);
	tp->snd_cwnd_stamp = tcp_jiffies32;
	tp->snd_cwnd_used = 0;
}

/* Congestion state accounting after a packet has been sent. */
static void tcp_event_data_sent(struct tcp_sock *tp,
				struct sock *sk)
{
	struct inet_connection_sock *icsk = inet_csk(sk);
	const u32 now = tcp_jiffies32;

	if (tcp_packets_in_flight(tp) == 0)
		tcp_ca_event(sk, CA_EVENT_TX_START);

	tp->lsndtime = now;

	/* If it is a reply for ato after last received
	 * packet, enter pingpong mode.
	 */
	if ((u32)(now - icsk->icsk_ack.lrcvtime) < icsk->icsk_ack.ato)
		icsk->icsk_ack.pingpong = 1;
}

/* Account for an ACK we sent. */
static inline void tcp_event_ack_sent(struct sock *sk, unsigned int pkts,
				      u32 rcv_nxt)
{
	struct tcp_sock *tp = tcp_sk(sk);

	if (unlikely(tp->compressed_ack > TCP_FASTRETRANS_THRESH)) {
		NET_ADD_STATS(sock_net(sk), LINUX_MIB_TCPACKCOMPRESSED,
			      tp->compressed_ack - TCP_FASTRETRANS_THRESH);
		tp->compressed_ack = TCP_FASTRETRANS_THRESH;
		if (hrtimer_try_to_cancel(&tp->compressed_ack_timer) == 1)
			__sock_put(sk);
	}

	if (unlikely(rcv_nxt != tp->rcv_nxt))
		return;  /* Special ACK sent by DCTCP to reflect ECN */
	tcp_dec_quickack_mode(sk, pkts);
	inet_csk_clear_xmit_timer(sk, ICSK_TIME_DACK);
}

/* Determine a window scaling and initial window to offer.
 * Based on the assumption that the given amount of space
 * will be offered. Store the results in the tp structure.
 * NOTE: for smooth operation initial space offering should
 * be a multiple of mss if possible. We assume here that mss >= 1.
 * This MUST be enforced by all callers.
 */
void tcp_select_initial_window(const struct sock *sk, int __space, __u32 mss,
			       __u32 *rcv_wnd, __u32 *window_clamp,
			       int wscale_ok, __u8 *rcv_wscale,
			       __u32 init_rcv_wnd)
{
	unsigned int space = (__space < 0 ? 0 : __space);

	/* If no clamp set the clamp to the max possible scaled window */
	if (*window_clamp == 0)
		(*window_clamp) = (U16_MAX << TCP_MAX_WSCALE);
	space = min(*window_clamp, space);

	/* Quantize space offering to a multiple of mss if possible. */
	if (space > mss)
		space = rounddown(space, mss);

	/* NOTE: offering an initial window larger than 32767
	 * will break some buggy TCP stacks. If the admin tells us
	 * it is likely we could be speaking with such a buggy stack
	 * we will truncate our initial window offering to 32K-1
	 * unless the remote has sent us a window scaling option,
	 * which we interpret as a sign the remote TCP is not
	 * misinterpreting the window field as a signed quantity.
	 */
	if (sock_net(sk)->ipv4.sysctl_tcp_workaround_signed_windows)
		(*rcv_wnd) = min(space, MAX_TCP_WINDOW);
	else
		(*rcv_wnd) = min_t(u32, space, U16_MAX);

	if (init_rcv_wnd)
		*rcv_wnd = min(*rcv_wnd, init_rcv_wnd * mss);

	*rcv_wscale = 0;
	if (wscale_ok) {
		/* Set window scaling on max possible window */
		space = max_t(u32, space, sock_net(sk)->ipv4.sysctl_tcp_rmem[2]);
		space = max_t(u32, space, sysctl_rmem_max);
		space = min_t(u32, space, *window_clamp);
		*rcv_wscale = clamp_t(int, ilog2(space) - 15,
				      0, TCP_MAX_WSCALE);
	}
	/* Set the clamp no higher than max representable value */
	(*window_clamp) = min_t(__u32, U16_MAX << (*rcv_wscale), *window_clamp);
}
EXPORT_SYMBOL(tcp_select_initial_window);

/* Chose a new window to advertise, update state in tcp_sock for the
 * socket, and return result with RFC1323 scaling applied.  The return
 * value can be stuffed directly into th->window for an outgoing
 * frame.
 */
static u16 tcp_select_window(struct sock *sk)
{
	struct tcp_sock *tp = tcp_sk(sk);
	u32 old_win = tp->rcv_wnd;
	u32 cur_win = tcp_receive_window(tp);
	u32 new_win = __tcp_select_window(sk);

	/* Never shrink the offered window */
	if (new_win < cur_win) {
		/* Danger Will Robinson!
		 * Don't update rcv_wup/rcv_wnd here or else
		 * we will not be able to advertise a zero
		 * window in time.  --DaveM
		 *
		 * Relax Will Robinson.
		 */
		if (new_win == 0)
			NET_INC_STATS(sock_net(sk),
				      LINUX_MIB_TCPWANTZEROWINDOWADV);
		new_win = ALIGN(cur_win, 1 << tp->rx_opt.rcv_wscale);
	}
	tp->rcv_wnd = new_win;
	tp->rcv_wup = tp->rcv_nxt;

	/* Make sure we do not exceed the maximum possible
	 * scaled window.
	 */
	if (!tp->rx_opt.rcv_wscale &&
	    sock_net(sk)->ipv4.sysctl_tcp_workaround_signed_windows)
		new_win = min(new_win, MAX_TCP_WINDOW);
	else
		new_win = min(new_win, (65535U << tp->rx_opt.rcv_wscale));

	/* RFC1323 scaling applied */
	new_win >>= tp->rx_opt.rcv_wscale;

	/* If we advertise zero window, disable fast path. */
	if (new_win == 0) {
		tp->pred_flags = 0;
		if (old_win)
			NET_INC_STATS(sock_net(sk),
				      LINUX_MIB_TCPTOZEROWINDOWADV);
	} else if (old_win == 0) {
		NET_INC_STATS(sock_net(sk), LINUX_MIB_TCPFROMZEROWINDOWADV);
	}

	return new_win;
}

/* Packet ECN state for a SYN-ACK */
static void tcp_ecn_send_synack(struct sock *sk, struct sk_buff *skb)
{
	const struct tcp_sock *tp = tcp_sk(sk);

	TCP_SKB_CB(skb)->tcp_flags &= ~TCPHDR_CWR;
	if (!(tp->ecn_flags & TCP_ECN_OK))
		TCP_SKB_CB(skb)->tcp_flags &= ~TCPHDR_ECE;
	else if (tcp_ca_needs_ecn(sk) ||
		 tcp_bpf_ca_needs_ecn(sk))
		INET_ECN_xmit(sk);
}

/* Packet ECN state for a SYN.  */
static void tcp_ecn_send_syn(struct sock *sk, struct sk_buff *skb)
{
	struct tcp_sock *tp = tcp_sk(sk);
	bool bpf_needs_ecn = tcp_bpf_ca_needs_ecn(sk);
	bool use_ecn = sock_net(sk)->ipv4.sysctl_tcp_ecn == 1 ||
		tcp_ca_needs_ecn(sk) || bpf_needs_ecn;

	if (!use_ecn) {
		const struct dst_entry *dst = __sk_dst_get(sk);

		if (dst && dst_feature(dst, RTAX_FEATURE_ECN))
			use_ecn = true;
	}

	tp->ecn_flags = 0;

	if (use_ecn) {
		TCP_SKB_CB(skb)->tcp_flags |= TCPHDR_ECE | TCPHDR_CWR;
		tp->ecn_flags = TCP_ECN_OK;
		if (tcp_ca_needs_ecn(sk) || bpf_needs_ecn)
			INET_ECN_xmit(sk);
	}
}

static void tcp_ecn_clear_syn(struct sock *sk, struct sk_buff *skb)
{
	if (sock_net(sk)->ipv4.sysctl_tcp_ecn_fallback)
		/* tp->ecn_flags are cleared at a later point in time when
		 * SYN ACK is ultimatively being received.
		 */
		TCP_SKB_CB(skb)->tcp_flags &= ~(TCPHDR_ECE | TCPHDR_CWR);
}

static void
tcp_ecn_make_synack(const struct request_sock *req, struct tcphdr *th)
{
	if (inet_rsk(req)->ecn_ok)
		th->ece = 1;
}

/* Set up ECN state for a packet on a ESTABLISHED socket that is about to
 * be sent.
 */
static void tcp_ecn_send(struct sock *sk, struct sk_buff *skb,
			 struct tcphdr *th, int tcp_header_len)
{
	struct tcp_sock *tp = tcp_sk(sk);

	if (tp->ecn_flags & TCP_ECN_OK) {
		/* Not-retransmitted data segment: set ECT and inject CWR. */
		if (skb->len != tcp_header_len &&
		    !before(TCP_SKB_CB(skb)->seq, tp->snd_nxt)) {
			INET_ECN_xmit(sk);
			if (tp->ecn_flags & TCP_ECN_QUEUE_CWR) {
				tp->ecn_flags &= ~TCP_ECN_QUEUE_CWR;
				th->cwr = 1;
				skb_shinfo(skb)->gso_type |= SKB_GSO_TCP_ECN;
			}
		} else if (!tcp_ca_needs_ecn(sk)) {
			/* ACK or retransmitted segment: clear ECT|CE */
			INET_ECN_dontxmit(sk);
		}
		if (tp->ecn_flags & TCP_ECN_DEMAND_CWR)
			th->ece = 1;
	}
}

/* Constructs common control bits of non-data skb. If SYN/FIN is present,
 * auto increment end seqno.
 */
static void tcp_init_nondata_skb(struct sk_buff *skb, u32 seq, u8 flags)
{
	skb->ip_summed = CHECKSUM_PARTIAL;

	TCP_SKB_CB(skb)->tcp_flags = flags;
	TCP_SKB_CB(skb)->sacked = 0;

	tcp_skb_pcount_set(skb, 1);

	TCP_SKB_CB(skb)->seq = seq;
	if (flags & (TCPHDR_SYN | TCPHDR_FIN))
		seq++;
	TCP_SKB_CB(skb)->end_seq = seq;
}

static inline bool tcp_urg_mode(const struct tcp_sock *tp)
{
	return tp->snd_una != tp->snd_up;
}

#define OPTION_SACK_ADVERTISE	(1 << 0)
#define OPTION_TS		(1 << 1)
#define OPTION_MD5		(1 << 2)
#define OPTION_WSCALE		(1 << 3)
#define OPTION_FAST_OPEN_COOKIE	(1 << 8)
#define OPTION_SMC		(1 << 9)

static void smc_options_write(__be32 *ptr, u16 *options)
{
#if IS_ENABLED(CONFIG_SMC)
	if (static_branch_unlikely(&tcp_have_smc)) {
		if (unlikely(OPTION_SMC & *options)) {
			*ptr++ = htonl((TCPOPT_NOP  << 24) |
				       (TCPOPT_NOP  << 16) |
				       (TCPOPT_EXP <<  8) |
				       (TCPOLEN_EXP_SMC_BASE));
			*ptr++ = htonl(TCPOPT_SMC_MAGIC);
		}
	}
#endif
}

struct tcp_out_options {
	u16 options;		/* bit field of OPTION_* */
	u16 mss;		/* 0 to disable */
	u8 ws;			/* window scale, 0 to disable */
	u8 num_sack_blocks;	/* number of SACK blocks to include */
	u8 hash_size;		/* bytes in hash_location */
	__u8 *hash_location;	/* temporary pointer, overloaded */
	__u32 tsval, tsecr;	/* need to include OPTION_TS */
	struct tcp_fastopen_cookie *fastopen_cookie;	/* Fast open cookie */
};

/* Write previously computed TCP options to the packet.
 *
 * Beware: Something in the Internet is very sensitive to the ordering of
 * TCP options, we learned this through the hard way, so be careful here.
 * Luckily we can at least blame others for their non-compliance but from
 * inter-operability perspective it seems that we're somewhat stuck with
 * the ordering which we have been using if we want to keep working with
 * those broken things (not that it currently hurts anybody as there isn't
 * particular reason why the ordering would need to be changed).
 *
 * At least SACK_PERM as the first option is known to lead to a disaster
 * (but it may well be that other scenarios fail similarly).
 */
static void tcp_options_write(__be32 *ptr, struct tcp_sock *tp,
			      struct tcp_out_options *opts)
{
	u16 options = opts->options;	/* mungable copy */

	if (unlikely(OPTION_MD5 & options)) {
		*ptr++ = htonl((TCPOPT_NOP << 24) | (TCPOPT_NOP << 16) |
			       (TCPOPT_MD5SIG << 8) | TCPOLEN_MD5SIG);
		/* overload cookie hash location */
		opts->hash_location = (__u8 *)ptr;
		ptr += 4;
	}

	if (unlikely(opts->mss)) {
		*ptr++ = htonl((TCPOPT_MSS << 24) |
			       (TCPOLEN_MSS << 16) |
			       opts->mss);
	}

	if (likely(OPTION_TS & options)) {
		if (unlikely(OPTION_SACK_ADVERTISE & options)) {
			*ptr++ = htonl((TCPOPT_SACK_PERM << 24) |
				       (TCPOLEN_SACK_PERM << 16) |
				       (TCPOPT_TIMESTAMP << 8) |
				       TCPOLEN_TIMESTAMP);
			options &= ~OPTION_SACK_ADVERTISE;
		} else {
			*ptr++ = htonl((TCPOPT_NOP << 24) |
				       (TCPOPT_NOP << 16) |
				       (TCPOPT_TIMESTAMP << 8) |
				       TCPOLEN_TIMESTAMP);
		}
		*ptr++ = htonl(opts->tsval);
		*ptr++ = htonl(opts->tsecr);
	}

	if (unlikely(OPTION_SACK_ADVERTISE & options)) {
		*ptr++ = htonl((TCPOPT_NOP << 24) |
			       (TCPOPT_NOP << 16) |
			       (TCPOPT_SACK_PERM << 8) |
			       TCPOLEN_SACK_PERM);
	}

	if (unlikely(OPTION_WSCALE & options)) {
		*ptr++ = htonl((TCPOPT_NOP << 24) |
			       (TCPOPT_WINDOW << 16) |
			       (TCPOLEN_WINDOW << 8) |
			       opts->ws);
	}

	if (unlikely(opts->num_sack_blocks)) {
		struct tcp_sack_block *sp = tp->rx_opt.dsack ?
			tp->duplicate_sack : tp->selective_acks;
		int this_sack;

		*ptr++ = htonl((TCPOPT_NOP  << 24) |
			       (TCPOPT_NOP  << 16) |
			       (TCPOPT_SACK <<  8) |
			       (TCPOLEN_SACK_BASE + (opts->num_sack_blocks *
						     TCPOLEN_SACK_PERBLOCK)));

		for (this_sack = 0; this_sack < opts->num_sack_blocks;
		     ++this_sack) {
			*ptr++ = htonl(sp[this_sack].start_seq);
			*ptr++ = htonl(sp[this_sack].end_seq);
		}

		tp->rx_opt.dsack = 0;
	}

	if (unlikely(OPTION_FAST_OPEN_COOKIE & options)) {
		struct tcp_fastopen_cookie *foc = opts->fastopen_cookie;
		u8 *p = (u8 *)ptr;
		u32 len; /* Fast Open option length */

		if (foc->exp) {
			len = TCPOLEN_EXP_FASTOPEN_BASE + foc->len;
			*ptr = htonl((TCPOPT_EXP << 24) | (len << 16) |
				     TCPOPT_FASTOPEN_MAGIC);
			p += TCPOLEN_EXP_FASTOPEN_BASE;
		} else {
			len = TCPOLEN_FASTOPEN_BASE + foc->len;
			*p++ = TCPOPT_FASTOPEN;
			*p++ = len;
		}

		memcpy(p, foc->val, foc->len);
		if ((len & 3) == 2) {
			p[foc->len] = TCPOPT_NOP;
			p[foc->len + 1] = TCPOPT_NOP;
		}
		ptr += (len + 3) >> 2;
	}

	smc_options_write(ptr, &options);
}

static void smc_set_option(const struct tcp_sock *tp,
			   struct tcp_out_options *opts,
			   unsigned int *remaining)
{
#if IS_ENABLED(CONFIG_SMC)
	if (static_branch_unlikely(&tcp_have_smc)) {
		if (tp->syn_smc) {
			if (*remaining >= TCPOLEN_EXP_SMC_BASE_ALIGNED) {
				opts->options |= OPTION_SMC;
				*remaining -= TCPOLEN_EXP_SMC_BASE_ALIGNED;
			}
		}
	}
#endif
}

static void smc_set_option_cond(const struct tcp_sock *tp,
				const struct inet_request_sock *ireq,
				struct tcp_out_options *opts,
				unsigned int *remaining)
{
#if IS_ENABLED(CONFIG_SMC)
	if (static_branch_unlikely(&tcp_have_smc)) {
		if (tp->syn_smc && ireq->smc_ok) {
			if (*remaining >= TCPOLEN_EXP_SMC_BASE_ALIGNED) {
				opts->options |= OPTION_SMC;
				*remaining -= TCPOLEN_EXP_SMC_BASE_ALIGNED;
			}
		}
	}
#endif
}

/* Compute TCP options for SYN packets. This is not the final
 * network wire format yet.
 */
static unsigned int tcp_syn_options(struct sock *sk, struct sk_buff *skb,
				struct tcp_out_options *opts,
				struct tcp_md5sig_key **md5)
{
	struct tcp_sock *tp = tcp_sk(sk);
	unsigned int remaining = MAX_TCP_OPTION_SPACE;
	struct tcp_fastopen_request *fastopen = tp->fastopen_req;

	*md5 = NULL;
#ifdef CONFIG_TCP_MD5SIG
	if (static_key_false(&tcp_md5_needed) &&
	    rcu_access_pointer(tp->md5sig_info)) {
		*md5 = tp->af_specific->md5_lookup(sk, sk);
		if (*md5) {
			opts->options |= OPTION_MD5;
			remaining -= TCPOLEN_MD5SIG_ALIGNED;
		}
	}
#endif

	/* We always get an MSS option.  The option bytes which will be seen in
	 * normal data packets should timestamps be used, must be in the MSS
	 * advertised.  But we subtract them from tp->mss_cache so that
	 * calculations in tcp_sendmsg are simpler etc.  So account for this
	 * fact here if necessary.  If we don't do this correctly, as a
	 * receiver we won't recognize data packets as being full sized when we
	 * should, and thus we won't abide by the delayed ACK rules correctly.
	 * SACKs don't matter, we never delay an ACK when we have any of those
	 * going out.  */
	opts->mss = tcp_advertise_mss(sk);
	remaining -= TCPOLEN_MSS_ALIGNED;

	if (likely(sock_net(sk)->ipv4.sysctl_tcp_timestamps && !*md5)) {
		opts->options |= OPTION_TS;
		opts->tsval = tcp_skb_timestamp(skb) + tp->tsoffset;
		opts->tsecr = tp->rx_opt.ts_recent;
		remaining -= TCPOLEN_TSTAMP_ALIGNED;
	}
	if (likely(sock_net(sk)->ipv4.sysctl_tcp_window_scaling)) {
		opts->ws = tp->rx_opt.rcv_wscale;
		opts->options |= OPTION_WSCALE;
		remaining -= TCPOLEN_WSCALE_ALIGNED;
	}
	if (likely(sock_net(sk)->ipv4.sysctl_tcp_sack)) {
		opts->options |= OPTION_SACK_ADVERTISE;
		if (unlikely(!(OPTION_TS & opts->options)))
			remaining -= TCPOLEN_SACKPERM_ALIGNED;
	}

	if (fastopen && fastopen->cookie.len >= 0) {
		u32 need = fastopen->cookie.len;

		need += fastopen->cookie.exp ? TCPOLEN_EXP_FASTOPEN_BASE :
					       TCPOLEN_FASTOPEN_BASE;
		need = (need + 3) & ~3U;  /* Align to 32 bits */
		if (remaining >= need) {
			opts->options |= OPTION_FAST_OPEN_COOKIE;
			opts->fastopen_cookie = &fastopen->cookie;
			remaining -= need;
			tp->syn_fastopen = 1;
			tp->syn_fastopen_exp = fastopen->cookie.exp ? 1 : 0;
		}
	}

	smc_set_option(tp, opts, &remaining);

	return MAX_TCP_OPTION_SPACE - remaining;
}

/* Set up TCP options for SYN-ACKs. */
static unsigned int tcp_synack_options(const struct sock *sk,
				       struct request_sock *req,
				       unsigned int mss, struct sk_buff *skb,
				       struct tcp_out_options *opts,
				       const struct tcp_md5sig_key *md5,
				       struct tcp_fastopen_cookie *foc)
{
	struct inet_request_sock *ireq = inet_rsk(req);
	unsigned int remaining = MAX_TCP_OPTION_SPACE;

#ifdef CONFIG_TCP_MD5SIG
	if (md5) {
		opts->options |= OPTION_MD5;
		remaining -= TCPOLEN_MD5SIG_ALIGNED;

		/* We can't fit any SACK blocks in a packet with MD5 + TS
		 * options. There was discussion about disabling SACK
		 * rather than TS in order to fit in better with old,
		 * buggy kernels, but that was deemed to be unnecessary.
		 */
		ireq->tstamp_ok &= !ireq->sack_ok;
	}
#endif

	/* We always send an MSS option. */
	opts->mss = mss;
	remaining -= TCPOLEN_MSS_ALIGNED;

	if (likely(ireq->wscale_ok)) {
		opts->ws = ireq->rcv_wscale;
		opts->options |= OPTION_WSCALE;
		remaining -= TCPOLEN_WSCALE_ALIGNED;
	}
	if (likely(ireq->tstamp_ok)) {
		opts->options |= OPTION_TS;
		opts->tsval = tcp_skb_timestamp(skb) + tcp_rsk(req)->ts_off;
		opts->tsecr = req->ts_recent;
		remaining -= TCPOLEN_TSTAMP_ALIGNED;
	}
	if (likely(ireq->sack_ok)) {
		opts->options |= OPTION_SACK_ADVERTISE;
		if (unlikely(!ireq->tstamp_ok))
			remaining -= TCPOLEN_SACKPERM_ALIGNED;
	}
	if (foc != NULL && foc->len >= 0) {
		u32 need = foc->len;

		need += foc->exp ? TCPOLEN_EXP_FASTOPEN_BASE :
				   TCPOLEN_FASTOPEN_BASE;
		need = (need + 3) & ~3U;  /* Align to 32 bits */
		if (remaining >= need) {
			opts->options |= OPTION_FAST_OPEN_COOKIE;
			opts->fastopen_cookie = foc;
			remaining -= need;
		}
	}

	smc_set_option_cond(tcp_sk(sk), ireq, opts, &remaining);

	return MAX_TCP_OPTION_SPACE - remaining;
}

/* Compute TCP options for ESTABLISHED sockets. This is not the
 * final wire format yet.
 */
static unsigned int tcp_established_options(struct sock *sk, struct sk_buff *skb,
					struct tcp_out_options *opts,
					struct tcp_md5sig_key **md5)
{
	struct tcp_sock *tp = tcp_sk(sk);
	unsigned int size = 0;
	unsigned int eff_sacks;

	opts->options = 0;

	*md5 = NULL;
#ifdef CONFIG_TCP_MD5SIG
	if (static_key_false(&tcp_md5_needed) &&
	    rcu_access_pointer(tp->md5sig_info)) {
		*md5 = tp->af_specific->md5_lookup(sk, sk);
		if (*md5) {
			opts->options |= OPTION_MD5;
			size += TCPOLEN_MD5SIG_ALIGNED;
		}
	}
#endif

	if (likely(tp->rx_opt.tstamp_ok)) {
		opts->options |= OPTION_TS;
		opts->tsval = skb ? tcp_skb_timestamp(skb) + tp->tsoffset : 0;
		opts->tsecr = tp->rx_opt.ts_recent;
		size += TCPOLEN_TSTAMP_ALIGNED;
	}

	eff_sacks = tp->rx_opt.num_sacks + tp->rx_opt.dsack;
	if (unlikely(eff_sacks)) {
		const unsigned int remaining = MAX_TCP_OPTION_SPACE - size;
		opts->num_sack_blocks =
			min_t(unsigned int, eff_sacks,
			      (remaining - TCPOLEN_SACK_BASE_ALIGNED) /
			      TCPOLEN_SACK_PERBLOCK);
		size += TCPOLEN_SACK_BASE_ALIGNED +
			opts->num_sack_blocks * TCPOLEN_SACK_PERBLOCK;
	}

	return size;
}


/* TCP SMALL QUEUES (TSQ)
 *
 * TSQ goal is to keep small amount of skbs per tcp flow in tx queues (qdisc+dev)
 * to reduce RTT and bufferbloat.
 * We do this using a special skb destructor (tcp_wfree).
 *
 * Its important tcp_wfree() can be replaced by sock_wfree() in the event skb
 * needs to be reallocated in a driver.
 * The invariant being skb->truesize subtracted from sk->sk_wmem_alloc
 *
 * Since transmit from skb destructor is forbidden, we use a tasklet
 * to process all sockets that eventually need to send more skbs.
 * We use one tasklet per cpu, with its own queue of sockets.
 */
struct tsq_tasklet {
	struct tasklet_struct	tasklet;
	struct list_head	head; /* queue of tcp sockets */
};
static DEFINE_PER_CPU(struct tsq_tasklet, tsq_tasklet);

static void tcp_tsq_write(struct sock *sk)
{
	if ((1 << sk->sk_state) &
	    (TCPF_ESTABLISHED | TCPF_FIN_WAIT1 | TCPF_CLOSING |
	     TCPF_CLOSE_WAIT  | TCPF_LAST_ACK)) {
		struct tcp_sock *tp = tcp_sk(sk);

		if (tp->lost_out > tp->retrans_out &&
		    tp->snd_cwnd > tcp_packets_in_flight(tp)) {
			tcp_mstamp_refresh(tp);
			tcp_xmit_retransmit_queue(sk);
		}

		tcp_write_xmit(sk, tcp_current_mss(sk), tp->nonagle,
			       0, GFP_ATOMIC);
	}
}

static void tcp_tsq_handler(struct sock *sk)
{
	bh_lock_sock(sk);
	if (!sock_owned_by_user(sk))
		tcp_tsq_write(sk);
	else if (!test_and_set_bit(TCP_TSQ_DEFERRED, &sk->sk_tsq_flags))
		sock_hold(sk);
	bh_unlock_sock(sk);
}
/*
 * One tasklet per cpu tries to send more skbs.
 * We run in tasklet context but need to disable irqs when
 * transferring tsq->head because tcp_wfree() might
 * interrupt us (non NAPI drivers)
 */
static void tcp_tasklet_func(unsigned long data)
{
	struct tsq_tasklet *tsq = (struct tsq_tasklet *)data;
	LIST_HEAD(list);
	unsigned long flags;
	struct list_head *q, *n;
	struct tcp_sock *tp;
	struct sock *sk;

	local_irq_save(flags);
	list_splice_init(&tsq->head, &list);
	local_irq_restore(flags);

	list_for_each_safe(q, n, &list) {
		tp = list_entry(q, struct tcp_sock, tsq_node);
		list_del(&tp->tsq_node);

		sk = (struct sock *)tp;
		smp_mb__before_atomic();
		clear_bit(TSQ_QUEUED, &sk->sk_tsq_flags);

		tcp_tsq_handler(sk);
		sk_free(sk);
	}
}

#define TCP_DEFERRED_ALL (TCPF_TSQ_DEFERRED |		\
			  TCPF_WRITE_TIMER_DEFERRED |	\
			  TCPF_DELACK_TIMER_DEFERRED |	\
			  TCPF_MTU_REDUCED_DEFERRED)
/**
 * tcp_release_cb - tcp release_sock() callback
 * @sk: socket
 *
 * called from release_sock() to perform protocol dependent
 * actions before socket release.
 */
void tcp_release_cb(struct sock *sk)
{
	unsigned long flags, nflags;

	/* perform an atomic operation only if at least one flag is set */
	do {
		flags = sk->sk_tsq_flags;
		if (!(flags & TCP_DEFERRED_ALL))
			return;
		nflags = flags & ~TCP_DEFERRED_ALL;
	} while (cmpxchg(&sk->sk_tsq_flags, flags, nflags) != flags);

	if (flags & TCPF_TSQ_DEFERRED) {
		tcp_tsq_write(sk);
		__sock_put(sk);
	}
	/* Here begins the tricky part :
	 * We are called from release_sock() with :
	 * 1) BH disabled
	 * 2) sk_lock.slock spinlock held
	 * 3) socket owned by us (sk->sk_lock.owned == 1)
	 *
	 * But following code is meant to be called from BH handlers,
	 * so we should keep BH disabled, but early release socket ownership
	 */
	sock_release_ownership(sk);

	if (flags & TCPF_WRITE_TIMER_DEFERRED) {
		tcp_write_timer_handler(sk);
		__sock_put(sk);
	}
	if (flags & TCPF_DELACK_TIMER_DEFERRED) {
		tcp_delack_timer_handler(sk);
		__sock_put(sk);
	}
	if (flags & TCPF_MTU_REDUCED_DEFERRED) {
		inet_csk(sk)->icsk_af_ops->mtu_reduced(sk);
		__sock_put(sk);
	}
}
EXPORT_SYMBOL(tcp_release_cb);

void __init tcp_tasklet_init(void)
{
	int i;

	for_each_possible_cpu(i) {
		struct tsq_tasklet *tsq = &per_cpu(tsq_tasklet, i);

		INIT_LIST_HEAD(&tsq->head);
		tasklet_init(&tsq->tasklet,
			     tcp_tasklet_func,
			     (unsigned long)tsq);
	}
}

/*
 * Write buffer destructor automatically called from kfree_skb.
 * We can't xmit new skbs from this context, as we might already
 * hold qdisc lock.
 */
void tcp_wfree(struct sk_buff *skb)
{
	struct sock *sk = skb->sk;
	struct tcp_sock *tp = tcp_sk(sk);
	unsigned long flags, nval, oval;

	/* Keep one reference on sk_wmem_alloc.
	 * Will be released by sk_free() from here or tcp_tasklet_func()
	 */
	WARN_ON(refcount_sub_and_test(skb->truesize - 1, &sk->sk_wmem_alloc));

	/* If this softirq is serviced by ksoftirqd, we are likely under stress.
	 * Wait until our queues (qdisc + devices) are drained.
	 * This gives :
	 * - less callbacks to tcp_write_xmit(), reducing stress (batches)
	 * - chance for incoming ACK (processed by another cpu maybe)
	 *   to migrate this flow (skb->ooo_okay will be eventually set)
	 */
	if (refcount_read(&sk->sk_wmem_alloc) >= SKB_TRUESIZE(1) && this_cpu_ksoftirqd() == current)
		goto out;

	for (oval = READ_ONCE(sk->sk_tsq_flags);; oval = nval) {
		struct tsq_tasklet *tsq;
		bool empty;

		if (!(oval & TSQF_THROTTLED) || (oval & TSQF_QUEUED))
			goto out;

		nval = (oval & ~TSQF_THROTTLED) | TSQF_QUEUED;
		nval = cmpxchg(&sk->sk_tsq_flags, oval, nval);
		if (nval != oval)
			continue;

		/* queue this socket to tasklet queue */
		local_irq_save(flags);
		tsq = this_cpu_ptr(&tsq_tasklet);
		empty = list_empty(&tsq->head);
		list_add(&tp->tsq_node, &tsq->head);
		if (empty)
			tasklet_schedule(&tsq->tasklet);
		local_irq_restore(flags);
		return;
	}
out:
	sk_free(sk);
}

/* Note: Called under soft irq.
 * We can call TCP stack right away, unless socket is owned by user.
 */
enum hrtimer_restart tcp_pace_kick(struct hrtimer *timer)
{
	struct tcp_sock *tp = container_of(timer, struct tcp_sock, pacing_timer);
	struct sock *sk = (struct sock *)tp;

	tcp_tsq_handler(sk);
	sock_put(sk);

	return HRTIMER_NORESTART;
}

static void tcp_update_skb_after_send(struct sock *sk, struct sk_buff *skb,
				      u64 prior_wstamp)
{
	struct tcp_sock *tp = tcp_sk(sk);

	skb->skb_mstamp_ns = tp->tcp_wstamp_ns;
	if (sk->sk_pacing_status != SK_PACING_NONE) {
		unsigned long rate = sk->sk_pacing_rate;

		/* Original sch_fq does not pace first 10 MSS
		 * Note that tp->data_segs_out overflows after 2^32 packets,
		 * this is a minor annoyance.
		 */
		if (rate != ~0UL && rate && tp->data_segs_out >= 10) {
			u64 len_ns = div64_ul((u64)skb->len * NSEC_PER_SEC, rate);
			u64 credit = tp->tcp_wstamp_ns - prior_wstamp;

			/* take into account OS jitter */
			len_ns -= min_t(u64, len_ns / 2, credit);
			tp->tcp_wstamp_ns += len_ns;
		}
	}
	list_move_tail(&skb->tcp_tsorted_anchor, &tp->tsorted_sent_queue);
}

/* This routine actually transmits TCP packets queued in by
 * tcp_do_sendmsg().  This is used by both the initial
 * transmission and possible later retransmissions.
 * All SKB's seen here are completely headerless.  It is our
 * job to build the TCP header, and pass the packet down to
 * IP so it can do the same plus pass the packet off to the
 * device.
 *
 * We are working here with either a clone of the original
 * SKB, or a fresh unique copy made by the retransmit engine.
 */
static int __tcp_transmit_skb(struct sock *sk, struct sk_buff *skb,
			      int clone_it, gfp_t gfp_mask, u32 rcv_nxt)
{
	const struct inet_connection_sock *icsk = inet_csk(sk);
	struct inet_sock *inet;
	struct tcp_sock *tp;
	struct tcp_skb_cb *tcb;
	struct tcp_out_options opts;
	unsigned int tcp_options_size, tcp_header_size;
	struct sk_buff *oskb = NULL;
	struct tcp_md5sig_key *md5;
	struct tcphdr *th;
	u64 prior_wstamp;
	int err;

	BUG_ON(!skb || !tcp_skb_pcount(skb));
	tp = tcp_sk(sk);

	if (clone_it) {
		TCP_SKB_CB(skb)->tx.in_flight = TCP_SKB_CB(skb)->end_seq
			- tp->snd_una;
		oskb = skb;

		tcp_skb_tsorted_save(oskb) {
			if (unlikely(skb_cloned(oskb)))
				skb = pskb_copy(oskb, gfp_mask);
			else
				skb = skb_clone(oskb, gfp_mask);
		} tcp_skb_tsorted_restore(oskb);

		if (unlikely(!skb))
			return -ENOBUFS;
	}

	prior_wstamp = tp->tcp_wstamp_ns;
	tp->tcp_wstamp_ns = max(tp->tcp_wstamp_ns, tp->tcp_clock_cache);

	skb->skb_mstamp_ns = tp->tcp_wstamp_ns;

	inet = inet_sk(sk);
	tcb = TCP_SKB_CB(skb);
	memset(&opts, 0, sizeof(opts));

	if (unlikely(tcb->tcp_flags & TCPHDR_SYN))
		tcp_options_size = tcp_syn_options(sk, skb, &opts, &md5);
	else
		tcp_options_size = tcp_established_options(sk, skb, &opts,
							   &md5);
	tcp_header_size = tcp_options_size + sizeof(struct tcphdr);

	/* if no packet is in qdisc/device queue, then allow XPS to select
	 * another queue. We can be called from tcp_tsq_handler()
	 * which holds one reference to sk.
	 *
	 * TODO: Ideally, in-flight pure ACK packets should not matter here.
	 * One way to get this would be to set skb->truesize = 2 on them.
	 */
	skb->ooo_okay = sk_wmem_alloc_get(sk) < SKB_TRUESIZE(1);

	/* If we had to use memory reserve to allocate this skb,
	 * this might cause drops if packet is looped back :
	 * Other socket might not have SOCK_MEMALLOC.
	 * Packets not looped back do not care about pfmemalloc.
	 */
	skb->pfmemalloc = 0;

	skb_push(skb, tcp_header_size);
	skb_reset_transport_header(skb);

	skb_orphan(skb);
	skb->sk = sk;
	skb->destructor = skb_is_tcp_pure_ack(skb) ? __sock_wfree : tcp_wfree;
	skb_set_hash_from_sk(skb, sk);
	refcount_add(skb->truesize, &sk->sk_wmem_alloc);

	skb_set_dst_pending_confirm(skb, sk->sk_dst_pending_confirm);

	/* Build TCP header and checksum it. */
	th = (struct tcphdr *)skb->data;
	th->source		= inet->inet_sport;
	th->dest		= inet->inet_dport;
	th->seq			= htonl(tcb->seq);
	th->ack_seq		= htonl(rcv_nxt);
	*(((__be16 *)th) + 6)	= htons(((tcp_header_size >> 2) << 12) |
					tcb->tcp_flags);

	th->check		= 0;
	th->urg_ptr		= 0;

	/* The urg_mode check is necessary during a below snd_una win probe */
	if (unlikely(tcp_urg_mode(tp) && before(tcb->seq, tp->snd_up))) {
		if (before(tp->snd_up, tcb->seq + 0x10000)) {
			th->urg_ptr = htons(tp->snd_up - tcb->seq);
			th->urg = 1;
		} else if (after(tcb->seq + 0xFFFF, tp->snd_nxt)) {
			th->urg_ptr = htons(0xFFFF);
			th->urg = 1;
		}
	}

	tcp_options_write((__be32 *)(th + 1), tp, &opts);
	skb_shinfo(skb)->gso_type = sk->sk_gso_type;
	if (likely(!(tcb->tcp_flags & TCPHDR_SYN))) {
		th->window      = htons(tcp_select_window(sk));
		tcp_ecn_send(sk, skb, th, tcp_header_size);
	} else {
		/* RFC1323: The window in SYN & SYN/ACK segments
		 * is never scaled.
		 */
		th->window	= htons(min(tp->rcv_wnd, 65535U));
	}
#ifdef CONFIG_TCP_MD5SIG
	/* Calculate the MD5 hash, as we have all we need now */
	if (md5) {
		sk_nocaps_add(sk, NETIF_F_GSO_MASK);
		tp->af_specific->calc_md5_hash(opts.hash_location,
					       md5, sk, skb);
	}
#endif

	icsk->icsk_af_ops->send_check(sk, skb);

	if (likely(tcb->tcp_flags & TCPHDR_ACK))
		tcp_event_ack_sent(sk, tcp_skb_pcount(skb), rcv_nxt);

	if (skb->len != tcp_header_size) {
		tcp_event_data_sent(tp, sk);
		tp->data_segs_out += tcp_skb_pcount(skb);
		tp->bytes_sent += skb->len - tcp_header_size;
	}

	if (after(tcb->end_seq, tp->snd_nxt) || tcb->seq == tcb->end_seq)
		TCP_ADD_STATS(sock_net(sk), TCP_MIB_OUTSEGS,
			      tcp_skb_pcount(skb));

	tp->segs_out += tcp_skb_pcount(skb);
	/* OK, its time to fill skb_shinfo(skb)->gso_{segs|size} */
	skb_shinfo(skb)->gso_segs = tcp_skb_pcount(skb);
	skb_shinfo(skb)->gso_size = tcp_skb_mss(skb);

	/* Leave earliest departure time in skb->tstamp (skb->skb_mstamp_ns) */

	/* Cleanup our debris for IP stacks */
	memset(skb->cb, 0, max(sizeof(struct inet_skb_parm),
			       sizeof(struct inet6_skb_parm)));

	err = icsk->icsk_af_ops->queue_xmit(sk, skb, &inet->cork.fl);

	if (unlikely(err > 0)) {
		tcp_enter_cwr(sk);
		err = net_xmit_eval(err);
	}
	if (!err && oskb) {
		tcp_update_skb_after_send(sk, oskb, prior_wstamp);
		tcp_rate_skb_sent(sk, oskb);
	}
	return err;
}

static int tcp_transmit_skb(struct sock *sk, struct sk_buff *skb, int clone_it,
			    gfp_t gfp_mask)
{
	return __tcp_transmit_skb(sk, skb, clone_it, gfp_mask,
				  tcp_sk(sk)->rcv_nxt);
}

/* This routine just queues the buffer for sending.
 *
 * NOTE: probe0 timer is not checked, do not forget tcp_push_pending_frames,
 * otherwise socket can stall.
 */
static void tcp_queue_skb(struct sock *sk, struct sk_buff *skb)
{
	struct tcp_sock *tp = tcp_sk(sk);

	/* Advance write_seq and place onto the write_queue. */
	tp->write_seq = TCP_SKB_CB(skb)->end_seq;
	__skb_header_release(skb);
	tcp_add_write_queue_tail(sk, skb);
	sk->sk_wmem_queued += skb->truesize;
	sk_mem_charge(sk, skb->truesize);
}

/* Initialize TSO segments for a packet. */
static void tcp_set_skb_tso_segs(struct sk_buff *skb, unsigned int mss_now)
{
	if (skb->len <= mss_now) {
		/* Avoid the costly divide in the normal
		 * non-TSO case.
		 */
		tcp_skb_pcount_set(skb, 1);
		TCP_SKB_CB(skb)->tcp_gso_size = 0;
	} else {
		tcp_skb_pcount_set(skb, DIV_ROUND_UP(skb->len, mss_now));
		TCP_SKB_CB(skb)->tcp_gso_size = mss_now;
	}
}

/* Pcount in the middle of the write queue got changed, we need to do various
 * tweaks to fix counters
 */
static void tcp_adjust_pcount(struct sock *sk, const struct sk_buff *skb, int decr)
{
	struct tcp_sock *tp = tcp_sk(sk);

	tp->packets_out -= decr;

	if (TCP_SKB_CB(skb)->sacked & TCPCB_SACKED_ACKED)
		tp->sacked_out -= decr;
	if (TCP_SKB_CB(skb)->sacked & TCPCB_SACKED_RETRANS)
		tp->retrans_out -= decr;
	if (TCP_SKB_CB(skb)->sacked & TCPCB_LOST)
		tp->lost_out -= decr;

	/* Reno case is special. Sigh... */
	if (tcp_is_reno(tp) && decr > 0)
		tp->sacked_out -= min_t(u32, tp->sacked_out, decr);

	if (tp->lost_skb_hint &&
	    before(TCP_SKB_CB(skb)->seq, TCP_SKB_CB(tp->lost_skb_hint)->seq) &&
	    (TCP_SKB_CB(skb)->sacked & TCPCB_SACKED_ACKED))
		tp->lost_cnt_hint -= decr;

	tcp_verify_left_out(tp);
}

static bool tcp_has_tx_tstamp(const struct sk_buff *skb)
{
	return TCP_SKB_CB(skb)->txstamp_ack ||
		(skb_shinfo(skb)->tx_flags & SKBTX_ANY_TSTAMP);
}

static void tcp_fragment_tstamp(struct sk_buff *skb, struct sk_buff *skb2)
{
	struct skb_shared_info *shinfo = skb_shinfo(skb);

	if (unlikely(tcp_has_tx_tstamp(skb)) &&
	    !before(shinfo->tskey, TCP_SKB_CB(skb2)->seq)) {
		struct skb_shared_info *shinfo2 = skb_shinfo(skb2);
		u8 tsflags = shinfo->tx_flags & SKBTX_ANY_TSTAMP;

		shinfo->tx_flags &= ~tsflags;
		shinfo2->tx_flags |= tsflags;
		swap(shinfo->tskey, shinfo2->tskey);
		TCP_SKB_CB(skb2)->txstamp_ack = TCP_SKB_CB(skb)->txstamp_ack;
		TCP_SKB_CB(skb)->txstamp_ack = 0;
	}
}

static void tcp_skb_fragment_eor(struct sk_buff *skb, struct sk_buff *skb2)
{
	TCP_SKB_CB(skb2)->eor = TCP_SKB_CB(skb)->eor;
	TCP_SKB_CB(skb)->eor = 0;
}

/* Insert buff after skb on the write or rtx queue of sk.  */
static void tcp_insert_write_queue_after(struct sk_buff *skb,
					 struct sk_buff *buff,
					 struct sock *sk,
					 enum tcp_queue tcp_queue)
{
	if (tcp_queue == TCP_FRAG_IN_WRITE_QUEUE)
		__skb_queue_after(&sk->sk_write_queue, skb, buff);
	else
		tcp_rbtree_insert(&sk->tcp_rtx_queue, buff);
}

/* Function to create two new TCP segments.  Shrinks the given segment
 * to the specified size and appends a new segment with the rest of the
 * packet to the list.  This won't be called frequently, I hope.
 * Remember, these are still headerless SKBs at this point.
 */
int tcp_fragment(struct sock *sk, enum tcp_queue tcp_queue,
		 struct sk_buff *skb, u32 len,
		 unsigned int mss_now, gfp_t gfp)
{
	struct tcp_sock *tp = tcp_sk(sk);
	struct sk_buff *buff;
	int nsize, old_factor;
	int nlen;
	u8 flags;

	if (WARN_ON(len > skb->len))
		return -EINVAL;

	nsize = skb_headlen(skb) - len;
	if (nsize < 0)
		nsize = 0;

	if (skb_unclone(skb, gfp))
		return -ENOMEM;

	/* Get a new skb... force flag on. */
	buff = sk_stream_alloc_skb(sk, nsize, gfp, true);
	if (!buff)
		return -ENOMEM; /* We'll just try again later. */

	sk->sk_wmem_queued += buff->truesize;
	sk_mem_charge(sk, buff->truesize);
	nlen = skb->len - len - nsize;
	buff->truesize += nlen;
	skb->truesize -= nlen;

	/* Correct the sequence numbers. */
	TCP_SKB_CB(buff)->seq = TCP_SKB_CB(skb)->seq + len;
	TCP_SKB_CB(buff)->end_seq = TCP_SKB_CB(skb)->end_seq;
	TCP_SKB_CB(skb)->end_seq = TCP_SKB_CB(buff)->seq;

	/* PSH and FIN should only be set in the second packet. */
	flags = TCP_SKB_CB(skb)->tcp_flags;
	TCP_SKB_CB(skb)->tcp_flags = flags & ~(TCPHDR_FIN | TCPHDR_PSH);
	TCP_SKB_CB(buff)->tcp_flags = flags;
	TCP_SKB_CB(buff)->sacked = TCP_SKB_CB(skb)->sacked;
	tcp_skb_fragment_eor(skb, buff);

	skb_split(skb, buff, len);

	buff->ip_summed = CHECKSUM_PARTIAL;

	buff->tstamp = skb->tstamp;
	tcp_fragment_tstamp(skb, buff);

	old_factor = tcp_skb_pcount(skb);

	/* Fix up tso_factor for both original and new SKB.  */
	tcp_set_skb_tso_segs(skb, mss_now);
	tcp_set_skb_tso_segs(buff, mss_now);

	/* Update delivered info for the new segment */
	TCP_SKB_CB(buff)->tx = TCP_SKB_CB(skb)->tx;

	/* If this packet has been sent out already, we must
	 * adjust the various packet counters.
	 */
	if (!before(tp->snd_nxt, TCP_SKB_CB(buff)->end_seq)) {
		int diff = old_factor - tcp_skb_pcount(skb) -
			tcp_skb_pcount(buff);

		if (diff)
			tcp_adjust_pcount(sk, skb, diff);
	}

	/* Link BUFF into the send queue. */
	__skb_header_release(buff);
	tcp_insert_write_queue_after(skb, buff, sk, tcp_queue);
	if (tcp_queue == TCP_FRAG_IN_RTX_QUEUE)
		list_add(&buff->tcp_tsorted_anchor, &skb->tcp_tsorted_anchor);

	return 0;
}

/* This is similar to __pskb_pull_tail(). The difference is that pulled
 * data is not copied, but immediately discarded.
 */
static int __pskb_trim_head(struct sk_buff *skb, int len)
{
	struct skb_shared_info *shinfo;
	int i, k, eat;

	eat = min_t(int, len, skb_headlen(skb));
	if (eat) {
		__skb_pull(skb, eat);
		len -= eat;
		if (!len)
			return 0;
	}
	eat = len;
	k = 0;
	shinfo = skb_shinfo(skb);
	for (i = 0; i < shinfo->nr_frags; i++) {
		int size = skb_frag_size(&shinfo->frags[i]);

		if (size <= eat) {
			skb_frag_unref(skb, i);
			eat -= size;
		} else {
			shinfo->frags[k] = shinfo->frags[i];
			if (eat) {
				shinfo->frags[k].page_offset += eat;
				skb_frag_size_sub(&shinfo->frags[k], eat);
				eat = 0;
			}
			k++;
		}
	}
	shinfo->nr_frags = k;

	skb->data_len -= len;
	skb->len = skb->data_len;
	return len;
}

/* Remove acked data from a packet in the transmit queue. */
int tcp_trim_head(struct sock *sk, struct sk_buff *skb, u32 len)
{
	u32 delta_truesize;

	if (skb_unclone(skb, GFP_ATOMIC))
		return -ENOMEM;

	delta_truesize = __pskb_trim_head(skb, len);

	TCP_SKB_CB(skb)->seq += len;
	skb->ip_summed = CHECKSUM_PARTIAL;

	if (delta_truesize) {
		skb->truesize	   -= delta_truesize;
		sk->sk_wmem_queued -= delta_truesize;
		sk_mem_uncharge(sk, delta_truesize);
		sock_set_flag(sk, SOCK_QUEUE_SHRUNK);
	}

	/* Any change of skb->len requires recalculation of tso factor. */
	if (tcp_skb_pcount(skb) > 1)
		tcp_set_skb_tso_segs(skb, tcp_skb_mss(skb));

	return 0;
}

/* Calculate MSS not accounting any TCP options.  */
static inline int __tcp_mtu_to_mss(struct sock *sk, int pmtu)
{
	const struct tcp_sock *tp = tcp_sk(sk);
	const struct inet_connection_sock *icsk = inet_csk(sk);
	int mss_now;

	/* Calculate base mss without TCP options:
	   It is MMS_S - sizeof(tcphdr) of rfc1122
	 */
	mss_now = pmtu - icsk->icsk_af_ops->net_header_len - sizeof(struct tcphdr);

	/* IPv6 adds a frag_hdr in case RTAX_FEATURE_ALLFRAG is set */
	if (icsk->icsk_af_ops->net_frag_header_len) {
		const struct dst_entry *dst = __sk_dst_get(sk);

		if (dst && dst_allfrag(dst))
			mss_now -= icsk->icsk_af_ops->net_frag_header_len;
	}

	/* Clamp it (mss_clamp does not include tcp options) */
	if (mss_now > tp->rx_opt.mss_clamp)
		mss_now = tp->rx_opt.mss_clamp;

	/* Now subtract optional transport overhead */
	mss_now -= icsk->icsk_ext_hdr_len;

	/* Then reserve room for full set of TCP options and 8 bytes of data */
	if (mss_now < 48)
		mss_now = 48;
	return mss_now;
}

/* Calculate MSS. Not accounting for SACKs here.  */
int tcp_mtu_to_mss(struct sock *sk, int pmtu)
{
	/* Subtract TCP options size, not including SACKs */
	return __tcp_mtu_to_mss(sk, pmtu) -
	       (tcp_sk(sk)->tcp_header_len - sizeof(struct tcphdr));
}

/* Inverse of above */
int tcp_mss_to_mtu(struct sock *sk, int mss)
{
	const struct tcp_sock *tp = tcp_sk(sk);
	const struct inet_connection_sock *icsk = inet_csk(sk);
	int mtu;

	mtu = mss +
	      tp->tcp_header_len +
	      icsk->icsk_ext_hdr_len +
	      icsk->icsk_af_ops->net_header_len;

	/* IPv6 adds a frag_hdr in case RTAX_FEATURE_ALLFRAG is set */
	if (icsk->icsk_af_ops->net_frag_header_len) {
		const struct dst_entry *dst = __sk_dst_get(sk);

		if (dst && dst_allfrag(dst))
			mtu += icsk->icsk_af_ops->net_frag_header_len;
	}
	return mtu;
}
EXPORT_SYMBOL(tcp_mss_to_mtu);

/* MTU probing init per socket */
void tcp_mtup_init(struct sock *sk)
{
	struct tcp_sock *tp = tcp_sk(sk);
	struct inet_connection_sock *icsk = inet_csk(sk);
	struct net *net = sock_net(sk);

	icsk->icsk_mtup.enabled = net->ipv4.sysctl_tcp_mtu_probing > 1;
	icsk->icsk_mtup.search_high = tp->rx_opt.mss_clamp + sizeof(struct tcphdr) +
			       icsk->icsk_af_ops->net_header_len;
	icsk->icsk_mtup.search_low = tcp_mss_to_mtu(sk, net->ipv4.sysctl_tcp_base_mss);
	icsk->icsk_mtup.probe_size = 0;
	if (icsk->icsk_mtup.enabled)
		icsk->icsk_mtup.probe_timestamp = tcp_jiffies32;
}
EXPORT_SYMBOL(tcp_mtup_init);

/* This function synchronize snd mss to current pmtu/exthdr set.

   tp->rx_opt.user_mss is mss set by user by TCP_MAXSEG. It does NOT counts
   for TCP options, but includes only bare TCP header.

   tp->rx_opt.mss_clamp is mss negotiated at connection setup.
   It is minimum of user_mss and mss received with SYN.
   It also does not include TCP options.

   inet_csk(sk)->icsk_pmtu_cookie is last pmtu, seen by this function.

   tp->mss_cache is current effective sending mss, including
   all tcp options except for SACKs. It is evaluated,
   taking into account current pmtu, but never exceeds
   tp->rx_opt.mss_clamp.

   NOTE1. rfc1122 clearly states that advertised MSS
   DOES NOT include either tcp or ip options.

   NOTE2. inet_csk(sk)->icsk_pmtu_cookie and tp->mss_cache
   are READ ONLY outside this function.		--ANK (980731)
 */
unsigned int tcp_sync_mss(struct sock *sk, u32 pmtu)
{
	struct tcp_sock *tp = tcp_sk(sk);
	struct inet_connection_sock *icsk = inet_csk(sk);
	int mss_now;

	if (icsk->icsk_mtup.search_high > pmtu)
		icsk->icsk_mtup.search_high = pmtu;

	mss_now = tcp_mtu_to_mss(sk, pmtu);
	mss_now = tcp_bound_to_half_wnd(tp, mss_now);

	/* And store cached results */
	icsk->icsk_pmtu_cookie = pmtu;
	if (icsk->icsk_mtup.enabled)
		mss_now = min(mss_now, tcp_mtu_to_mss(sk, icsk->icsk_mtup.search_low));
	tp->mss_cache = mss_now;

	return mss_now;
}
EXPORT_SYMBOL(tcp_sync_mss);

/* Compute the current effective MSS, taking SACKs and IP options,
 * and even PMTU discovery events into account.
 */
unsigned int tcp_current_mss(struct sock *sk)
{
	const struct tcp_sock *tp = tcp_sk(sk);
	const struct dst_entry *dst = __sk_dst_get(sk);
	u32 mss_now;
	unsigned int header_len;
	struct tcp_out_options opts;
	struct tcp_md5sig_key *md5;

	mss_now = tp->mss_cache;

	if (dst) {
		u32 mtu = dst_mtu(dst);
		if (mtu != inet_csk(sk)->icsk_pmtu_cookie)
			mss_now = tcp_sync_mss(sk, mtu);
	}

	header_len = tcp_established_options(sk, NULL, &opts, &md5) +
		     sizeof(struct tcphdr);
	/* The mss_cache is sized based on tp->tcp_header_len, which assumes
	 * some common options. If this is an odd packet (because we have SACK
	 * blocks etc) then our calculated header_len will be different, and
	 * we have to adjust mss_now correspondingly */
	if (header_len != tp->tcp_header_len) {
		int delta = (int) header_len - tp->tcp_header_len;
		mss_now -= delta;
	}

	return mss_now;
}

/* RFC2861, slow part. Adjust cwnd, after it was not full during one rto.
 * As additional protections, we do not touch cwnd in retransmission phases,
 * and if application hit its sndbuf limit recently.
 */
static void tcp_cwnd_application_limited(struct sock *sk)
{
	struct tcp_sock *tp = tcp_sk(sk);

	if (inet_csk(sk)->icsk_ca_state == TCP_CA_Open &&
	    sk->sk_socket && !test_bit(SOCK_NOSPACE, &sk->sk_socket->flags)) {
		/* Limited by application or receiver window. */
		u32 init_win = tcp_init_cwnd(tp, __sk_dst_get(sk));
		u32 win_used = max(tp->snd_cwnd_used, init_win);
		if (win_used < tp->snd_cwnd) {
			tp->snd_ssthresh = tcp_current_ssthresh(sk);
			tp->snd_cwnd = (tp->snd_cwnd + win_used) >> 1;
		}
		tp->snd_cwnd_used = 0;
	}
	tp->snd_cwnd_stamp = tcp_jiffies32;
}

static void tcp_cwnd_validate(struct sock *sk, bool is_cwnd_limited)
{
	const struct tcp_congestion_ops *ca_ops = inet_csk(sk)->icsk_ca_ops;
	struct tcp_sock *tp = tcp_sk(sk);

	/* Track the maximum number of outstanding packets in each
	 * window, and remember whether we were cwnd-limited then.
	 */
	if (!before(tp->snd_una, tp->max_packets_seq) ||
	    tp->packets_out > tp->max_packets_out) {
		tp->max_packets_out = tp->packets_out;
		tp->max_packets_seq = tp->snd_nxt;
		tp->is_cwnd_limited = is_cwnd_limited;
	}

	if (tcp_is_cwnd_limited(sk)) {
		/* Network is feed fully. */
		tp->snd_cwnd_used = 0;
		tp->snd_cwnd_stamp = tcp_jiffies32;
	} else {
		/* Network starves. */
		if (tp->packets_out > tp->snd_cwnd_used)
			tp->snd_cwnd_used = tp->packets_out;

		if (sock_net(sk)->ipv4.sysctl_tcp_slow_start_after_idle &&
		    (s32)(tcp_jiffies32 - tp->snd_cwnd_stamp) >= inet_csk(sk)->icsk_rto &&
		    !ca_ops->cong_control)
			tcp_cwnd_application_limited(sk);

		/* The following conditions together indicate the starvation
		 * is caused by insufficient sender buffer:
		 * 1) just sent some data (see tcp_write_xmit)
		 * 2) not cwnd limited (this else condition)
		 * 3) no more data to send (tcp_write_queue_empty())
		 * 4) application is hitting buffer limit (SOCK_NOSPACE)
		 */
		if (tcp_write_queue_empty(sk) && sk->sk_socket &&
		    test_bit(SOCK_NOSPACE, &sk->sk_socket->flags) &&
		    (1 << sk->sk_state) & (TCPF_ESTABLISHED | TCPF_CLOSE_WAIT))
			tcp_chrono_start(sk, TCP_CHRONO_SNDBUF_LIMITED);
	}
}

/* Minshall's variant of the Nagle send check. */
static bool tcp_minshall_check(const struct tcp_sock *tp)
{
	return after(tp->snd_sml, tp->snd_una) &&
		!after(tp->snd_sml, tp->snd_nxt);
}

/* Update snd_sml if this skb is under mss
 * Note that a TSO packet might end with a sub-mss segment
 * The test is really :
 * if ((skb->len % mss) != 0)
 *        tp->snd_sml = TCP_SKB_CB(skb)->end_seq;
 * But we can avoid doing the divide again given we already have
 *  skb_pcount = skb->len / mss_now
 */
static void tcp_minshall_update(struct tcp_sock *tp, unsigned int mss_now,
				const struct sk_buff *skb)
{
	if (skb->len < tcp_skb_pcount(skb) * mss_now)
		tp->snd_sml = TCP_SKB_CB(skb)->end_seq;
}

/* Return false, if packet can be sent now without violation Nagle's rules:
 * 1. It is full sized. (provided by caller in %partial bool)
 * 2. Or it contains FIN. (already checked by caller)
 * 3. Or TCP_CORK is not set, and TCP_NODELAY is set.
 * 4. Or TCP_CORK is not set, and all sent packets are ACKed.
 *    With Minshall's modification: all sent small packets are ACKed.
 */
static bool tcp_nagle_check(bool partial, const struct tcp_sock *tp,
			    int nonagle)
{
	return partial &&
		((nonagle & TCP_NAGLE_CORK) ||
		 (!nonagle && tp->packets_out && tcp_minshall_check(tp)));
}

/* Return how many segs we'd like on a TSO packet,
 * to send one TSO packet per ms
 */
static u32 tcp_tso_autosize(const struct sock *sk, unsigned int mss_now,
			    int min_tso_segs)
{
	u32 bytes, segs;

	bytes = min_t(unsigned long,
		      sk->sk_pacing_rate >> sk->sk_pacing_shift,
		      sk->sk_gso_max_size - 1 - MAX_TCP_HEADER);

	/* Goal is to send at least one packet per ms,
	 * not one big TSO packet every 100 ms.
	 * This preserves ACK clocking and is consistent
	 * with tcp_tso_should_defer() heuristic.
	 */
	segs = max_t(u32, bytes / mss_now, min_tso_segs);

	return segs;
}

/* Return the number of segments we want in the skb we are transmitting.
 * See if congestion control module wants to decide; otherwise, autosize.
 */
static u32 tcp_tso_segs(struct sock *sk, unsigned int mss_now)
{
	const struct tcp_congestion_ops *ca_ops = inet_csk(sk)->icsk_ca_ops;
	u32 min_tso, tso_segs;

	min_tso = ca_ops->min_tso_segs ?
			ca_ops->min_tso_segs(sk) :
			sock_net(sk)->ipv4.sysctl_tcp_min_tso_segs;

	tso_segs = tcp_tso_autosize(sk, mss_now, min_tso);
	return min_t(u32, tso_segs, sk->sk_gso_max_segs);
}

/* Returns the portion of skb which can be sent right away */
static unsigned int tcp_mss_split_point(const struct sock *sk,
					const struct sk_buff *skb,
					unsigned int mss_now,
					unsigned int max_segs,
					int nonagle)
{
	const struct tcp_sock *tp = tcp_sk(sk);
	u32 partial, needed, window, max_len;

	window = tcp_wnd_end(tp) - TCP_SKB_CB(skb)->seq;
	max_len = mss_now * max_segs;

	if (likely(max_len <= window && skb != tcp_write_queue_tail(sk)))
		return max_len;

	needed = min(skb->len, window);

	if (max_len <= needed)
		return max_len;

	partial = needed % mss_now;
	/* If last segment is not a full MSS, check if Nagle rules allow us
	 * to include this last segment in this skb.
	 * Otherwise, we'll split the skb at last MSS boundary
	 */
	if (tcp_nagle_check(partial != 0, tp, nonagle))
		return needed - partial;

	return needed;
}

/* Can at least one segment of SKB be sent right now, according to the
 * congestion window rules?  If so, return how many segments are allowed.
 */
static inline unsigned int tcp_cwnd_test(const struct tcp_sock *tp,
					 const struct sk_buff *skb)
{
	u32 in_flight, cwnd, halfcwnd;

	/* Don't be strict about the congestion window for the final FIN.  */
	if ((TCP_SKB_CB(skb)->tcp_flags & TCPHDR_FIN) &&
	    tcp_skb_pcount(skb) == 1)
		return 1;

	in_flight = tcp_packets_in_flight(tp);
	cwnd = tp->snd_cwnd;
	if (in_flight >= cwnd)
		return 0;

	/* For better scheduling, ensure we have at least
	 * 2 GSO packets in flight.
	 */
	halfcwnd = max(cwnd >> 1, 1U);
	return min(halfcwnd, cwnd - in_flight);
}

/* Initialize TSO state of a skb.
 * This must be invoked the first time we consider transmitting
 * SKB onto the wire.
 */
static int tcp_init_tso_segs(struct sk_buff *skb, unsigned int mss_now)
{
	int tso_segs = tcp_skb_pcount(skb);

	if (!tso_segs || (tso_segs > 1 && tcp_skb_mss(skb) != mss_now)) {
		tcp_set_skb_tso_segs(skb, mss_now);
		tso_segs = tcp_skb_pcount(skb);
	}
	return tso_segs;
}


/* Return true if the Nagle test allows this packet to be
 * sent now.
 */
static inline bool tcp_nagle_test(const struct tcp_sock *tp, const struct sk_buff *skb,
				  unsigned int cur_mss, int nonagle)
{
	/* Nagle rule does not apply to frames, which sit in the middle of the
	 * write_queue (they have no chances to get new data).
	 *
	 * This is implemented in the callers, where they modify the 'nonagle'
	 * argument based upon the location of SKB in the send queue.
	 */
	if (nonagle & TCP_NAGLE_PUSH)
		return true;

	/* Don't use the nagle rule for urgent data (or for the final FIN). */
	if (tcp_urg_mode(tp) || (TCP_SKB_CB(skb)->tcp_flags & TCPHDR_FIN))
		return true;

	if (!tcp_nagle_check(skb->len < cur_mss, tp, nonagle))
		return true;

	return false;
}

/* Does at least the first segment of SKB fit into the send window? */
static bool tcp_snd_wnd_test(const struct tcp_sock *tp,
			     const struct sk_buff *skb,
			     unsigned int cur_mss)
{
	u32 end_seq = TCP_SKB_CB(skb)->end_seq;

	if (skb->len > cur_mss)
		end_seq = TCP_SKB_CB(skb)->seq + cur_mss;

	return !after(end_seq, tcp_wnd_end(tp));
}

/* Trim TSO SKB to LEN bytes, put the remaining data into a new packet
 * which is put after SKB on the list.  It is very much like
 * tcp_fragment() except that it may make several kinds of assumptions
 * in order to speed up the splitting operation.  In particular, we
 * know that all the data is in scatter-gather pages, and that the
 * packet has never been sent out before (and thus is not cloned).
 */
static int tso_fragment(struct sock *sk, enum tcp_queue tcp_queue,
			struct sk_buff *skb, unsigned int len,
			unsigned int mss_now, gfp_t gfp)
{
	struct sk_buff *buff;
	int nlen = skb->len - len;
	u8 flags;

	/* All of a TSO frame must be composed of paged data.  */
	if (skb->len != skb->data_len)
		return tcp_fragment(sk, tcp_queue, skb, len, mss_now, gfp);

	buff = sk_stream_alloc_skb(sk, 0, gfp, true);
	if (unlikely(!buff))
		return -ENOMEM;

	sk->sk_wmem_queued += buff->truesize;
	sk_mem_charge(sk, buff->truesize);
	buff->truesize += nlen;
	skb->truesize -= nlen;

	/* Correct the sequence numbers. */
	TCP_SKB_CB(buff)->seq = TCP_SKB_CB(skb)->seq + len;
	TCP_SKB_CB(buff)->end_seq = TCP_SKB_CB(skb)->end_seq;
	TCP_SKB_CB(skb)->end_seq = TCP_SKB_CB(buff)->seq;

	/* PSH and FIN should only be set in the second packet. */
	flags = TCP_SKB_CB(skb)->tcp_flags;
	TCP_SKB_CB(skb)->tcp_flags = flags & ~(TCPHDR_FIN | TCPHDR_PSH);
	TCP_SKB_CB(buff)->tcp_flags = flags;

	/* This packet was never sent out yet, so no SACK bits. */
	TCP_SKB_CB(buff)->sacked = 0;

	tcp_skb_fragment_eor(skb, buff);

	buff->ip_summed = CHECKSUM_PARTIAL;
	skb_split(skb, buff, len);
	tcp_fragment_tstamp(skb, buff);

	/* Fix up tso_factor for both original and new SKB.  */
	tcp_set_skb_tso_segs(skb, mss_now);
	tcp_set_skb_tso_segs(buff, mss_now);

	/* Link BUFF into the send queue. */
	__skb_header_release(buff);
	tcp_insert_write_queue_after(skb, buff, sk, tcp_queue);

	return 0;
}

/* Try to defer sending, if possible, in order to minimize the amount
 * of TSO splitting we do.  View it as a kind of TSO Nagle test.
 *
 * This algorithm is from John Heffner.
 */
static bool tcp_tso_should_defer(struct sock *sk, struct sk_buff *skb,
				 bool *is_cwnd_limited,
				 bool *is_rwnd_limited,
				 u32 max_segs)
{
	const struct inet_connection_sock *icsk = inet_csk(sk);
	u32 send_win, cong_win, limit, in_flight;
	struct tcp_sock *tp = tcp_sk(sk);
	struct sk_buff *head;
	int win_divisor;
<<<<<<< HEAD
=======
	s64 delta;
>>>>>>> cf26057a

	if (icsk->icsk_ca_state >= TCP_CA_Recovery)
		goto send_now;

	/* Avoid bursty behavior by allowing defer
	 * only if the last write was recent (1 ms).
	 * Note that tp->tcp_wstamp_ns can be in the future if we have
	 * packets waiting in a qdisc or device for EDT delivery.
	 */
	delta = tp->tcp_clock_cache - tp->tcp_wstamp_ns - NSEC_PER_MSEC;
	if (delta > 0)
		goto send_now;

	in_flight = tcp_packets_in_flight(tp);

	BUG_ON(tcp_skb_pcount(skb) <= 1);
	BUG_ON(tp->snd_cwnd <= in_flight);

	send_win = tcp_wnd_end(tp) - TCP_SKB_CB(skb)->seq;

	/* From in_flight test above, we know that cwnd > in_flight.  */
	cong_win = (tp->snd_cwnd - in_flight) * tp->mss_cache;

	limit = min(send_win, cong_win);

	/* If a full-sized TSO skb can be sent, do it. */
	if (limit >= max_segs * tp->mss_cache)
		goto send_now;

	/* Middle in queue won't get any more data, full sendable already? */
	if ((skb != tcp_write_queue_tail(sk)) && (limit >= skb->len))
		goto send_now;

	win_divisor = READ_ONCE(sock_net(sk)->ipv4.sysctl_tcp_tso_win_divisor);
	if (win_divisor) {
		u32 chunk = min(tp->snd_wnd, tp->snd_cwnd * tp->mss_cache);

		/* If at least some fraction of a window is available,
		 * just use it.
		 */
		chunk /= win_divisor;
		if (limit >= chunk)
			goto send_now;
	} else {
		/* Different approach, try not to defer past a single
		 * ACK.  Receiver should ACK every other full sized
		 * frame, so if we have space for more than 3 frames
		 * then send now.
		 */
		if (limit > tcp_max_tso_deferred_mss(tp) * tp->mss_cache)
			goto send_now;
	}

	/* TODO : use tsorted_sent_queue ? */
	head = tcp_rtx_queue_head(sk);
	if (!head)
		goto send_now;
	delta = tp->tcp_clock_cache - head->tstamp;
	/* If next ACK is likely to come too late (half srtt), do not defer */
	if ((s64)(delta - (u64)NSEC_PER_USEC * (tp->srtt_us >> 4)) < 0)
		goto send_now;

	/* Ok, it looks like it is advisable to defer.
	 * Three cases are tracked :
	 * 1) We are cwnd-limited
	 * 2) We are rwnd-limited
	 * 3) We are application limited.
	 */
	if (cong_win < send_win) {
		if (cong_win <= skb->len) {
			*is_cwnd_limited = true;
			return true;
		}
	} else {
		if (send_win <= skb->len) {
			*is_rwnd_limited = true;
			return true;
		}
	}

	/* If this packet won't get more data, do not wait. */
<<<<<<< HEAD
	if (TCP_SKB_CB(skb)->tcp_flags & TCPHDR_FIN)
=======
	if ((TCP_SKB_CB(skb)->tcp_flags & TCPHDR_FIN) ||
	    TCP_SKB_CB(skb)->eor)
>>>>>>> cf26057a
		goto send_now;

	return true;

send_now:
	return false;
}

static inline void tcp_mtu_check_reprobe(struct sock *sk)
{
	struct inet_connection_sock *icsk = inet_csk(sk);
	struct tcp_sock *tp = tcp_sk(sk);
	struct net *net = sock_net(sk);
	u32 interval;
	s32 delta;

	interval = net->ipv4.sysctl_tcp_probe_interval;
	delta = tcp_jiffies32 - icsk->icsk_mtup.probe_timestamp;
	if (unlikely(delta >= interval * HZ)) {
		int mss = tcp_current_mss(sk);

		/* Update current search range */
		icsk->icsk_mtup.probe_size = 0;
		icsk->icsk_mtup.search_high = tp->rx_opt.mss_clamp +
			sizeof(struct tcphdr) +
			icsk->icsk_af_ops->net_header_len;
		icsk->icsk_mtup.search_low = tcp_mss_to_mtu(sk, mss);

		/* Update probe time stamp */
		icsk->icsk_mtup.probe_timestamp = tcp_jiffies32;
	}
}

static bool tcp_can_coalesce_send_queue_head(struct sock *sk, int len)
{
	struct sk_buff *skb, *next;

	skb = tcp_send_head(sk);
	tcp_for_write_queue_from_safe(skb, next, sk) {
		if (len <= skb->len)
			break;

		if (unlikely(TCP_SKB_CB(skb)->eor))
			return false;

		len -= skb->len;
	}

	return true;
}

/* Create a new MTU probe if we are ready.
 * MTU probe is regularly attempting to increase the path MTU by
 * deliberately sending larger packets.  This discovers routing
 * changes resulting in larger path MTUs.
 *
 * Returns 0 if we should wait to probe (no cwnd available),
 *         1 if a probe was sent,
 *         -1 otherwise
 */
static int tcp_mtu_probe(struct sock *sk)
{
	struct inet_connection_sock *icsk = inet_csk(sk);
	struct tcp_sock *tp = tcp_sk(sk);
	struct sk_buff *skb, *nskb, *next;
	struct net *net = sock_net(sk);
	int probe_size;
	int size_needed;
	int copy, len;
	int mss_now;
	int interval;

	/* Not currently probing/verifying,
	 * not in recovery,
	 * have enough cwnd, and
	 * not SACKing (the variable headers throw things off)
	 */
	if (likely(!icsk->icsk_mtup.enabled ||
		   icsk->icsk_mtup.probe_size ||
		   inet_csk(sk)->icsk_ca_state != TCP_CA_Open ||
		   tp->snd_cwnd < 11 ||
		   tp->rx_opt.num_sacks || tp->rx_opt.dsack))
		return -1;

	/* Use binary search for probe_size between tcp_mss_base,
	 * and current mss_clamp. if (search_high - search_low)
	 * smaller than a threshold, backoff from probing.
	 */
	mss_now = tcp_current_mss(sk);
	probe_size = tcp_mtu_to_mss(sk, (icsk->icsk_mtup.search_high +
				    icsk->icsk_mtup.search_low) >> 1);
	size_needed = probe_size + (tp->reordering + 1) * tp->mss_cache;
	interval = icsk->icsk_mtup.search_high - icsk->icsk_mtup.search_low;
	/* When misfortune happens, we are reprobing actively,
	 * and then reprobe timer has expired. We stick with current
	 * probing process by not resetting search range to its orignal.
	 */
	if (probe_size > tcp_mtu_to_mss(sk, icsk->icsk_mtup.search_high) ||
		interval < net->ipv4.sysctl_tcp_probe_threshold) {
		/* Check whether enough time has elaplased for
		 * another round of probing.
		 */
		tcp_mtu_check_reprobe(sk);
		return -1;
	}

	/* Have enough data in the send queue to probe? */
	if (tp->write_seq - tp->snd_nxt < size_needed)
		return -1;

	if (tp->snd_wnd < size_needed)
		return -1;
	if (after(tp->snd_nxt + size_needed, tcp_wnd_end(tp)))
		return 0;

	/* Do we need to wait to drain cwnd? With none in flight, don't stall */
	if (tcp_packets_in_flight(tp) + 2 > tp->snd_cwnd) {
		if (!tcp_packets_in_flight(tp))
			return -1;
		else
			return 0;
	}

	if (!tcp_can_coalesce_send_queue_head(sk, probe_size))
		return -1;

	/* We're allowed to probe.  Build it now. */
	nskb = sk_stream_alloc_skb(sk, probe_size, GFP_ATOMIC, false);
	if (!nskb)
		return -1;
	sk->sk_wmem_queued += nskb->truesize;
	sk_mem_charge(sk, nskb->truesize);

	skb = tcp_send_head(sk);

	TCP_SKB_CB(nskb)->seq = TCP_SKB_CB(skb)->seq;
	TCP_SKB_CB(nskb)->end_seq = TCP_SKB_CB(skb)->seq + probe_size;
	TCP_SKB_CB(nskb)->tcp_flags = TCPHDR_ACK;
	TCP_SKB_CB(nskb)->sacked = 0;
	nskb->csum = 0;
	nskb->ip_summed = CHECKSUM_PARTIAL;

	tcp_insert_write_queue_before(nskb, skb, sk);
	tcp_highest_sack_replace(sk, skb, nskb);

	len = 0;
	tcp_for_write_queue_from_safe(skb, next, sk) {
		copy = min_t(int, skb->len, probe_size - len);
		skb_copy_bits(skb, 0, skb_put(nskb, copy), copy);

		if (skb->len <= copy) {
			/* We've eaten all the data from this skb.
			 * Throw it away. */
			TCP_SKB_CB(nskb)->tcp_flags |= TCP_SKB_CB(skb)->tcp_flags;
			/* If this is the last SKB we copy and eor is set
			 * we need to propagate it to the new skb.
			 */
			TCP_SKB_CB(nskb)->eor = TCP_SKB_CB(skb)->eor;
			tcp_unlink_write_queue(skb, sk);
			sk_wmem_free_skb(sk, skb);
		} else {
			TCP_SKB_CB(nskb)->tcp_flags |= TCP_SKB_CB(skb)->tcp_flags &
						   ~(TCPHDR_FIN|TCPHDR_PSH);
			if (!skb_shinfo(skb)->nr_frags) {
				skb_pull(skb, copy);
			} else {
				__pskb_trim_head(skb, copy);
				tcp_set_skb_tso_segs(skb, mss_now);
			}
			TCP_SKB_CB(skb)->seq += copy;
		}

		len += copy;

		if (len >= probe_size)
			break;
	}
	tcp_init_tso_segs(nskb, nskb->len);

	/* We're ready to send.  If this fails, the probe will
	 * be resegmented into mss-sized pieces by tcp_write_xmit().
	 */
	if (!tcp_transmit_skb(sk, nskb, 1, GFP_ATOMIC)) {
		/* Decrement cwnd here because we are sending
		 * effectively two packets. */
		tp->snd_cwnd--;
		tcp_event_new_data_sent(sk, nskb);

		icsk->icsk_mtup.probe_size = tcp_mss_to_mtu(sk, nskb->len);
		tp->mtu_probe.probe_seq_start = TCP_SKB_CB(nskb)->seq;
		tp->mtu_probe.probe_seq_end = TCP_SKB_CB(nskb)->end_seq;

		return 1;
	}

	return -1;
}

static bool tcp_pacing_check(struct sock *sk)
{
	struct tcp_sock *tp = tcp_sk(sk);

	if (!tcp_needs_internal_pacing(sk))
		return false;

	if (tp->tcp_wstamp_ns <= tp->tcp_clock_cache)
		return false;

	if (!hrtimer_is_queued(&tp->pacing_timer)) {
		hrtimer_start(&tp->pacing_timer,
			      ns_to_ktime(tp->tcp_wstamp_ns),
			      HRTIMER_MODE_ABS_PINNED_SOFT);
		sock_hold(sk);
	}
	return true;
}

/* TCP Small Queues :
 * Control number of packets in qdisc/devices to two packets / or ~1 ms.
 * (These limits are doubled for retransmits)
 * This allows for :
 *  - better RTT estimation and ACK scheduling
 *  - faster recovery
 *  - high rates
 * Alas, some drivers / subsystems require a fair amount
 * of queued bytes to ensure line rate.
 * One example is wifi aggregation (802.11 AMPDU)
 */
static bool tcp_small_queue_check(struct sock *sk, const struct sk_buff *skb,
				  unsigned int factor)
{
	unsigned long limit;

	limit = max_t(unsigned long,
		      2 * skb->truesize,
		      sk->sk_pacing_rate >> sk->sk_pacing_shift);
	if (sk->sk_pacing_status == SK_PACING_NONE)
		limit = min_t(unsigned long, limit,
			      sock_net(sk)->ipv4.sysctl_tcp_limit_output_bytes);
	limit <<= factor;

	if (refcount_read(&sk->sk_wmem_alloc) > limit) {
		/* Always send skb if rtx queue is empty.
		 * No need to wait for TX completion to call us back,
		 * after softirq/tasklet schedule.
		 * This helps when TX completions are delayed too much.
		 */
		if (tcp_rtx_queue_empty(sk))
			return false;

		set_bit(TSQ_THROTTLED, &sk->sk_tsq_flags);
		/* It is possible TX completion already happened
		 * before we set TSQ_THROTTLED, so we must
		 * test again the condition.
		 */
		smp_mb__after_atomic();
		if (refcount_read(&sk->sk_wmem_alloc) > limit)
			return true;
	}
	return false;
}

static void tcp_chrono_set(struct tcp_sock *tp, const enum tcp_chrono new)
{
	const u32 now = tcp_jiffies32;
	enum tcp_chrono old = tp->chrono_type;

	if (old > TCP_CHRONO_UNSPEC)
		tp->chrono_stat[old - 1] += now - tp->chrono_start;
	tp->chrono_start = now;
	tp->chrono_type = new;
}

void tcp_chrono_start(struct sock *sk, const enum tcp_chrono type)
{
	struct tcp_sock *tp = tcp_sk(sk);

	/* If there are multiple conditions worthy of tracking in a
	 * chronograph then the highest priority enum takes precedence
	 * over the other conditions. So that if something "more interesting"
	 * starts happening, stop the previous chrono and start a new one.
	 */
	if (type > tp->chrono_type)
		tcp_chrono_set(tp, type);
}

void tcp_chrono_stop(struct sock *sk, const enum tcp_chrono type)
{
	struct tcp_sock *tp = tcp_sk(sk);


	/* There are multiple conditions worthy of tracking in a
	 * chronograph, so that the highest priority enum takes
	 * precedence over the other conditions (see tcp_chrono_start).
	 * If a condition stops, we only stop chrono tracking if
	 * it's the "most interesting" or current chrono we are
	 * tracking and starts busy chrono if we have pending data.
	 */
	if (tcp_rtx_and_write_queues_empty(sk))
		tcp_chrono_set(tp, TCP_CHRONO_UNSPEC);
	else if (type == tp->chrono_type)
		tcp_chrono_set(tp, TCP_CHRONO_BUSY);
}

/* This routine writes packets to the network.  It advances the
 * send_head.  This happens as incoming acks open up the remote
 * window for us.
 *
 * LARGESEND note: !tcp_urg_mode is overkill, only frames between
 * snd_up-64k-mss .. snd_up cannot be large. However, taking into
 * account rare use of URG, this is not a big flaw.
 *
 * Send at most one packet when push_one > 0. Temporarily ignore
 * cwnd limit to force at most one packet out when push_one == 2.

 * Returns true, if no segments are in flight and we have queued segments,
 * but cannot send anything now because of SWS or another problem.
 */
static bool tcp_write_xmit(struct sock *sk, unsigned int mss_now, int nonagle,
			   int push_one, gfp_t gfp)
{
	struct tcp_sock *tp = tcp_sk(sk);
	struct sk_buff *skb;
	unsigned int tso_segs, sent_pkts;
	int cwnd_quota;
	int result;
	bool is_cwnd_limited = false, is_rwnd_limited = false;
	u32 max_segs;

	sent_pkts = 0;

	tcp_mstamp_refresh(tp);
	if (!push_one) {
		/* Do MTU probing. */
		result = tcp_mtu_probe(sk);
		if (!result) {
			return false;
		} else if (result > 0) {
			sent_pkts = 1;
		}
	}

	max_segs = tcp_tso_segs(sk, mss_now);
	while ((skb = tcp_send_head(sk))) {
		unsigned int limit;

		if (unlikely(tp->repair) && tp->repair_queue == TCP_SEND_QUEUE) {
			/* "skb_mstamp_ns" is used as a start point for the retransmit timer */
			skb->skb_mstamp_ns = tp->tcp_wstamp_ns = tp->tcp_clock_cache;
			list_move_tail(&skb->tcp_tsorted_anchor, &tp->tsorted_sent_queue);
			goto repair; /* Skip network transmission */
		}

		if (tcp_pacing_check(sk))
			break;

		tso_segs = tcp_init_tso_segs(skb, mss_now);
		BUG_ON(!tso_segs);

		cwnd_quota = tcp_cwnd_test(tp, skb);
		if (!cwnd_quota) {
			if (push_one == 2)
				/* Force out a loss probe pkt. */
				cwnd_quota = 1;
			else
				break;
		}

		if (unlikely(!tcp_snd_wnd_test(tp, skb, mss_now))) {
			is_rwnd_limited = true;
			break;
		}

		if (tso_segs == 1) {
			if (unlikely(!tcp_nagle_test(tp, skb, mss_now,
						     (tcp_skb_is_last(sk, skb) ?
						      nonagle : TCP_NAGLE_PUSH))))
				break;
		} else {
			if (!push_one &&
			    tcp_tso_should_defer(sk, skb, &is_cwnd_limited,
						 &is_rwnd_limited, max_segs))
				break;
		}

		limit = mss_now;
		if (tso_segs > 1 && !tcp_urg_mode(tp))
			limit = tcp_mss_split_point(sk, skb, mss_now,
						    min_t(unsigned int,
							  cwnd_quota,
							  max_segs),
						    nonagle);

		if (skb->len > limit &&
		    unlikely(tso_fragment(sk, TCP_FRAG_IN_WRITE_QUEUE,
					  skb, limit, mss_now, gfp)))
			break;

		if (tcp_small_queue_check(sk, skb, 0))
			break;

		if (unlikely(tcp_transmit_skb(sk, skb, 1, gfp)))
			break;

repair:
		/* Advance the send_head.  This one is sent out.
		 * This call will increment packets_out.
		 */
		tcp_event_new_data_sent(sk, skb);

		tcp_minshall_update(tp, mss_now, skb);
		sent_pkts += tcp_skb_pcount(skb);

		if (push_one)
			break;
	}

	if (is_rwnd_limited)
		tcp_chrono_start(sk, TCP_CHRONO_RWND_LIMITED);
	else
		tcp_chrono_stop(sk, TCP_CHRONO_RWND_LIMITED);

	if (likely(sent_pkts)) {
		if (tcp_in_cwnd_reduction(sk))
			tp->prr_out += sent_pkts;

		/* Send one loss probe per tail loss episode. */
		if (push_one != 2)
			tcp_schedule_loss_probe(sk, false);
		is_cwnd_limited |= (tcp_packets_in_flight(tp) >= tp->snd_cwnd);
		tcp_cwnd_validate(sk, is_cwnd_limited);
		return false;
	}
	return !tp->packets_out && !tcp_write_queue_empty(sk);
}

bool tcp_schedule_loss_probe(struct sock *sk, bool advancing_rto)
{
	struct inet_connection_sock *icsk = inet_csk(sk);
	struct tcp_sock *tp = tcp_sk(sk);
	u32 timeout, rto_delta_us;
	int early_retrans;

	/* Don't do any loss probe on a Fast Open connection before 3WHS
	 * finishes.
	 */
	if (tp->fastopen_rsk)
		return false;

	early_retrans = sock_net(sk)->ipv4.sysctl_tcp_early_retrans;
	/* Schedule a loss probe in 2*RTT for SACK capable connections
	 * not in loss recovery, that are either limited by cwnd or application.
	 */
	if ((early_retrans != 3 && early_retrans != 4) ||
	    !tp->packets_out || !tcp_is_sack(tp) ||
	    (icsk->icsk_ca_state != TCP_CA_Open &&
	     icsk->icsk_ca_state != TCP_CA_CWR))
		return false;

	/* Probe timeout is 2*rtt. Add minimum RTO to account
	 * for delayed ack when there's one outstanding packet. If no RTT
	 * sample is available then probe after TCP_TIMEOUT_INIT.
	 */
	if (tp->srtt_us) {
		timeout = usecs_to_jiffies(tp->srtt_us >> 2);
		if (tp->packets_out == 1)
			timeout += TCP_RTO_MIN;
		else
			timeout += TCP_TIMEOUT_MIN;
	} else {
		timeout = TCP_TIMEOUT_INIT;
	}

	/* If the RTO formula yields an earlier time, then use that time. */
	rto_delta_us = advancing_rto ?
			jiffies_to_usecs(inet_csk(sk)->icsk_rto) :
			tcp_rto_delta_us(sk);  /* How far in future is RTO? */
	if (rto_delta_us > 0)
		timeout = min_t(u32, timeout, usecs_to_jiffies(rto_delta_us));

	tcp_reset_xmit_timer(sk, ICSK_TIME_LOSS_PROBE, timeout,
			     TCP_RTO_MAX, NULL);
	return true;
}

/* Thanks to skb fast clones, we can detect if a prior transmit of
 * a packet is still in a qdisc or driver queue.
 * In this case, there is very little point doing a retransmit !
 */
static bool skb_still_in_host_queue(const struct sock *sk,
				    const struct sk_buff *skb)
{
	if (unlikely(skb_fclone_busy(sk, skb))) {
		NET_INC_STATS(sock_net(sk),
			      LINUX_MIB_TCPSPURIOUS_RTX_HOSTQUEUES);
		return true;
	}
	return false;
}

/* When probe timeout (PTO) fires, try send a new segment if possible, else
 * retransmit the last segment.
 */
void tcp_send_loss_probe(struct sock *sk)
{
	struct tcp_sock *tp = tcp_sk(sk);
	struct sk_buff *skb;
	int pcount;
	int mss = tcp_current_mss(sk);

	skb = tcp_send_head(sk);
	if (skb && tcp_snd_wnd_test(tp, skb, mss)) {
		pcount = tp->packets_out;
		tcp_write_xmit(sk, mss, TCP_NAGLE_OFF, 2, GFP_ATOMIC);
		if (tp->packets_out > pcount)
			goto probe_sent;
		goto rearm_timer;
	}
	skb = skb_rb_last(&sk->tcp_rtx_queue);
	if (unlikely(!skb)) {
		WARN_ONCE(tp->packets_out,
			  "invalid inflight: %u state %u cwnd %u mss %d\n",
			  tp->packets_out, sk->sk_state, tp->snd_cwnd, mss);
		inet_csk(sk)->icsk_pending = 0;
		return;
	}

	/* At most one outstanding TLP retransmission. */
	if (tp->tlp_high_seq)
		goto rearm_timer;

	if (skb_still_in_host_queue(sk, skb))
		goto rearm_timer;

	pcount = tcp_skb_pcount(skb);
	if (WARN_ON(!pcount))
		goto rearm_timer;

	if ((pcount > 1) && (skb->len > (pcount - 1) * mss)) {
		if (unlikely(tcp_fragment(sk, TCP_FRAG_IN_RTX_QUEUE, skb,
					  (pcount - 1) * mss, mss,
					  GFP_ATOMIC)))
			goto rearm_timer;
		skb = skb_rb_next(skb);
	}

	if (WARN_ON(!skb || !tcp_skb_pcount(skb)))
		goto rearm_timer;

	if (__tcp_retransmit_skb(sk, skb, 1))
		goto rearm_timer;

	/* Record snd_nxt for loss detection. */
	tp->tlp_high_seq = tp->snd_nxt;

probe_sent:
	NET_INC_STATS(sock_net(sk), LINUX_MIB_TCPLOSSPROBES);
	/* Reset s.t. tcp_rearm_rto will restart timer from now */
	inet_csk(sk)->icsk_pending = 0;
rearm_timer:
	tcp_rearm_rto(sk);
}

/* Push out any pending frames which were held back due to
 * TCP_CORK or attempt at coalescing tiny packets.
 * The socket must be locked by the caller.
 */
void __tcp_push_pending_frames(struct sock *sk, unsigned int cur_mss,
			       int nonagle)
{
	/* If we are closed, the bytes will have to remain here.
	 * In time closedown will finish, we empty the write queue and
	 * all will be happy.
	 */
	if (unlikely(sk->sk_state == TCP_CLOSE))
		return;

	if (tcp_write_xmit(sk, cur_mss, nonagle, 0,
			   sk_gfp_mask(sk, GFP_ATOMIC)))
		tcp_check_probe_timer(sk);
}

/* Send _single_ skb sitting at the send head. This function requires
 * true push pending frames to setup probe timer etc.
 */
void tcp_push_one(struct sock *sk, unsigned int mss_now)
{
	struct sk_buff *skb = tcp_send_head(sk);

	BUG_ON(!skb || skb->len < mss_now);

	tcp_write_xmit(sk, mss_now, TCP_NAGLE_PUSH, 1, sk->sk_allocation);
}

/* This function returns the amount that we can raise the
 * usable window based on the following constraints
 *
 * 1. The window can never be shrunk once it is offered (RFC 793)
 * 2. We limit memory per socket
 *
 * RFC 1122:
 * "the suggested [SWS] avoidance algorithm for the receiver is to keep
 *  RECV.NEXT + RCV.WIN fixed until:
 *  RCV.BUFF - RCV.USER - RCV.WINDOW >= min(1/2 RCV.BUFF, MSS)"
 *
 * i.e. don't raise the right edge of the window until you can raise
 * it at least MSS bytes.
 *
 * Unfortunately, the recommended algorithm breaks header prediction,
 * since header prediction assumes th->window stays fixed.
 *
 * Strictly speaking, keeping th->window fixed violates the receiver
 * side SWS prevention criteria. The problem is that under this rule
 * a stream of single byte packets will cause the right side of the
 * window to always advance by a single byte.
 *
 * Of course, if the sender implements sender side SWS prevention
 * then this will not be a problem.
 *
 * BSD seems to make the following compromise:
 *
 *	If the free space is less than the 1/4 of the maximum
 *	space available and the free space is less than 1/2 mss,
 *	then set the window to 0.
 *	[ Actually, bsd uses MSS and 1/4 of maximal _window_ ]
 *	Otherwise, just prevent the window from shrinking
 *	and from being larger than the largest representable value.
 *
 * This prevents incremental opening of the window in the regime
 * where TCP is limited by the speed of the reader side taking
 * data out of the TCP receive queue. It does nothing about
 * those cases where the window is constrained on the sender side
 * because the pipeline is full.
 *
 * BSD also seems to "accidentally" limit itself to windows that are a
 * multiple of MSS, at least until the free space gets quite small.
 * This would appear to be a side effect of the mbuf implementation.
 * Combining these two algorithms results in the observed behavior
 * of having a fixed window size at almost all times.
 *
 * Below we obtain similar behavior by forcing the offered window to
 * a multiple of the mss when it is feasible to do so.
 *
 * Note, we don't "adjust" for TIMESTAMP or SACK option bytes.
 * Regular options like TIMESTAMP are taken into account.
 */
u32 __tcp_select_window(struct sock *sk)
{
	struct inet_connection_sock *icsk = inet_csk(sk);
	struct tcp_sock *tp = tcp_sk(sk);
	/* MSS for the peer's data.  Previous versions used mss_clamp
	 * here.  I don't know if the value based on our guesses
	 * of peer's MSS is better for the performance.  It's more correct
	 * but may be worse for the performance because of rcv_mss
	 * fluctuations.  --SAW  1998/11/1
	 */
	int mss = icsk->icsk_ack.rcv_mss;
	int free_space = tcp_space(sk);
	int allowed_space = tcp_full_space(sk);
	int full_space = min_t(int, tp->window_clamp, allowed_space);
	int window;

	if (unlikely(mss > full_space)) {
		mss = full_space;
		if (mss <= 0)
			return 0;
	}
	if (free_space < (full_space >> 1)) {
		icsk->icsk_ack.quick = 0;

		if (tcp_under_memory_pressure(sk))
			tp->rcv_ssthresh = min(tp->rcv_ssthresh,
					       4U * tp->advmss);

		/* free_space might become our new window, make sure we don't
		 * increase it due to wscale.
		 */
		free_space = round_down(free_space, 1 << tp->rx_opt.rcv_wscale);

		/* if free space is less than mss estimate, or is below 1/16th
		 * of the maximum allowed, try to move to zero-window, else
		 * tcp_clamp_window() will grow rcv buf up to tcp_rmem[2], and
		 * new incoming data is dropped due to memory limits.
		 * With large window, mss test triggers way too late in order
		 * to announce zero window in time before rmem limit kicks in.
		 */
		if (free_space < (allowed_space >> 4) || free_space < mss)
			return 0;
	}

	if (free_space > tp->rcv_ssthresh)
		free_space = tp->rcv_ssthresh;

	/* Don't do rounding if we are using window scaling, since the
	 * scaled window will not line up with the MSS boundary anyway.
	 */
	if (tp->rx_opt.rcv_wscale) {
		window = free_space;

		/* Advertise enough space so that it won't get scaled away.
		 * Import case: prevent zero window announcement if
		 * 1<<rcv_wscale > mss.
		 */
		window = ALIGN(window, (1 << tp->rx_opt.rcv_wscale));
	} else {
		window = tp->rcv_wnd;
		/* Get the largest window that is a nice multiple of mss.
		 * Window clamp already applied above.
		 * If our current window offering is within 1 mss of the
		 * free space we just keep it. This prevents the divide
		 * and multiply from happening most of the time.
		 * We also don't do any window rounding when the free space
		 * is too small.
		 */
		if (window <= free_space - mss || window > free_space)
			window = rounddown(free_space, mss);
		else if (mss == full_space &&
			 free_space > window + (full_space >> 1))
			window = free_space;
	}

	return window;
}

void tcp_skb_collapse_tstamp(struct sk_buff *skb,
			     const struct sk_buff *next_skb)
{
	if (unlikely(tcp_has_tx_tstamp(next_skb))) {
		const struct skb_shared_info *next_shinfo =
			skb_shinfo(next_skb);
		struct skb_shared_info *shinfo = skb_shinfo(skb);

		shinfo->tx_flags |= next_shinfo->tx_flags & SKBTX_ANY_TSTAMP;
		shinfo->tskey = next_shinfo->tskey;
		TCP_SKB_CB(skb)->txstamp_ack |=
			TCP_SKB_CB(next_skb)->txstamp_ack;
	}
}

/* Collapses two adjacent SKB's during retransmission. */
static bool tcp_collapse_retrans(struct sock *sk, struct sk_buff *skb)
{
	struct tcp_sock *tp = tcp_sk(sk);
	struct sk_buff *next_skb = skb_rb_next(skb);
	int next_skb_size;

	next_skb_size = next_skb->len;

	BUG_ON(tcp_skb_pcount(skb) != 1 || tcp_skb_pcount(next_skb) != 1);

	if (next_skb_size) {
		if (next_skb_size <= skb_availroom(skb))
			skb_copy_bits(next_skb, 0, skb_put(skb, next_skb_size),
				      next_skb_size);
		else if (!skb_shift(skb, next_skb, next_skb_size))
			return false;
	}
	tcp_highest_sack_replace(sk, next_skb, skb);

	/* Update sequence range on original skb. */
	TCP_SKB_CB(skb)->end_seq = TCP_SKB_CB(next_skb)->end_seq;

	/* Merge over control information. This moves PSH/FIN etc. over */
	TCP_SKB_CB(skb)->tcp_flags |= TCP_SKB_CB(next_skb)->tcp_flags;

	/* All done, get rid of second SKB and account for it so
	 * packet counting does not break.
	 */
	TCP_SKB_CB(skb)->sacked |= TCP_SKB_CB(next_skb)->sacked & TCPCB_EVER_RETRANS;
	TCP_SKB_CB(skb)->eor = TCP_SKB_CB(next_skb)->eor;

	/* changed transmit queue under us so clear hints */
	tcp_clear_retrans_hints_partial(tp);
	if (next_skb == tp->retransmit_skb_hint)
		tp->retransmit_skb_hint = skb;

	tcp_adjust_pcount(sk, next_skb, tcp_skb_pcount(next_skb));

	tcp_skb_collapse_tstamp(skb, next_skb);

	tcp_rtx_queue_unlink_and_free(next_skb, sk);
	return true;
}

/* Check if coalescing SKBs is legal. */
static bool tcp_can_collapse(const struct sock *sk, const struct sk_buff *skb)
{
	if (tcp_skb_pcount(skb) > 1)
		return false;
	if (skb_cloned(skb))
		return false;
	/* Some heuristics for collapsing over SACK'd could be invented */
	if (TCP_SKB_CB(skb)->sacked & TCPCB_SACKED_ACKED)
		return false;

	return true;
}

/* Collapse packets in the retransmit queue to make to create
 * less packets on the wire. This is only done on retransmission.
 */
static void tcp_retrans_try_collapse(struct sock *sk, struct sk_buff *to,
				     int space)
{
	struct tcp_sock *tp = tcp_sk(sk);
	struct sk_buff *skb = to, *tmp;
	bool first = true;

	if (!sock_net(sk)->ipv4.sysctl_tcp_retrans_collapse)
		return;
	if (TCP_SKB_CB(skb)->tcp_flags & TCPHDR_SYN)
		return;

	skb_rbtree_walk_from_safe(skb, tmp) {
		if (!tcp_can_collapse(sk, skb))
			break;

		if (!tcp_skb_can_collapse_to(to))
			break;

		space -= skb->len;

		if (first) {
			first = false;
			continue;
		}

		if (space < 0)
			break;

		if (after(TCP_SKB_CB(skb)->end_seq, tcp_wnd_end(tp)))
			break;

		if (!tcp_collapse_retrans(sk, to))
			break;
	}
}

/* This retransmits one SKB.  Policy decisions and retransmit queue
 * state updates are done by the caller.  Returns non-zero if an
 * error occurred which prevented the send.
 */
int __tcp_retransmit_skb(struct sock *sk, struct sk_buff *skb, int segs)
{
	struct inet_connection_sock *icsk = inet_csk(sk);
	struct tcp_sock *tp = tcp_sk(sk);
	unsigned int cur_mss;
	int diff, len, err;


	/* Inconclusive MTU probe */
	if (icsk->icsk_mtup.probe_size)
		icsk->icsk_mtup.probe_size = 0;

	/* Do not sent more than we queued. 1/4 is reserved for possible
	 * copying overhead: fragmentation, tunneling, mangling etc.
	 */
	if (refcount_read(&sk->sk_wmem_alloc) >
	    min_t(u32, sk->sk_wmem_queued + (sk->sk_wmem_queued >> 2),
		  sk->sk_sndbuf))
		return -EAGAIN;

	if (skb_still_in_host_queue(sk, skb))
		return -EBUSY;

	if (before(TCP_SKB_CB(skb)->seq, tp->snd_una)) {
		if (unlikely(before(TCP_SKB_CB(skb)->end_seq, tp->snd_una))) {
			WARN_ON_ONCE(1);
			return -EINVAL;
		}
		if (tcp_trim_head(sk, skb, tp->snd_una - TCP_SKB_CB(skb)->seq))
			return -ENOMEM;
	}

	if (inet_csk(sk)->icsk_af_ops->rebuild_header(sk))
		return -EHOSTUNREACH; /* Routing failure or similar. */

	cur_mss = tcp_current_mss(sk);

	/* If receiver has shrunk his window, and skb is out of
	 * new window, do not retransmit it. The exception is the
	 * case, when window is shrunk to zero. In this case
	 * our retransmit serves as a zero window probe.
	 */
	if (!before(TCP_SKB_CB(skb)->seq, tcp_wnd_end(tp)) &&
	    TCP_SKB_CB(skb)->seq != tp->snd_una)
		return -EAGAIN;

	len = cur_mss * segs;
	if (skb->len > len) {
		if (tcp_fragment(sk, TCP_FRAG_IN_RTX_QUEUE, skb, len,
				 cur_mss, GFP_ATOMIC))
			return -ENOMEM; /* We'll try again later. */
	} else {
		if (skb_unclone(skb, GFP_ATOMIC))
			return -ENOMEM;

		diff = tcp_skb_pcount(skb);
		tcp_set_skb_tso_segs(skb, cur_mss);
		diff -= tcp_skb_pcount(skb);
		if (diff)
			tcp_adjust_pcount(sk, skb, diff);
		if (skb->len < cur_mss)
			tcp_retrans_try_collapse(sk, skb, cur_mss);
	}

	/* RFC3168, section 6.1.1.1. ECN fallback */
	if ((TCP_SKB_CB(skb)->tcp_flags & TCPHDR_SYN_ECN) == TCPHDR_SYN_ECN)
		tcp_ecn_clear_syn(sk, skb);

	/* Update global and local TCP statistics. */
	segs = tcp_skb_pcount(skb);
	TCP_ADD_STATS(sock_net(sk), TCP_MIB_RETRANSSEGS, segs);
	if (TCP_SKB_CB(skb)->tcp_flags & TCPHDR_SYN)
		__NET_INC_STATS(sock_net(sk), LINUX_MIB_TCPSYNRETRANS);
	tp->total_retrans += segs;
	tp->bytes_retrans += skb->len;

	/* make sure skb->data is aligned on arches that require it
	 * and check if ack-trimming & collapsing extended the headroom
	 * beyond what csum_start can cover.
	 */
	if (unlikely((NET_IP_ALIGN && ((unsigned long)skb->data & 3)) ||
		     skb_headroom(skb) >= 0xFFFF)) {
		struct sk_buff *nskb;

		tcp_skb_tsorted_save(skb) {
			nskb = __pskb_copy(skb, MAX_TCP_HEADER, GFP_ATOMIC);
			err = nskb ? tcp_transmit_skb(sk, nskb, 0, GFP_ATOMIC) :
				     -ENOBUFS;
		} tcp_skb_tsorted_restore(skb);

		if (!err) {
			tcp_update_skb_after_send(sk, skb, tp->tcp_wstamp_ns);
			tcp_rate_skb_sent(sk, skb);
		}
	} else {
		err = tcp_transmit_skb(sk, skb, 1, GFP_ATOMIC);
	}

	if (BPF_SOCK_OPS_TEST_FLAG(tp, BPF_SOCK_OPS_RETRANS_CB_FLAG))
		tcp_call_bpf_3arg(sk, BPF_SOCK_OPS_RETRANS_CB,
				  TCP_SKB_CB(skb)->seq, segs, err);

	if (likely(!err)) {
		TCP_SKB_CB(skb)->sacked |= TCPCB_EVER_RETRANS;
		trace_tcp_retransmit_skb(sk, skb);
	} else if (err != -EBUSY) {
		NET_ADD_STATS(sock_net(sk), LINUX_MIB_TCPRETRANSFAIL, segs);
	}
	return err;
}

int tcp_retransmit_skb(struct sock *sk, struct sk_buff *skb, int segs)
{
	struct tcp_sock *tp = tcp_sk(sk);
	int err = __tcp_retransmit_skb(sk, skb, segs);

	if (err == 0) {
#if FASTRETRANS_DEBUG > 0
		if (TCP_SKB_CB(skb)->sacked & TCPCB_SACKED_RETRANS) {
			net_dbg_ratelimited("retrans_out leaked\n");
		}
#endif
		TCP_SKB_CB(skb)->sacked |= TCPCB_RETRANS;
		tp->retrans_out += tcp_skb_pcount(skb);

		/* Save stamp of the first retransmit. */
		if (!tp->retrans_stamp)
			tp->retrans_stamp = tcp_skb_timestamp(skb);

	}

	if (tp->undo_retrans < 0)
		tp->undo_retrans = 0;
	tp->undo_retrans += tcp_skb_pcount(skb);
	return err;
}

/* This gets called after a retransmit timeout, and the initially
 * retransmitted data is acknowledged.  It tries to continue
 * resending the rest of the retransmit queue, until either
 * we've sent it all or the congestion window limit is reached.
 */
void tcp_xmit_retransmit_queue(struct sock *sk)
{
	const struct inet_connection_sock *icsk = inet_csk(sk);
	struct sk_buff *skb, *rtx_head, *hole = NULL;
	struct tcp_sock *tp = tcp_sk(sk);
	u32 max_segs;
	int mib_idx;

	if (!tp->packets_out)
		return;

	rtx_head = tcp_rtx_queue_head(sk);
	skb = tp->retransmit_skb_hint ?: rtx_head;
	max_segs = tcp_tso_segs(sk, tcp_current_mss(sk));
	skb_rbtree_walk_from(skb) {
		__u8 sacked;
		int segs;

		if (tcp_pacing_check(sk))
			break;

		/* we could do better than to assign each time */
		if (!hole)
			tp->retransmit_skb_hint = skb;

		segs = tp->snd_cwnd - tcp_packets_in_flight(tp);
		if (segs <= 0)
			return;
		sacked = TCP_SKB_CB(skb)->sacked;
		/* In case tcp_shift_skb_data() have aggregated large skbs,
		 * we need to make sure not sending too bigs TSO packets
		 */
		segs = min_t(int, segs, max_segs);

		if (tp->retrans_out >= tp->lost_out) {
			break;
		} else if (!(sacked & TCPCB_LOST)) {
			if (!hole && !(sacked & (TCPCB_SACKED_RETRANS|TCPCB_SACKED_ACKED)))
				hole = skb;
			continue;

		} else {
			if (icsk->icsk_ca_state != TCP_CA_Loss)
				mib_idx = LINUX_MIB_TCPFASTRETRANS;
			else
				mib_idx = LINUX_MIB_TCPSLOWSTARTRETRANS;
		}

		if (sacked & (TCPCB_SACKED_ACKED|TCPCB_SACKED_RETRANS))
			continue;

		if (tcp_small_queue_check(sk, skb, 1))
			return;

		if (tcp_retransmit_skb(sk, skb, segs))
			return;

		NET_ADD_STATS(sock_net(sk), mib_idx, tcp_skb_pcount(skb));

		if (tcp_in_cwnd_reduction(sk))
			tp->prr_out += tcp_skb_pcount(skb);

		if (skb == rtx_head &&
		    icsk->icsk_pending != ICSK_TIME_REO_TIMEOUT)
			tcp_reset_xmit_timer(sk, ICSK_TIME_RETRANS,
					     inet_csk(sk)->icsk_rto,
					     TCP_RTO_MAX,
					     skb);
	}
}

/* We allow to exceed memory limits for FIN packets to expedite
 * connection tear down and (memory) recovery.
 * Otherwise tcp_send_fin() could be tempted to either delay FIN
 * or even be forced to close flow without any FIN.
 * In general, we want to allow one skb per socket to avoid hangs
 * with edge trigger epoll()
 */
void sk_forced_mem_schedule(struct sock *sk, int size)
{
	int amt;

	if (size <= sk->sk_forward_alloc)
		return;
	amt = sk_mem_pages(size);
	sk->sk_forward_alloc += amt * SK_MEM_QUANTUM;
	sk_memory_allocated_add(sk, amt);

	if (mem_cgroup_sockets_enabled && sk->sk_memcg)
		mem_cgroup_charge_skmem(sk->sk_memcg, amt);
}

/* Send a FIN. The caller locks the socket for us.
 * We should try to send a FIN packet really hard, but eventually give up.
 */
void tcp_send_fin(struct sock *sk)
{
	struct sk_buff *skb, *tskb = tcp_write_queue_tail(sk);
	struct tcp_sock *tp = tcp_sk(sk);

	/* Optimization, tack on the FIN if we have one skb in write queue and
	 * this skb was not yet sent, or we are under memory pressure.
	 * Note: in the latter case, FIN packet will be sent after a timeout,
	 * as TCP stack thinks it has already been transmitted.
	 */
	if (!tskb && tcp_under_memory_pressure(sk))
		tskb = skb_rb_last(&sk->tcp_rtx_queue);

	if (tskb) {
coalesce:
		TCP_SKB_CB(tskb)->tcp_flags |= TCPHDR_FIN;
		TCP_SKB_CB(tskb)->end_seq++;
		tp->write_seq++;
		if (tcp_write_queue_empty(sk)) {
			/* This means tskb was already sent.
			 * Pretend we included the FIN on previous transmit.
			 * We need to set tp->snd_nxt to the value it would have
			 * if FIN had been sent. This is because retransmit path
			 * does not change tp->snd_nxt.
			 */
			tp->snd_nxt++;
			return;
		}
	} else {
		skb = alloc_skb_fclone(MAX_TCP_HEADER, sk->sk_allocation);
		if (unlikely(!skb)) {
			if (tskb)
				goto coalesce;
			return;
		}
		INIT_LIST_HEAD(&skb->tcp_tsorted_anchor);
		skb_reserve(skb, MAX_TCP_HEADER);
		sk_forced_mem_schedule(sk, skb->truesize);
		/* FIN eats a sequence byte, write_seq advanced by tcp_queue_skb(). */
		tcp_init_nondata_skb(skb, tp->write_seq,
				     TCPHDR_ACK | TCPHDR_FIN);
		tcp_queue_skb(sk, skb);
	}
	__tcp_push_pending_frames(sk, tcp_current_mss(sk), TCP_NAGLE_OFF);
}

/* We get here when a process closes a file descriptor (either due to
 * an explicit close() or as a byproduct of exit()'ing) and there
 * was unread data in the receive queue.  This behavior is recommended
 * by RFC 2525, section 2.17.  -DaveM
 */
void tcp_send_active_reset(struct sock *sk, gfp_t priority)
{
	struct sk_buff *skb;

	TCP_INC_STATS(sock_net(sk), TCP_MIB_OUTRSTS);

	/* NOTE: No TCP options attached and we never retransmit this. */
	skb = alloc_skb(MAX_TCP_HEADER, priority);
	if (!skb) {
		NET_INC_STATS(sock_net(sk), LINUX_MIB_TCPABORTFAILED);
		return;
	}

	/* Reserve space for headers and prepare control bits. */
	skb_reserve(skb, MAX_TCP_HEADER);
	tcp_init_nondata_skb(skb, tcp_acceptable_seq(sk),
			     TCPHDR_ACK | TCPHDR_RST);
	tcp_mstamp_refresh(tcp_sk(sk));
	/* Send it off. */
	if (tcp_transmit_skb(sk, skb, 0, priority))
		NET_INC_STATS(sock_net(sk), LINUX_MIB_TCPABORTFAILED);

	/* skb of trace_tcp_send_reset() keeps the skb that caused RST,
	 * skb here is different to the troublesome skb, so use NULL
	 */
	trace_tcp_send_reset(sk, NULL);
}

/* Send a crossed SYN-ACK during socket establishment.
 * WARNING: This routine must only be called when we have already sent
 * a SYN packet that crossed the incoming SYN that caused this routine
 * to get called. If this assumption fails then the initial rcv_wnd
 * and rcv_wscale values will not be correct.
 */
int tcp_send_synack(struct sock *sk)
{
	struct sk_buff *skb;

	skb = tcp_rtx_queue_head(sk);
	if (!skb || !(TCP_SKB_CB(skb)->tcp_flags & TCPHDR_SYN)) {
		pr_err("%s: wrong queue state\n", __func__);
		return -EFAULT;
	}
	if (!(TCP_SKB_CB(skb)->tcp_flags & TCPHDR_ACK)) {
		if (skb_cloned(skb)) {
			struct sk_buff *nskb;

			tcp_skb_tsorted_save(skb) {
				nskb = skb_copy(skb, GFP_ATOMIC);
			} tcp_skb_tsorted_restore(skb);
			if (!nskb)
				return -ENOMEM;
			INIT_LIST_HEAD(&nskb->tcp_tsorted_anchor);
			tcp_rtx_queue_unlink_and_free(skb, sk);
			__skb_header_release(nskb);
			tcp_rbtree_insert(&sk->tcp_rtx_queue, nskb);
			sk->sk_wmem_queued += nskb->truesize;
			sk_mem_charge(sk, nskb->truesize);
			skb = nskb;
		}

		TCP_SKB_CB(skb)->tcp_flags |= TCPHDR_ACK;
		tcp_ecn_send_synack(sk, skb);
	}
	return tcp_transmit_skb(sk, skb, 1, GFP_ATOMIC);
}

/**
 * tcp_make_synack - Prepare a SYN-ACK.
 * sk: listener socket
 * dst: dst entry attached to the SYNACK
 * req: request_sock pointer
 *
 * Allocate one skb and build a SYNACK packet.
 * @dst is consumed : Caller should not use it again.
 */
struct sk_buff *tcp_make_synack(const struct sock *sk, struct dst_entry *dst,
				struct request_sock *req,
				struct tcp_fastopen_cookie *foc,
				enum tcp_synack_type synack_type)
{
	struct inet_request_sock *ireq = inet_rsk(req);
	const struct tcp_sock *tp = tcp_sk(sk);
	struct tcp_md5sig_key *md5 = NULL;
	struct tcp_out_options opts;
	struct sk_buff *skb;
	int tcp_header_size;
	struct tcphdr *th;
	int mss;

	skb = alloc_skb(MAX_TCP_HEADER, GFP_ATOMIC);
	if (unlikely(!skb)) {
		dst_release(dst);
		return NULL;
	}
	/* Reserve space for headers. */
	skb_reserve(skb, MAX_TCP_HEADER);

	switch (synack_type) {
	case TCP_SYNACK_NORMAL:
		skb_set_owner_w(skb, req_to_sk(req));
		break;
	case TCP_SYNACK_COOKIE:
		/* Under synflood, we do not attach skb to a socket,
		 * to avoid false sharing.
		 */
		break;
	case TCP_SYNACK_FASTOPEN:
		/* sk is a const pointer, because we want to express multiple
		 * cpu might call us concurrently.
		 * sk->sk_wmem_alloc in an atomic, we can promote to rw.
		 */
		skb_set_owner_w(skb, (struct sock *)sk);
		break;
	}
	skb_dst_set(skb, dst);

	mss = tcp_mss_clamp(tp, dst_metric_advmss(dst));

	memset(&opts, 0, sizeof(opts));
#ifdef CONFIG_SYN_COOKIES
	if (unlikely(req->cookie_ts))
		skb->skb_mstamp_ns = cookie_init_timestamp(req);
	else
#endif
		skb->skb_mstamp_ns = tcp_clock_ns();

#ifdef CONFIG_TCP_MD5SIG
	rcu_read_lock();
	md5 = tcp_rsk(req)->af_specific->req_md5_lookup(sk, req_to_sk(req));
#endif
	skb_set_hash(skb, tcp_rsk(req)->txhash, PKT_HASH_TYPE_L4);
	tcp_header_size = tcp_synack_options(sk, req, mss, skb, &opts, md5,
					     foc) + sizeof(*th);

	skb_push(skb, tcp_header_size);
	skb_reset_transport_header(skb);

	th = (struct tcphdr *)skb->data;
	memset(th, 0, sizeof(struct tcphdr));
	th->syn = 1;
	th->ack = 1;
	tcp_ecn_make_synack(req, th);
	th->source = htons(ireq->ir_num);
	th->dest = ireq->ir_rmt_port;
	skb->mark = ireq->ir_mark;
	skb->ip_summed = CHECKSUM_PARTIAL;
	th->seq = htonl(tcp_rsk(req)->snt_isn);
	/* XXX data is queued and acked as is. No buffer/window check */
	th->ack_seq = htonl(tcp_rsk(req)->rcv_nxt);

	/* RFC1323: The window in SYN & SYN/ACK segments is never scaled. */
	th->window = htons(min(req->rsk_rcv_wnd, 65535U));
	tcp_options_write((__be32 *)(th + 1), NULL, &opts);
	th->doff = (tcp_header_size >> 2);
	__TCP_INC_STATS(sock_net(sk), TCP_MIB_OUTSEGS);

#ifdef CONFIG_TCP_MD5SIG
	/* Okay, we have all we need - do the md5 hash if needed */
	if (md5)
		tcp_rsk(req)->af_specific->calc_md5_hash(opts.hash_location,
					       md5, req_to_sk(req), skb);
	rcu_read_unlock();
#endif

	/* Do not fool tcpdump (if any), clean our debris */
	skb->tstamp = 0;
	return skb;
}
EXPORT_SYMBOL(tcp_make_synack);

static void tcp_ca_dst_init(struct sock *sk, const struct dst_entry *dst)
{
	struct inet_connection_sock *icsk = inet_csk(sk);
	const struct tcp_congestion_ops *ca;
	u32 ca_key = dst_metric(dst, RTAX_CC_ALGO);

	if (ca_key == TCP_CA_UNSPEC)
		return;

	rcu_read_lock();
	ca = tcp_ca_find_key(ca_key);
	if (likely(ca && try_module_get(ca->owner))) {
		module_put(icsk->icsk_ca_ops->owner);
		icsk->icsk_ca_dst_locked = tcp_ca_dst_locked(dst);
		icsk->icsk_ca_ops = ca;
	}
	rcu_read_unlock();
}

/* Do all connect socket setups that can be done AF independent. */
static void tcp_connect_init(struct sock *sk)
{
	const struct dst_entry *dst = __sk_dst_get(sk);
	struct tcp_sock *tp = tcp_sk(sk);
	__u8 rcv_wscale;
	u32 rcv_wnd;

	/* We'll fix this up when we get a response from the other end.
	 * See tcp_input.c:tcp_rcv_state_process case TCP_SYN_SENT.
	 */
	tp->tcp_header_len = sizeof(struct tcphdr);
	if (sock_net(sk)->ipv4.sysctl_tcp_timestamps)
		tp->tcp_header_len += TCPOLEN_TSTAMP_ALIGNED;

#ifdef CONFIG_TCP_MD5SIG
	if (tp->af_specific->md5_lookup(sk, sk))
		tp->tcp_header_len += TCPOLEN_MD5SIG_ALIGNED;
#endif

	/* If user gave his TCP_MAXSEG, record it to clamp */
	if (tp->rx_opt.user_mss)
		tp->rx_opt.mss_clamp = tp->rx_opt.user_mss;
	tp->max_window = 0;
	tcp_mtup_init(sk);
	tcp_sync_mss(sk, dst_mtu(dst));

	tcp_ca_dst_init(sk, dst);

	if (!tp->window_clamp)
		tp->window_clamp = dst_metric(dst, RTAX_WINDOW);
	tp->advmss = tcp_mss_clamp(tp, dst_metric_advmss(dst));

	tcp_initialize_rcv_mss(sk);

	/* limit the window selection if the user enforce a smaller rx buffer */
	if (sk->sk_userlocks & SOCK_RCVBUF_LOCK &&
	    (tp->window_clamp > tcp_full_space(sk) || tp->window_clamp == 0))
		tp->window_clamp = tcp_full_space(sk);

	rcv_wnd = tcp_rwnd_init_bpf(sk);
	if (rcv_wnd == 0)
		rcv_wnd = dst_metric(dst, RTAX_INITRWND);

	tcp_select_initial_window(sk, tcp_full_space(sk),
				  tp->advmss - (tp->rx_opt.ts_recent_stamp ? tp->tcp_header_len - sizeof(struct tcphdr) : 0),
				  &tp->rcv_wnd,
				  &tp->window_clamp,
				  sock_net(sk)->ipv4.sysctl_tcp_window_scaling,
				  &rcv_wscale,
				  rcv_wnd);

	tp->rx_opt.rcv_wscale = rcv_wscale;
	tp->rcv_ssthresh = tp->rcv_wnd;

	sk->sk_err = 0;
	sock_reset_flag(sk, SOCK_DONE);
	tp->snd_wnd = 0;
	tcp_init_wl(tp, 0);
	tcp_write_queue_purge(sk);
	tp->snd_una = tp->write_seq;
	tp->snd_sml = tp->write_seq;
	tp->snd_up = tp->write_seq;
	tp->snd_nxt = tp->write_seq;

	if (likely(!tp->repair))
		tp->rcv_nxt = 0;
	else
		tp->rcv_tstamp = tcp_jiffies32;
	tp->rcv_wup = tp->rcv_nxt;
	tp->copied_seq = tp->rcv_nxt;

	inet_csk(sk)->icsk_rto = tcp_timeout_init(sk);
	inet_csk(sk)->icsk_retransmits = 0;
	tcp_clear_retrans(tp);
}

static void tcp_connect_queue_skb(struct sock *sk, struct sk_buff *skb)
{
	struct tcp_sock *tp = tcp_sk(sk);
	struct tcp_skb_cb *tcb = TCP_SKB_CB(skb);

	tcb->end_seq += skb->len;
	__skb_header_release(skb);
	sk->sk_wmem_queued += skb->truesize;
	sk_mem_charge(sk, skb->truesize);
	tp->write_seq = tcb->end_seq;
	tp->packets_out += tcp_skb_pcount(skb);
}

/* Build and send a SYN with data and (cached) Fast Open cookie. However,
 * queue a data-only packet after the regular SYN, such that regular SYNs
 * are retransmitted on timeouts. Also if the remote SYN-ACK acknowledges
 * only the SYN sequence, the data are retransmitted in the first ACK.
 * If cookie is not cached or other error occurs, falls back to send a
 * regular SYN with Fast Open cookie request option.
 */
static int tcp_send_syn_data(struct sock *sk, struct sk_buff *syn)
{
	struct tcp_sock *tp = tcp_sk(sk);
	struct tcp_fastopen_request *fo = tp->fastopen_req;
	int space, err = 0;
	struct sk_buff *syn_data;

	tp->rx_opt.mss_clamp = tp->advmss;  /* If MSS is not cached */
	if (!tcp_fastopen_cookie_check(sk, &tp->rx_opt.mss_clamp, &fo->cookie))
		goto fallback;

	/* MSS for SYN-data is based on cached MSS and bounded by PMTU and
	 * user-MSS. Reserve maximum option space for middleboxes that add
	 * private TCP options. The cost is reduced data space in SYN :(
	 */
	tp->rx_opt.mss_clamp = tcp_mss_clamp(tp, tp->rx_opt.mss_clamp);

	space = __tcp_mtu_to_mss(sk, inet_csk(sk)->icsk_pmtu_cookie) -
		MAX_TCP_OPTION_SPACE;

	space = min_t(size_t, space, fo->size);

	/* limit to order-0 allocations */
	space = min_t(size_t, space, SKB_MAX_HEAD(MAX_TCP_HEADER));

	syn_data = sk_stream_alloc_skb(sk, space, sk->sk_allocation, false);
	if (!syn_data)
		goto fallback;
	syn_data->ip_summed = CHECKSUM_PARTIAL;
	memcpy(syn_data->cb, syn->cb, sizeof(syn->cb));
	if (space) {
		int copied = copy_from_iter(skb_put(syn_data, space), space,
					    &fo->data->msg_iter);
		if (unlikely(!copied)) {
			tcp_skb_tsorted_anchor_cleanup(syn_data);
			kfree_skb(syn_data);
			goto fallback;
		}
		if (copied != space) {
			skb_trim(syn_data, copied);
			space = copied;
		}
	}
	/* No more data pending in inet_wait_for_connect() */
	if (space == fo->size)
		fo->data = NULL;
	fo->copied = space;

	tcp_connect_queue_skb(sk, syn_data);
	if (syn_data->len)
		tcp_chrono_start(sk, TCP_CHRONO_BUSY);

	err = tcp_transmit_skb(sk, syn_data, 1, sk->sk_allocation);

	syn->skb_mstamp_ns = syn_data->skb_mstamp_ns;

	/* Now full SYN+DATA was cloned and sent (or not),
	 * remove the SYN from the original skb (syn_data)
	 * we keep in write queue in case of a retransmit, as we
	 * also have the SYN packet (with no data) in the same queue.
	 */
	TCP_SKB_CB(syn_data)->seq++;
	TCP_SKB_CB(syn_data)->tcp_flags = TCPHDR_ACK | TCPHDR_PSH;
	if (!err) {
		tp->syn_data = (fo->copied > 0);
		tcp_rbtree_insert(&sk->tcp_rtx_queue, syn_data);
		NET_INC_STATS(sock_net(sk), LINUX_MIB_TCPORIGDATASENT);
		goto done;
	}

	/* data was not sent, put it in write_queue */
	__skb_queue_tail(&sk->sk_write_queue, syn_data);
	tp->packets_out -= tcp_skb_pcount(syn_data);

fallback:
	/* Send a regular SYN with Fast Open cookie request option */
	if (fo->cookie.len > 0)
		fo->cookie.len = 0;
	err = tcp_transmit_skb(sk, syn, 1, sk->sk_allocation);
	if (err)
		tp->syn_fastopen = 0;
done:
	fo->cookie.len = -1;  /* Exclude Fast Open option for SYN retries */
	return err;
}

/* Build a SYN and send it off. */
int tcp_connect(struct sock *sk)
{
	struct tcp_sock *tp = tcp_sk(sk);
	struct sk_buff *buff;
	int err;

	tcp_call_bpf(sk, BPF_SOCK_OPS_TCP_CONNECT_CB, 0, NULL);

	if (inet_csk(sk)->icsk_af_ops->rebuild_header(sk))
		return -EHOSTUNREACH; /* Routing failure or similar. */

	tcp_connect_init(sk);

	if (unlikely(tp->repair)) {
		tcp_finish_connect(sk, NULL);
		return 0;
	}

	buff = sk_stream_alloc_skb(sk, 0, sk->sk_allocation, true);
	if (unlikely(!buff))
		return -ENOBUFS;

	tcp_init_nondata_skb(buff, tp->write_seq++, TCPHDR_SYN);
	tcp_mstamp_refresh(tp);
	tp->retrans_stamp = tcp_time_stamp(tp);
	tcp_connect_queue_skb(sk, buff);
	tcp_ecn_send_syn(sk, buff);
	tcp_rbtree_insert(&sk->tcp_rtx_queue, buff);

	/* Send off SYN; include data in Fast Open. */
	err = tp->fastopen_req ? tcp_send_syn_data(sk, buff) :
	      tcp_transmit_skb(sk, buff, 1, sk->sk_allocation);
	if (err == -ECONNREFUSED)
		return err;

	/* We change tp->snd_nxt after the tcp_transmit_skb() call
	 * in order to make this packet get counted in tcpOutSegs.
	 */
	tp->snd_nxt = tp->write_seq;
	tp->pushed_seq = tp->write_seq;
	buff = tcp_send_head(sk);
	if (unlikely(buff)) {
		tp->snd_nxt	= TCP_SKB_CB(buff)->seq;
		tp->pushed_seq	= TCP_SKB_CB(buff)->seq;
	}
	TCP_INC_STATS(sock_net(sk), TCP_MIB_ACTIVEOPENS);

	/* Timer for repeating the SYN until an answer. */
	inet_csk_reset_xmit_timer(sk, ICSK_TIME_RETRANS,
				  inet_csk(sk)->icsk_rto, TCP_RTO_MAX);
	return 0;
}
EXPORT_SYMBOL(tcp_connect);

/* Send out a delayed ack, the caller does the policy checking
 * to see if we should even be here.  See tcp_input.c:tcp_ack_snd_check()
 * for details.
 */
void tcp_send_delayed_ack(struct sock *sk)
{
	struct inet_connection_sock *icsk = inet_csk(sk);
	int ato = icsk->icsk_ack.ato;
	unsigned long timeout;

	if (ato > TCP_DELACK_MIN) {
		const struct tcp_sock *tp = tcp_sk(sk);
		int max_ato = HZ / 2;

		if (icsk->icsk_ack.pingpong ||
		    (icsk->icsk_ack.pending & ICSK_ACK_PUSHED))
			max_ato = TCP_DELACK_MAX;

		/* Slow path, intersegment interval is "high". */

		/* If some rtt estimate is known, use it to bound delayed ack.
		 * Do not use inet_csk(sk)->icsk_rto here, use results of rtt measurements
		 * directly.
		 */
		if (tp->srtt_us) {
			int rtt = max_t(int, usecs_to_jiffies(tp->srtt_us >> 3),
					TCP_DELACK_MIN);

			if (rtt < max_ato)
				max_ato = rtt;
		}

		ato = min(ato, max_ato);
	}

	/* Stay within the limit we were given */
	timeout = jiffies + ato;

	/* Use new timeout only if there wasn't a older one earlier. */
	if (icsk->icsk_ack.pending & ICSK_ACK_TIMER) {
		/* If delack timer was blocked or is about to expire,
		 * send ACK now.
		 */
		if (icsk->icsk_ack.blocked ||
		    time_before_eq(icsk->icsk_ack.timeout, jiffies + (ato >> 2))) {
			tcp_send_ack(sk);
			return;
		}

		if (!time_before(timeout, icsk->icsk_ack.timeout))
			timeout = icsk->icsk_ack.timeout;
	}
	icsk->icsk_ack.pending |= ICSK_ACK_SCHED | ICSK_ACK_TIMER;
	icsk->icsk_ack.timeout = timeout;
	sk_reset_timer(sk, &icsk->icsk_delack_timer, timeout);
}

/* This routine sends an ack and also updates the window. */
void __tcp_send_ack(struct sock *sk, u32 rcv_nxt)
{
	struct sk_buff *buff;

	/* If we have been reset, we may not send again. */
	if (sk->sk_state == TCP_CLOSE)
		return;

	/* We are not putting this on the write queue, so
	 * tcp_transmit_skb() will set the ownership to this
	 * sock.
	 */
	buff = alloc_skb(MAX_TCP_HEADER,
			 sk_gfp_mask(sk, GFP_ATOMIC | __GFP_NOWARN));
	if (unlikely(!buff)) {
		inet_csk_schedule_ack(sk);
		inet_csk(sk)->icsk_ack.ato = TCP_ATO_MIN;
		inet_csk_reset_xmit_timer(sk, ICSK_TIME_DACK,
					  TCP_DELACK_MAX, TCP_RTO_MAX);
		return;
	}

	/* Reserve space for headers and prepare control bits. */
	skb_reserve(buff, MAX_TCP_HEADER);
	tcp_init_nondata_skb(buff, tcp_acceptable_seq(sk), TCPHDR_ACK);

	/* We do not want pure acks influencing TCP Small Queues or fq/pacing
	 * too much.
	 * SKB_TRUESIZE(max(1 .. 66, MAX_TCP_HEADER)) is unfortunately ~784
	 */
	skb_set_tcp_pure_ack(buff);

	/* Send it off, this clears delayed acks for us. */
	__tcp_transmit_skb(sk, buff, 0, (__force gfp_t)0, rcv_nxt);
}
EXPORT_SYMBOL_GPL(__tcp_send_ack);

void tcp_send_ack(struct sock *sk)
{
	__tcp_send_ack(sk, tcp_sk(sk)->rcv_nxt);
}

/* This routine sends a packet with an out of date sequence
 * number. It assumes the other end will try to ack it.
 *
 * Question: what should we make while urgent mode?
 * 4.4BSD forces sending single byte of data. We cannot send
 * out of window data, because we have SND.NXT==SND.MAX...
 *
 * Current solution: to send TWO zero-length segments in urgent mode:
 * one is with SEG.SEQ=SND.UNA to deliver urgent pointer, another is
 * out-of-date with SND.UNA-1 to probe window.
 */
static int tcp_xmit_probe_skb(struct sock *sk, int urgent, int mib)
{
	struct tcp_sock *tp = tcp_sk(sk);
	struct sk_buff *skb;

	/* We don't queue it, tcp_transmit_skb() sets ownership. */
	skb = alloc_skb(MAX_TCP_HEADER,
			sk_gfp_mask(sk, GFP_ATOMIC | __GFP_NOWARN));
	if (!skb)
		return -1;

	/* Reserve space for headers and set control bits. */
	skb_reserve(skb, MAX_TCP_HEADER);
	/* Use a previous sequence.  This should cause the other
	 * end to send an ack.  Don't queue or clone SKB, just
	 * send it.
	 */
	tcp_init_nondata_skb(skb, tp->snd_una - !urgent, TCPHDR_ACK);
	NET_INC_STATS(sock_net(sk), mib);
	return tcp_transmit_skb(sk, skb, 0, (__force gfp_t)0);
}

/* Called from setsockopt( ... TCP_REPAIR ) */
void tcp_send_window_probe(struct sock *sk)
{
	if (sk->sk_state == TCP_ESTABLISHED) {
		tcp_sk(sk)->snd_wl1 = tcp_sk(sk)->rcv_nxt - 1;
		tcp_mstamp_refresh(tcp_sk(sk));
		tcp_xmit_probe_skb(sk, 0, LINUX_MIB_TCPWINPROBE);
	}
}

/* Initiate keepalive or window probe from timer. */
int tcp_write_wakeup(struct sock *sk, int mib)
{
	struct tcp_sock *tp = tcp_sk(sk);
	struct sk_buff *skb;

	if (sk->sk_state == TCP_CLOSE)
		return -1;

	skb = tcp_send_head(sk);
	if (skb && before(TCP_SKB_CB(skb)->seq, tcp_wnd_end(tp))) {
		int err;
		unsigned int mss = tcp_current_mss(sk);
		unsigned int seg_size = tcp_wnd_end(tp) - TCP_SKB_CB(skb)->seq;

		if (before(tp->pushed_seq, TCP_SKB_CB(skb)->end_seq))
			tp->pushed_seq = TCP_SKB_CB(skb)->end_seq;

		/* We are probing the opening of a window
		 * but the window size is != 0
		 * must have been a result SWS avoidance ( sender )
		 */
		if (seg_size < TCP_SKB_CB(skb)->end_seq - TCP_SKB_CB(skb)->seq ||
		    skb->len > mss) {
			seg_size = min(seg_size, mss);
			TCP_SKB_CB(skb)->tcp_flags |= TCPHDR_PSH;
			if (tcp_fragment(sk, TCP_FRAG_IN_WRITE_QUEUE,
					 skb, seg_size, mss, GFP_ATOMIC))
				return -1;
		} else if (!tcp_skb_pcount(skb))
			tcp_set_skb_tso_segs(skb, mss);

		TCP_SKB_CB(skb)->tcp_flags |= TCPHDR_PSH;
		err = tcp_transmit_skb(sk, skb, 1, GFP_ATOMIC);
		if (!err)
			tcp_event_new_data_sent(sk, skb);
		return err;
	} else {
		if (between(tp->snd_up, tp->snd_una + 1, tp->snd_una + 0xFFFF))
			tcp_xmit_probe_skb(sk, 1, mib);
		return tcp_xmit_probe_skb(sk, 0, mib);
	}
}

/* A window probe timeout has occurred.  If window is not closed send
 * a partial packet else a zero probe.
 */
void tcp_send_probe0(struct sock *sk)
{
	struct inet_connection_sock *icsk = inet_csk(sk);
	struct tcp_sock *tp = tcp_sk(sk);
	struct net *net = sock_net(sk);
	unsigned long probe_max;
	int err;

	err = tcp_write_wakeup(sk, LINUX_MIB_TCPWINPROBE);

	if (tp->packets_out || tcp_write_queue_empty(sk)) {
		/* Cancel probe timer, if it is not required. */
		icsk->icsk_probes_out = 0;
		icsk->icsk_backoff = 0;
		return;
	}

	if (err <= 0) {
		if (icsk->icsk_backoff < net->ipv4.sysctl_tcp_retries2)
			icsk->icsk_backoff++;
		icsk->icsk_probes_out++;
		probe_max = TCP_RTO_MAX;
	} else {
		/* If packet was not sent due to local congestion,
		 * do not backoff and do not remember icsk_probes_out.
		 * Let local senders to fight for local resources.
		 *
		 * Use accumulated backoff yet.
		 */
		if (!icsk->icsk_probes_out)
			icsk->icsk_probes_out = 1;
		probe_max = TCP_RESOURCE_PROBE_INTERVAL;
	}
	tcp_reset_xmit_timer(sk, ICSK_TIME_PROBE0,
			     tcp_probe0_when(sk, probe_max),
			     TCP_RTO_MAX,
			     NULL);
}

int tcp_rtx_synack(const struct sock *sk, struct request_sock *req)
{
	const struct tcp_request_sock_ops *af_ops = tcp_rsk(req)->af_specific;
	struct flowi fl;
	int res;

	tcp_rsk(req)->txhash = net_tx_rndhash();
	res = af_ops->send_synack(sk, NULL, &fl, req, NULL, TCP_SYNACK_NORMAL);
	if (!res) {
		__TCP_INC_STATS(sock_net(sk), TCP_MIB_RETRANSSEGS);
		__NET_INC_STATS(sock_net(sk), LINUX_MIB_TCPSYNRETRANS);
		if (unlikely(tcp_passive_fastopen(sk)))
			tcp_sk(sk)->total_retrans++;
		trace_tcp_retransmit_synack(sk, req);
	}
	return res;
}
EXPORT_SYMBOL(tcp_rtx_synack);<|MERGE_RESOLUTION|>--- conflicted
+++ resolved
@@ -1913,10 +1913,7 @@
 	struct tcp_sock *tp = tcp_sk(sk);
 	struct sk_buff *head;
 	int win_divisor;
-<<<<<<< HEAD
-=======
 	s64 delta;
->>>>>>> cf26057a
 
 	if (icsk->icsk_ca_state >= TCP_CA_Recovery)
 		goto send_now;
@@ -1998,12 +1995,8 @@
 	}
 
 	/* If this packet won't get more data, do not wait. */
-<<<<<<< HEAD
-	if (TCP_SKB_CB(skb)->tcp_flags & TCPHDR_FIN)
-=======
 	if ((TCP_SKB_CB(skb)->tcp_flags & TCPHDR_FIN) ||
 	    TCP_SKB_CB(skb)->eor)
->>>>>>> cf26057a
 		goto send_now;
 
 	return true;
