// SPDX-License-Identifier: GPL-2.0-or-later
/*
 * INET		An implementation of the TCP/IP protocol suite for the LINUX
 *		operating system.  INET is implemented using the  BSD Socket
 *		interface as the means of communication with the user level.
 *
 *		Implementation of the Transmission Control Protocol(TCP).
 *
 *		IPv4 specific functions
 *
 *		code split from:
 *		linux/ipv4/tcp.c
 *		linux/ipv4/tcp_input.c
 *		linux/ipv4/tcp_output.c
 *
 *		See tcp.c for author information
 */

/*
 * Changes:
 *		David S. Miller	:	New socket lookup architecture.
 *					This code is dedicated to John Dyson.
 *		David S. Miller :	Change semantics of established hash,
 *					half is devoted to TIME_WAIT sockets
 *					and the rest go in the other half.
 *		Andi Kleen :		Add support for syncookies and fixed
 *					some bugs: ip options weren't passed to
 *					the TCP layer, missed a check for an
 *					ACK bit.
 *		Andi Kleen :		Implemented fast path mtu discovery.
 *	     				Fixed many serious bugs in the
 *					request_sock handling and moved
 *					most of it into the af independent code.
 *					Added tail drop and some other bugfixes.
 *					Added new listen semantics.
 *		Mike McLagan	:	Routing by source
 *	Juan Jose Ciarlante:		ip_dynaddr bits
 *		Andi Kleen:		various fixes.
 *	Vitaly E. Lavrov	:	Transparent proxy revived after year
 *					coma.
 *	Andi Kleen		:	Fix new listen.
 *	Andi Kleen		:	Fix accept error reporting.
 *	YOSHIFUJI Hideaki @USAGI and:	Support IPV6_V6ONLY socket option, which
 *	Alexey Kuznetsov		allow both IPv4 and IPv6 sockets to bind
 *					a single port at the same time.
 */

#define pr_fmt(fmt) "TCP: " fmt

#include <linux/bottom_half.h>
#include <linux/types.h>
#include <linux/fcntl.h>
#include <linux/module.h>
#include <linux/random.h>
#include <linux/cache.h>
#include <linux/jhash.h>
#include <linux/init.h>
#include <linux/times.h>
#include <linux/slab.h>

#include <net/net_namespace.h>
#include <net/icmp.h>
#include <net/inet_hashtables.h>
#include <net/tcp.h>
#include <net/transp_v6.h>
#include <net/ipv6.h>
#include <net/inet_common.h>
#include <net/timewait_sock.h>
#include <net/xfrm.h>
#include <net/secure_seq.h>
#include <net/busy_poll.h>

#include <linux/inet.h>
#include <linux/ipv6.h>
#include <linux/stddef.h>
#include <linux/proc_fs.h>
#include <linux/seq_file.h>
#include <linux/inetdevice.h>
#include <linux/btf_ids.h>

#include <crypto/hash.h>
#include <linux/scatterlist.h>

#include <trace/events/tcp.h>

#ifdef CONFIG_TCP_MD5SIG
static int tcp_v4_md5_hash_hdr(char *md5_hash, const struct tcp_md5sig_key *key,
			       __be32 daddr, __be32 saddr, const struct tcphdr *th);
#endif

struct inet_hashinfo tcp_hashinfo;
EXPORT_SYMBOL(tcp_hashinfo);

static u32 tcp_v4_init_seq(const struct sk_buff *skb)
{
	return secure_tcp_seq(ip_hdr(skb)->daddr,
			      ip_hdr(skb)->saddr,
			      tcp_hdr(skb)->dest,
			      tcp_hdr(skb)->source);
}

static u32 tcp_v4_init_ts_off(const struct net *net, const struct sk_buff *skb)
{
	return secure_tcp_ts_off(net, ip_hdr(skb)->daddr, ip_hdr(skb)->saddr);
}

int tcp_twsk_unique(struct sock *sk, struct sock *sktw, void *twp)
{
	const struct inet_timewait_sock *tw = inet_twsk(sktw);
	const struct tcp_timewait_sock *tcptw = tcp_twsk(sktw);
	struct tcp_sock *tp = tcp_sk(sk);
	int reuse = sock_net(sk)->ipv4.sysctl_tcp_tw_reuse;

	if (reuse == 2) {
		/* Still does not detect *everything* that goes through
		 * lo, since we require a loopback src or dst address
		 * or direct binding to 'lo' interface.
		 */
		bool loopback = false;
		if (tw->tw_bound_dev_if == LOOPBACK_IFINDEX)
			loopback = true;
#if IS_ENABLED(CONFIG_IPV6)
		if (tw->tw_family == AF_INET6) {
			if (ipv6_addr_loopback(&tw->tw_v6_daddr) ||
			    ipv6_addr_v4mapped_loopback(&tw->tw_v6_daddr) ||
			    ipv6_addr_loopback(&tw->tw_v6_rcv_saddr) ||
			    ipv6_addr_v4mapped_loopback(&tw->tw_v6_rcv_saddr))
				loopback = true;
		} else
#endif
		{
			if (ipv4_is_loopback(tw->tw_daddr) ||
			    ipv4_is_loopback(tw->tw_rcv_saddr))
				loopback = true;
		}
		if (!loopback)
			reuse = 0;
	}

	/* With PAWS, it is safe from the viewpoint
	   of data integrity. Even without PAWS it is safe provided sequence
	   spaces do not overlap i.e. at data rates <= 80Mbit/sec.

	   Actually, the idea is close to VJ's one, only timestamp cache is
	   held not per host, but per port pair and TW bucket is used as state
	   holder.

	   If TW bucket has been already destroyed we fall back to VJ's scheme
	   and use initial timestamp retrieved from peer table.
	 */
	if (tcptw->tw_ts_recent_stamp &&
	    (!twp || (reuse && time_after32(ktime_get_seconds(),
					    tcptw->tw_ts_recent_stamp)))) {
		/* In case of repair and re-using TIME-WAIT sockets we still
		 * want to be sure that it is safe as above but honor the
		 * sequence numbers and time stamps set as part of the repair
		 * process.
		 *
		 * Without this check re-using a TIME-WAIT socket with TCP
		 * repair would accumulate a -1 on the repair assigned
		 * sequence number. The first time it is reused the sequence
		 * is -1, the second time -2, etc. This fixes that issue
		 * without appearing to create any others.
		 */
		if (likely(!tp->repair)) {
			u32 seq = tcptw->tw_snd_nxt + 65535 + 2;

			if (!seq)
				seq = 1;
			WRITE_ONCE(tp->write_seq, seq);
			tp->rx_opt.ts_recent	   = tcptw->tw_ts_recent;
			tp->rx_opt.ts_recent_stamp = tcptw->tw_ts_recent_stamp;
		}
		sock_hold(sktw);
		return 1;
	}

	return 0;
}
EXPORT_SYMBOL_GPL(tcp_twsk_unique);

static int tcp_v4_pre_connect(struct sock *sk, struct sockaddr *uaddr,
			      int addr_len)
{
	/* This check is replicated from tcp_v4_connect() and intended to
	 * prevent BPF program called below from accessing bytes that are out
	 * of the bound specified by user in addr_len.
	 */
	if (addr_len < sizeof(struct sockaddr_in))
		return -EINVAL;

	sock_owned_by_me(sk);

	return BPF_CGROUP_RUN_PROG_INET4_CONNECT(sk, uaddr);
}

/* This will initiate an outgoing connection. */
int tcp_v4_connect(struct sock *sk, struct sockaddr *uaddr, int addr_len)
{
	struct sockaddr_in *usin = (struct sockaddr_in *)uaddr;
	struct inet_sock *inet = inet_sk(sk);
	struct tcp_sock *tp = tcp_sk(sk);
	__be16 orig_sport, orig_dport;
	__be32 daddr, nexthop;
	struct flowi4 *fl4;
	struct rtable *rt;
	int err;
	struct ip_options_rcu *inet_opt;
	struct inet_timewait_death_row *tcp_death_row = &sock_net(sk)->ipv4.tcp_death_row;

	if (addr_len < sizeof(struct sockaddr_in))
		return -EINVAL;

	if (usin->sin_family != AF_INET)
		return -EAFNOSUPPORT;

	nexthop = daddr = usin->sin_addr.s_addr;
	inet_opt = rcu_dereference_protected(inet->inet_opt,
					     lockdep_sock_is_held(sk));
	if (inet_opt && inet_opt->opt.srr) {
		if (!daddr)
			return -EINVAL;
		nexthop = inet_opt->opt.faddr;
	}

	orig_sport = inet->inet_sport;
	orig_dport = usin->sin_port;
	fl4 = &inet->cork.fl.u.ip4;
	rt = ip_route_connect(fl4, nexthop, inet->inet_saddr,
			      RT_CONN_FLAGS(sk), sk->sk_bound_dev_if,
			      IPPROTO_TCP,
			      orig_sport, orig_dport, sk);
	if (IS_ERR(rt)) {
		err = PTR_ERR(rt);
		if (err == -ENETUNREACH)
			IP_INC_STATS(sock_net(sk), IPSTATS_MIB_OUTNOROUTES);
		return err;
	}

	if (rt->rt_flags & (RTCF_MULTICAST | RTCF_BROADCAST)) {
		ip_rt_put(rt);
		return -ENETUNREACH;
	}

	if (!inet_opt || !inet_opt->opt.srr)
		daddr = fl4->daddr;

	if (!inet->inet_saddr)
		inet->inet_saddr = fl4->saddr;
	sk_rcv_saddr_set(sk, inet->inet_saddr);

	if (tp->rx_opt.ts_recent_stamp && inet->inet_daddr != daddr) {
		/* Reset inherited state */
		tp->rx_opt.ts_recent	   = 0;
		tp->rx_opt.ts_recent_stamp = 0;
		if (likely(!tp->repair))
			WRITE_ONCE(tp->write_seq, 0);
	}

	inet->inet_dport = usin->sin_port;
	sk_daddr_set(sk, daddr);

	inet_csk(sk)->icsk_ext_hdr_len = 0;
	if (inet_opt)
		inet_csk(sk)->icsk_ext_hdr_len = inet_opt->opt.optlen;

	tp->rx_opt.mss_clamp = TCP_MSS_DEFAULT;

	/* Socket identity is still unknown (sport may be zero).
	 * However we set state to SYN-SENT and not releasing socket
	 * lock select source port, enter ourselves into the hash tables and
	 * complete initialization after this.
	 */
	tcp_set_state(sk, TCP_SYN_SENT);
	err = inet_hash_connect(tcp_death_row, sk);
	if (err)
		goto failure;

	sk_set_txhash(sk);

	rt = ip_route_newports(fl4, rt, orig_sport, orig_dport,
			       inet->inet_sport, inet->inet_dport, sk);
	if (IS_ERR(rt)) {
		err = PTR_ERR(rt);
		rt = NULL;
		goto failure;
	}
	/* OK, now commit destination to socket.  */
	sk->sk_gso_type = SKB_GSO_TCPV4;
	sk_setup_caps(sk, &rt->dst);
	rt = NULL;

	if (likely(!tp->repair)) {
		if (!tp->write_seq)
			WRITE_ONCE(tp->write_seq,
				   secure_tcp_seq(inet->inet_saddr,
						  inet->inet_daddr,
						  inet->inet_sport,
						  usin->sin_port));
		tp->tsoffset = secure_tcp_ts_off(sock_net(sk),
						 inet->inet_saddr,
						 inet->inet_daddr);
	}

	inet->inet_id = prandom_u32();

	if (tcp_fastopen_defer_connect(sk, &err))
		return err;
	if (err)
		goto failure;

	err = tcp_connect(sk);

	if (err)
		goto failure;

	return 0;

failure:
	/*
	 * This unhashes the socket and releases the local port,
	 * if necessary.
	 */
	tcp_set_state(sk, TCP_CLOSE);
	ip_rt_put(rt);
	sk->sk_route_caps = 0;
	inet->inet_dport = 0;
	return err;
}
EXPORT_SYMBOL(tcp_v4_connect);

/*
 * This routine reacts to ICMP_FRAG_NEEDED mtu indications as defined in RFC1191.
 * It can be called through tcp_release_cb() if socket was owned by user
 * at the time tcp_v4_err() was called to handle ICMP message.
 */
void tcp_v4_mtu_reduced(struct sock *sk)
{
	struct inet_sock *inet = inet_sk(sk);
	struct dst_entry *dst;
	u32 mtu;

	if ((1 << sk->sk_state) & (TCPF_LISTEN | TCPF_CLOSE))
		return;
	mtu = READ_ONCE(tcp_sk(sk)->mtu_info);
	dst = inet_csk_update_pmtu(sk, mtu);
	if (!dst)
		return;

	/* Something is about to be wrong... Remember soft error
	 * for the case, if this connection will not able to recover.
	 */
	if (mtu < dst_mtu(dst) && ip_dont_fragment(sk, dst))
		sk->sk_err_soft = EMSGSIZE;

	mtu = dst_mtu(dst);

	if (inet->pmtudisc != IP_PMTUDISC_DONT &&
	    ip_sk_accept_pmtu(sk) &&
	    inet_csk(sk)->icsk_pmtu_cookie > mtu) {
		tcp_sync_mss(sk, mtu);

		/* Resend the TCP packet because it's
		 * clear that the old packet has been
		 * dropped. This is the new "fast" path mtu
		 * discovery.
		 */
		tcp_simple_retransmit(sk);
	} /* else let the usual retransmit timer handle it */
}
EXPORT_SYMBOL(tcp_v4_mtu_reduced);

static void do_redirect(struct sk_buff *skb, struct sock *sk)
{
	struct dst_entry *dst = __sk_dst_check(sk, 0);

	if (dst)
		dst->ops->redirect(dst, sk, skb);
}


/* handle ICMP messages on TCP_NEW_SYN_RECV request sockets */
void tcp_req_err(struct sock *sk, u32 seq, bool abort)
{
	struct request_sock *req = inet_reqsk(sk);
	struct net *net = sock_net(sk);

	/* ICMPs are not backlogged, hence we cannot get
	 * an established socket here.
	 */
	if (seq != tcp_rsk(req)->snt_isn) {
		__NET_INC_STATS(net, LINUX_MIB_OUTOFWINDOWICMPS);
	} else if (abort) {
		/*
		 * Still in SYN_RECV, just remove it silently.
		 * There is no good way to pass the error to the newly
		 * created socket, and POSIX does not want network
		 * errors returned from accept().
		 */
		inet_csk_reqsk_queue_drop(req->rsk_listener, req);
		tcp_listendrop(req->rsk_listener);
	}
	reqsk_put(req);
}
EXPORT_SYMBOL(tcp_req_err);

/* TCP-LD (RFC 6069) logic */
void tcp_ld_RTO_revert(struct sock *sk, u32 seq)
{
	struct inet_connection_sock *icsk = inet_csk(sk);
	struct tcp_sock *tp = tcp_sk(sk);
	struct sk_buff *skb;
	s32 remaining;
	u32 delta_us;

	if (sock_owned_by_user(sk))
		return;

	if (seq != tp->snd_una  || !icsk->icsk_retransmits ||
	    !icsk->icsk_backoff)
		return;

	skb = tcp_rtx_queue_head(sk);
	if (WARN_ON_ONCE(!skb))
		return;

	icsk->icsk_backoff--;
	icsk->icsk_rto = tp->srtt_us ? __tcp_set_rto(tp) : TCP_TIMEOUT_INIT;
	icsk->icsk_rto = inet_csk_rto_backoff(icsk, TCP_RTO_MAX);

	tcp_mstamp_refresh(tp);
	delta_us = (u32)(tp->tcp_mstamp - tcp_skb_timestamp_us(skb));
	remaining = icsk->icsk_rto - usecs_to_jiffies(delta_us);

	if (remaining > 0) {
		inet_csk_reset_xmit_timer(sk, ICSK_TIME_RETRANS,
					  remaining, TCP_RTO_MAX);
	} else {
		/* RTO revert clocked out retransmission.
		 * Will retransmit now.
		 */
		tcp_retransmit_timer(sk);
	}
}
EXPORT_SYMBOL(tcp_ld_RTO_revert);

/*
 * This routine is called by the ICMP module when it gets some
 * sort of error condition.  If err < 0 then the socket should
 * be closed and the error returned to the user.  If err > 0
 * it's just the icmp type << 8 | icmp code.  After adjustment
 * header points to the first 8 bytes of the tcp header.  We need
 * to find the appropriate port.
 *
 * The locking strategy used here is very "optimistic". When
 * someone else accesses the socket the ICMP is just dropped
 * and for some paths there is no check at all.
 * A more general error queue to queue errors for later handling
 * is probably better.
 *
 */

int tcp_v4_err(struct sk_buff *skb, u32 info)
{
	const struct iphdr *iph = (const struct iphdr *)skb->data;
	struct tcphdr *th = (struct tcphdr *)(skb->data + (iph->ihl << 2));
	struct tcp_sock *tp;
	struct inet_sock *inet;
	const int type = icmp_hdr(skb)->type;
	const int code = icmp_hdr(skb)->code;
	struct sock *sk;
	struct request_sock *fastopen;
	u32 seq, snd_una;
	int err;
	struct net *net = dev_net(skb->dev);

	sk = __inet_lookup_established(net, &tcp_hashinfo, iph->daddr,
				       th->dest, iph->saddr, ntohs(th->source),
				       inet_iif(skb), 0);
	if (!sk) {
		__ICMP_INC_STATS(net, ICMP_MIB_INERRORS);
		return -ENOENT;
	}
	if (sk->sk_state == TCP_TIME_WAIT) {
		inet_twsk_put(inet_twsk(sk));
		return 0;
	}
	seq = ntohl(th->seq);
	if (sk->sk_state == TCP_NEW_SYN_RECV) {
		tcp_req_err(sk, seq, type == ICMP_PARAMETERPROB ||
				     type == ICMP_TIME_EXCEEDED ||
				     (type == ICMP_DEST_UNREACH &&
				      (code == ICMP_NET_UNREACH ||
				       code == ICMP_HOST_UNREACH)));
		return 0;
	}

	bh_lock_sock(sk);
	/* If too many ICMPs get dropped on busy
	 * servers this needs to be solved differently.
	 * We do take care of PMTU discovery (RFC1191) special case :
	 * we can receive locally generated ICMP messages while socket is held.
	 */
	if (sock_owned_by_user(sk)) {
		if (!(type == ICMP_DEST_UNREACH && code == ICMP_FRAG_NEEDED))
			__NET_INC_STATS(net, LINUX_MIB_LOCKDROPPEDICMPS);
	}
	if (sk->sk_state == TCP_CLOSE)
		goto out;

	if (static_branch_unlikely(&ip4_min_ttl)) {
		/* min_ttl can be changed concurrently from do_ip_setsockopt() */
		if (unlikely(iph->ttl < READ_ONCE(inet_sk(sk)->min_ttl))) {
			__NET_INC_STATS(net, LINUX_MIB_TCPMINTTLDROP);
			goto out;
		}
	}

	tp = tcp_sk(sk);
	/* XXX (TFO) - tp->snd_una should be ISN (tcp_create_openreq_child() */
	fastopen = rcu_dereference(tp->fastopen_rsk);
	snd_una = fastopen ? tcp_rsk(fastopen)->snt_isn : tp->snd_una;
	if (sk->sk_state != TCP_LISTEN &&
	    !between(seq, snd_una, tp->snd_nxt)) {
		__NET_INC_STATS(net, LINUX_MIB_OUTOFWINDOWICMPS);
		goto out;
	}

	switch (type) {
	case ICMP_REDIRECT:
		if (!sock_owned_by_user(sk))
			do_redirect(skb, sk);
		goto out;
	case ICMP_SOURCE_QUENCH:
		/* Just silently ignore these. */
		goto out;
	case ICMP_PARAMETERPROB:
		err = EPROTO;
		break;
	case ICMP_DEST_UNREACH:
		if (code > NR_ICMP_UNREACH)
			goto out;

		if (code == ICMP_FRAG_NEEDED) { /* PMTU discovery (RFC1191) */
			/* We are not interested in TCP_LISTEN and open_requests
			 * (SYN-ACKs send out by Linux are always <576bytes so
			 * they should go through unfragmented).
			 */
			if (sk->sk_state == TCP_LISTEN)
				goto out;

			WRITE_ONCE(tp->mtu_info, info);
			if (!sock_owned_by_user(sk)) {
				tcp_v4_mtu_reduced(sk);
			} else {
				if (!test_and_set_bit(TCP_MTU_REDUCED_DEFERRED, &sk->sk_tsq_flags))
					sock_hold(sk);
			}
			goto out;
		}

		err = icmp_err_convert[code].errno;
		/* check if this ICMP message allows revert of backoff.
		 * (see RFC 6069)
		 */
		if (!fastopen &&
		    (code == ICMP_NET_UNREACH || code == ICMP_HOST_UNREACH))
			tcp_ld_RTO_revert(sk, seq);
		break;
	case ICMP_TIME_EXCEEDED:
		err = EHOSTUNREACH;
		break;
	default:
		goto out;
	}

	switch (sk->sk_state) {
	case TCP_SYN_SENT:
	case TCP_SYN_RECV:
		/* Only in fast or simultaneous open. If a fast open socket is
		 * already accepted it is treated as a connected one below.
		 */
		if (fastopen && !fastopen->sk)
			break;

		ip_icmp_error(sk, skb, err, th->dest, info, (u8 *)th);

		if (!sock_owned_by_user(sk)) {
			sk->sk_err = err;

			sk_error_report(sk);

			tcp_done(sk);
		} else {
			sk->sk_err_soft = err;
		}
		goto out;
	}

	/* If we've already connected we will keep trying
	 * until we time out, or the user gives up.
	 *
	 * rfc1122 4.2.3.9 allows to consider as hard errors
	 * only PROTO_UNREACH and PORT_UNREACH (well, FRAG_FAILED too,
	 * but it is obsoleted by pmtu discovery).
	 *
	 * Note, that in modern internet, where routing is unreliable
	 * and in each dark corner broken firewalls sit, sending random
	 * errors ordered by their masters even this two messages finally lose
	 * their original sense (even Linux sends invalid PORT_UNREACHs)
	 *
	 * Now we are in compliance with RFCs.
	 *							--ANK (980905)
	 */

	inet = inet_sk(sk);
	if (!sock_owned_by_user(sk) && inet->recverr) {
		sk->sk_err = err;
		sk_error_report(sk);
	} else	{ /* Only an error on timeout */
		sk->sk_err_soft = err;
	}

out:
	bh_unlock_sock(sk);
	sock_put(sk);
	return 0;
}

void __tcp_v4_send_check(struct sk_buff *skb, __be32 saddr, __be32 daddr)
{
	struct tcphdr *th = tcp_hdr(skb);

	th->check = ~tcp_v4_check(skb->len, saddr, daddr, 0);
	skb->csum_start = skb_transport_header(skb) - skb->head;
	skb->csum_offset = offsetof(struct tcphdr, check);
}

/* This routine computes an IPv4 TCP checksum. */
void tcp_v4_send_check(struct sock *sk, struct sk_buff *skb)
{
	const struct inet_sock *inet = inet_sk(sk);

	__tcp_v4_send_check(skb, inet->inet_saddr, inet->inet_daddr);
}
EXPORT_SYMBOL(tcp_v4_send_check);

/*
 *	This routine will send an RST to the other tcp.
 *
 *	Someone asks: why I NEVER use socket parameters (TOS, TTL etc.)
 *		      for reset.
 *	Answer: if a packet caused RST, it is not for a socket
 *		existing in our system, if it is matched to a socket,
 *		it is just duplicate segment or bug in other side's TCP.
 *		So that we build reply only basing on parameters
 *		arrived with segment.
 *	Exception: precedence violation. We do not implement it in any case.
 */

#ifdef CONFIG_TCP_MD5SIG
#define OPTION_BYTES TCPOLEN_MD5SIG_ALIGNED
#else
#define OPTION_BYTES sizeof(__be32)
#endif

static void tcp_v4_send_reset(const struct sock *sk, struct sk_buff *skb)
{
	const struct tcphdr *th = tcp_hdr(skb);
	struct {
		struct tcphdr th;
		__be32 opt[OPTION_BYTES / sizeof(__be32)];
	} rep;
	struct ip_reply_arg arg;
#ifdef CONFIG_TCP_MD5SIG
	struct tcp_md5sig_key *key = NULL;
	const __u8 *hash_location = NULL;
	unsigned char newhash[16];
	int genhash;
	struct sock *sk1 = NULL;
#endif
	u64 transmit_time = 0;
	struct sock *ctl_sk;
	struct net *net;

	/* Never send a reset in response to a reset. */
	if (th->rst)
		return;

	/* If sk not NULL, it means we did a successful lookup and incoming
	 * route had to be correct. prequeue might have dropped our dst.
	 */
	if (!sk && skb_rtable(skb)->rt_type != RTN_LOCAL)
		return;

	/* Swap the send and the receive. */
	memset(&rep, 0, sizeof(rep));
	rep.th.dest   = th->source;
	rep.th.source = th->dest;
	rep.th.doff   = sizeof(struct tcphdr) / 4;
	rep.th.rst    = 1;

	if (th->ack) {
		rep.th.seq = th->ack_seq;
	} else {
		rep.th.ack = 1;
		rep.th.ack_seq = htonl(ntohl(th->seq) + th->syn + th->fin +
				       skb->len - (th->doff << 2));
	}

	memset(&arg, 0, sizeof(arg));
	arg.iov[0].iov_base = (unsigned char *)&rep;
	arg.iov[0].iov_len  = sizeof(rep.th);

	net = sk ? sock_net(sk) : dev_net(skb_dst(skb)->dev);
#ifdef CONFIG_TCP_MD5SIG
	rcu_read_lock();
	hash_location = tcp_parse_md5sig_option(th);
	if (sk && sk_fullsock(sk)) {
		const union tcp_md5_addr *addr;
		int l3index;

		/* sdif set, means packet ingressed via a device
		 * in an L3 domain and inet_iif is set to it.
		 */
		l3index = tcp_v4_sdif(skb) ? inet_iif(skb) : 0;
		addr = (union tcp_md5_addr *)&ip_hdr(skb)->saddr;
		key = tcp_md5_do_lookup(sk, l3index, addr, AF_INET);
	} else if (hash_location) {
		const union tcp_md5_addr *addr;
		int sdif = tcp_v4_sdif(skb);
		int dif = inet_iif(skb);
		int l3index;

		/*
		 * active side is lost. Try to find listening socket through
		 * source port, and then find md5 key through listening socket.
		 * we are not loose security here:
		 * Incoming packet is checked with md5 hash with finding key,
		 * no RST generated if md5 hash doesn't match.
		 */
		sk1 = __inet_lookup_listener(net, &tcp_hashinfo, NULL, 0,
					     ip_hdr(skb)->saddr,
					     th->source, ip_hdr(skb)->daddr,
					     ntohs(th->source), dif, sdif);
		/* don't send rst if it can't find key */
		if (!sk1)
			goto out;

		/* sdif set, means packet ingressed via a device
		 * in an L3 domain and dif is set to it.
		 */
		l3index = sdif ? dif : 0;
		addr = (union tcp_md5_addr *)&ip_hdr(skb)->saddr;
		key = tcp_md5_do_lookup(sk1, l3index, addr, AF_INET);
		if (!key)
			goto out;


		genhash = tcp_v4_md5_hash_skb(newhash, key, NULL, skb);
		if (genhash || memcmp(hash_location, newhash, 16) != 0)
			goto out;

	}

	if (key) {
		rep.opt[0] = htonl((TCPOPT_NOP << 24) |
				   (TCPOPT_NOP << 16) |
				   (TCPOPT_MD5SIG << 8) |
				   TCPOLEN_MD5SIG);
		/* Update length and the length the header thinks exists */
		arg.iov[0].iov_len += TCPOLEN_MD5SIG_ALIGNED;
		rep.th.doff = arg.iov[0].iov_len / 4;

		tcp_v4_md5_hash_hdr((__u8 *) &rep.opt[1],
				     key, ip_hdr(skb)->saddr,
				     ip_hdr(skb)->daddr, &rep.th);
	}
#endif
	/* Can't co-exist with TCPMD5, hence check rep.opt[0] */
	if (rep.opt[0] == 0) {
		__be32 mrst = mptcp_reset_option(skb);

		if (mrst) {
			rep.opt[0] = mrst;
			arg.iov[0].iov_len += sizeof(mrst);
			rep.th.doff = arg.iov[0].iov_len / 4;
		}
	}

	arg.csum = csum_tcpudp_nofold(ip_hdr(skb)->daddr,
				      ip_hdr(skb)->saddr, /* XXX */
				      arg.iov[0].iov_len, IPPROTO_TCP, 0);
	arg.csumoffset = offsetof(struct tcphdr, check) / 2;
	arg.flags = (sk && inet_sk_transparent(sk)) ? IP_REPLY_ARG_NOSRCCHECK : 0;

	/* When socket is gone, all binding information is lost.
	 * routing might fail in this case. No choice here, if we choose to force
	 * input interface, we will misroute in case of asymmetric route.
	 */
	if (sk) {
		arg.bound_dev_if = sk->sk_bound_dev_if;
		if (sk_fullsock(sk))
			trace_tcp_send_reset(sk, skb);
	}

	BUILD_BUG_ON(offsetof(struct sock, sk_bound_dev_if) !=
		     offsetof(struct inet_timewait_sock, tw_bound_dev_if));

	arg.tos = ip_hdr(skb)->tos;
	arg.uid = sock_net_uid(net, sk && sk_fullsock(sk) ? sk : NULL);
	local_bh_disable();
	ctl_sk = this_cpu_read(*net->ipv4.tcp_sk);
	if (sk) {
		ctl_sk->sk_mark = (sk->sk_state == TCP_TIME_WAIT) ?
				   inet_twsk(sk)->tw_mark : sk->sk_mark;
		ctl_sk->sk_priority = (sk->sk_state == TCP_TIME_WAIT) ?
				   inet_twsk(sk)->tw_priority : sk->sk_priority;
		transmit_time = tcp_transmit_time(sk);
	}
	ip_send_unicast_reply(ctl_sk,
			      skb, &TCP_SKB_CB(skb)->header.h4.opt,
			      ip_hdr(skb)->saddr, ip_hdr(skb)->daddr,
			      &arg, arg.iov[0].iov_len,
			      transmit_time);

	ctl_sk->sk_mark = 0;
	__TCP_INC_STATS(net, TCP_MIB_OUTSEGS);
	__TCP_INC_STATS(net, TCP_MIB_OUTRSTS);
	local_bh_enable();

#ifdef CONFIG_TCP_MD5SIG
out:
	rcu_read_unlock();
#endif
}

/* The code following below sending ACKs in SYN-RECV and TIME-WAIT states
   outside socket context is ugly, certainly. What can I do?
 */

static void tcp_v4_send_ack(const struct sock *sk,
			    struct sk_buff *skb, u32 seq, u32 ack,
			    u32 win, u32 tsval, u32 tsecr, int oif,
			    struct tcp_md5sig_key *key,
			    int reply_flags, u8 tos)
{
	const struct tcphdr *th = tcp_hdr(skb);
	struct {
		struct tcphdr th;
		__be32 opt[(TCPOLEN_TSTAMP_ALIGNED >> 2)
#ifdef CONFIG_TCP_MD5SIG
			   + (TCPOLEN_MD5SIG_ALIGNED >> 2)
#endif
			];
	} rep;
	struct net *net = sock_net(sk);
	struct ip_reply_arg arg;
	struct sock *ctl_sk;
	u64 transmit_time;

	memset(&rep.th, 0, sizeof(struct tcphdr));
	memset(&arg, 0, sizeof(arg));

	arg.iov[0].iov_base = (unsigned char *)&rep;
	arg.iov[0].iov_len  = sizeof(rep.th);
	if (tsecr) {
		rep.opt[0] = htonl((TCPOPT_NOP << 24) | (TCPOPT_NOP << 16) |
				   (TCPOPT_TIMESTAMP << 8) |
				   TCPOLEN_TIMESTAMP);
		rep.opt[1] = htonl(tsval);
		rep.opt[2] = htonl(tsecr);
		arg.iov[0].iov_len += TCPOLEN_TSTAMP_ALIGNED;
	}

	/* Swap the send and the receive. */
	rep.th.dest    = th->source;
	rep.th.source  = th->dest;
	rep.th.doff    = arg.iov[0].iov_len / 4;
	rep.th.seq     = htonl(seq);
	rep.th.ack_seq = htonl(ack);
	rep.th.ack     = 1;
	rep.th.window  = htons(win);

#ifdef CONFIG_TCP_MD5SIG
	if (key) {
		int offset = (tsecr) ? 3 : 0;

		rep.opt[offset++] = htonl((TCPOPT_NOP << 24) |
					  (TCPOPT_NOP << 16) |
					  (TCPOPT_MD5SIG << 8) |
					  TCPOLEN_MD5SIG);
		arg.iov[0].iov_len += TCPOLEN_MD5SIG_ALIGNED;
		rep.th.doff = arg.iov[0].iov_len/4;

		tcp_v4_md5_hash_hdr((__u8 *) &rep.opt[offset],
				    key, ip_hdr(skb)->saddr,
				    ip_hdr(skb)->daddr, &rep.th);
	}
#endif
	arg.flags = reply_flags;
	arg.csum = csum_tcpudp_nofold(ip_hdr(skb)->daddr,
				      ip_hdr(skb)->saddr, /* XXX */
				      arg.iov[0].iov_len, IPPROTO_TCP, 0);
	arg.csumoffset = offsetof(struct tcphdr, check) / 2;
	if (oif)
		arg.bound_dev_if = oif;
	arg.tos = tos;
	arg.uid = sock_net_uid(net, sk_fullsock(sk) ? sk : NULL);
	local_bh_disable();
	ctl_sk = this_cpu_read(*net->ipv4.tcp_sk);
	ctl_sk->sk_mark = (sk->sk_state == TCP_TIME_WAIT) ?
			   inet_twsk(sk)->tw_mark : sk->sk_mark;
	ctl_sk->sk_priority = (sk->sk_state == TCP_TIME_WAIT) ?
			   inet_twsk(sk)->tw_priority : sk->sk_priority;
	transmit_time = tcp_transmit_time(sk);
	ip_send_unicast_reply(ctl_sk,
			      skb, &TCP_SKB_CB(skb)->header.h4.opt,
			      ip_hdr(skb)->saddr, ip_hdr(skb)->daddr,
			      &arg, arg.iov[0].iov_len,
			      transmit_time);

	ctl_sk->sk_mark = 0;
	__TCP_INC_STATS(net, TCP_MIB_OUTSEGS);
	local_bh_enable();
}

static void tcp_v4_timewait_ack(struct sock *sk, struct sk_buff *skb)
{
	struct inet_timewait_sock *tw = inet_twsk(sk);
	struct tcp_timewait_sock *tcptw = tcp_twsk(sk);

	tcp_v4_send_ack(sk, skb,
			tcptw->tw_snd_nxt, tcptw->tw_rcv_nxt,
			tcptw->tw_rcv_wnd >> tw->tw_rcv_wscale,
			tcp_time_stamp_raw() + tcptw->tw_ts_offset,
			tcptw->tw_ts_recent,
			tw->tw_bound_dev_if,
			tcp_twsk_md5_key(tcptw),
			tw->tw_transparent ? IP_REPLY_ARG_NOSRCCHECK : 0,
			tw->tw_tos
			);

	inet_twsk_put(tw);
}

static void tcp_v4_reqsk_send_ack(const struct sock *sk, struct sk_buff *skb,
				  struct request_sock *req)
{
	const union tcp_md5_addr *addr;
	int l3index;

	/* sk->sk_state == TCP_LISTEN -> for regular TCP_SYN_RECV
	 * sk->sk_state == TCP_SYN_RECV -> for Fast Open.
	 */
	u32 seq = (sk->sk_state == TCP_LISTEN) ? tcp_rsk(req)->snt_isn + 1 :
					     tcp_sk(sk)->snd_nxt;

	/* RFC 7323 2.3
	 * The window field (SEG.WND) of every outgoing segment, with the
	 * exception of <SYN> segments, MUST be right-shifted by
	 * Rcv.Wind.Shift bits:
	 */
	addr = (union tcp_md5_addr *)&ip_hdr(skb)->saddr;
	l3index = tcp_v4_sdif(skb) ? inet_iif(skb) : 0;
	tcp_v4_send_ack(sk, skb, seq,
			tcp_rsk(req)->rcv_nxt,
			req->rsk_rcv_wnd >> inet_rsk(req)->rcv_wscale,
			tcp_time_stamp_raw() + tcp_rsk(req)->ts_off,
			req->ts_recent,
			0,
			tcp_md5_do_lookup(sk, l3index, addr, AF_INET),
			inet_rsk(req)->no_srccheck ? IP_REPLY_ARG_NOSRCCHECK : 0,
			ip_hdr(skb)->tos);
}

/*
 *	Send a SYN-ACK after having received a SYN.
 *	This still operates on a request_sock only, not on a big
 *	socket.
 */
static int tcp_v4_send_synack(const struct sock *sk, struct dst_entry *dst,
			      struct flowi *fl,
			      struct request_sock *req,
			      struct tcp_fastopen_cookie *foc,
			      enum tcp_synack_type synack_type,
			      struct sk_buff *syn_skb)
{
	const struct inet_request_sock *ireq = inet_rsk(req);
	struct flowi4 fl4;
	int err = -1;
	struct sk_buff *skb;
	u8 tos;

	/* First, grab a route. */
	if (!dst && (dst = inet_csk_route_req(sk, &fl4, req)) == NULL)
		return -1;

	skb = tcp_make_synack(sk, dst, req, foc, synack_type, syn_skb);

	if (skb) {
		__tcp_v4_send_check(skb, ireq->ir_loc_addr, ireq->ir_rmt_addr);

		tos = sock_net(sk)->ipv4.sysctl_tcp_reflect_tos ?
				(tcp_rsk(req)->syn_tos & ~INET_ECN_MASK) |
				(inet_sk(sk)->tos & INET_ECN_MASK) :
				inet_sk(sk)->tos;

		if (!INET_ECN_is_capable(tos) &&
		    tcp_bpf_ca_needs_ecn((struct sock *)req))
			tos |= INET_ECN_ECT_0;

		rcu_read_lock();
		err = ip_build_and_send_pkt(skb, sk, ireq->ir_loc_addr,
					    ireq->ir_rmt_addr,
					    rcu_dereference(ireq->ireq_opt),
					    tos);
		rcu_read_unlock();
		err = net_xmit_eval(err);
	}

	return err;
}

/*
 *	IPv4 request_sock destructor.
 */
static void tcp_v4_reqsk_destructor(struct request_sock *req)
{
	kfree(rcu_dereference_protected(inet_rsk(req)->ireq_opt, 1));
}

#ifdef CONFIG_TCP_MD5SIG
/*
 * RFC2385 MD5 checksumming requires a mapping of
 * IP address->MD5 Key.
 * We need to maintain these in the sk structure.
 */

DEFINE_STATIC_KEY_FALSE(tcp_md5_needed);
EXPORT_SYMBOL(tcp_md5_needed);

static bool better_md5_match(struct tcp_md5sig_key *old, struct tcp_md5sig_key *new)
{
	if (!old)
		return true;

	/* l3index always overrides non-l3index */
	if (old->l3index && new->l3index == 0)
		return false;
	if (old->l3index == 0 && new->l3index)
		return true;

	return old->prefixlen < new->prefixlen;
}

/* Find the Key structure for an address.  */
struct tcp_md5sig_key *__tcp_md5_do_lookup(const struct sock *sk, int l3index,
					   const union tcp_md5_addr *addr,
					   int family)
{
	const struct tcp_sock *tp = tcp_sk(sk);
	struct tcp_md5sig_key *key;
	const struct tcp_md5sig_info *md5sig;
	__be32 mask;
	struct tcp_md5sig_key *best_match = NULL;
	bool match;

	/* caller either holds rcu_read_lock() or socket lock */
	md5sig = rcu_dereference_check(tp->md5sig_info,
				       lockdep_sock_is_held(sk));
	if (!md5sig)
		return NULL;

	hlist_for_each_entry_rcu(key, &md5sig->head, node,
				 lockdep_sock_is_held(sk)) {
		if (key->family != family)
			continue;
		if (key->flags & TCP_MD5SIG_FLAG_IFINDEX && key->l3index != l3index)
			continue;
		if (family == AF_INET) {
			mask = inet_make_mask(key->prefixlen);
			match = (key->addr.a4.s_addr & mask) ==
				(addr->a4.s_addr & mask);
#if IS_ENABLED(CONFIG_IPV6)
		} else if (family == AF_INET6) {
			match = ipv6_prefix_equal(&key->addr.a6, &addr->a6,
						  key->prefixlen);
#endif
		} else {
			match = false;
		}

		if (match && better_md5_match(best_match, key))
			best_match = key;
	}
	return best_match;
}
EXPORT_SYMBOL(__tcp_md5_do_lookup);

static struct tcp_md5sig_key *tcp_md5_do_lookup_exact(const struct sock *sk,
						      const union tcp_md5_addr *addr,
						      int family, u8 prefixlen,
						      int l3index, u8 flags)
{
	const struct tcp_sock *tp = tcp_sk(sk);
	struct tcp_md5sig_key *key;
	unsigned int size = sizeof(struct in_addr);
	const struct tcp_md5sig_info *md5sig;

	/* caller either holds rcu_read_lock() or socket lock */
	md5sig = rcu_dereference_check(tp->md5sig_info,
				       lockdep_sock_is_held(sk));
	if (!md5sig)
		return NULL;
#if IS_ENABLED(CONFIG_IPV6)
	if (family == AF_INET6)
		size = sizeof(struct in6_addr);
#endif
	hlist_for_each_entry_rcu(key, &md5sig->head, node,
				 lockdep_sock_is_held(sk)) {
		if (key->family != family)
			continue;
		if ((key->flags & TCP_MD5SIG_FLAG_IFINDEX) != (flags & TCP_MD5SIG_FLAG_IFINDEX))
			continue;
		if (key->l3index != l3index)
			continue;
		if (!memcmp(&key->addr, addr, size) &&
		    key->prefixlen == prefixlen)
			return key;
	}
	return NULL;
}

struct tcp_md5sig_key *tcp_v4_md5_lookup(const struct sock *sk,
					 const struct sock *addr_sk)
{
	const union tcp_md5_addr *addr;
	int l3index;

	l3index = l3mdev_master_ifindex_by_index(sock_net(sk),
						 addr_sk->sk_bound_dev_if);
	addr = (const union tcp_md5_addr *)&addr_sk->sk_daddr;
	return tcp_md5_do_lookup(sk, l3index, addr, AF_INET);
}
EXPORT_SYMBOL(tcp_v4_md5_lookup);

/* This can be called on a newly created socket, from other files */
int tcp_md5_do_add(struct sock *sk, const union tcp_md5_addr *addr,
		   int family, u8 prefixlen, int l3index, u8 flags,
		   const u8 *newkey, u8 newkeylen, gfp_t gfp)
{
	/* Add Key to the list */
	struct tcp_md5sig_key *key;
	struct tcp_sock *tp = tcp_sk(sk);
	struct tcp_md5sig_info *md5sig;

	key = tcp_md5_do_lookup_exact(sk, addr, family, prefixlen, l3index, flags);
	if (key) {
		/* Pre-existing entry - just update that one.
		 * Note that the key might be used concurrently.
		 * data_race() is telling kcsan that we do not care of
		 * key mismatches, since changing MD5 key on live flows
		 * can lead to packet drops.
		 */
		data_race(memcpy(key->key, newkey, newkeylen));

		/* Pairs with READ_ONCE() in tcp_md5_hash_key().
		 * Also note that a reader could catch new key->keylen value
		 * but old key->key[], this is the reason we use __GFP_ZERO
		 * at sock_kmalloc() time below these lines.
		 */
		WRITE_ONCE(key->keylen, newkeylen);

		return 0;
	}

	md5sig = rcu_dereference_protected(tp->md5sig_info,
					   lockdep_sock_is_held(sk));
	if (!md5sig) {
		md5sig = kmalloc(sizeof(*md5sig), gfp);
		if (!md5sig)
			return -ENOMEM;

		sk_gso_disable(sk);
		INIT_HLIST_HEAD(&md5sig->head);
		rcu_assign_pointer(tp->md5sig_info, md5sig);
	}

	key = sock_kmalloc(sk, sizeof(*key), gfp | __GFP_ZERO);
	if (!key)
		return -ENOMEM;
	if (!tcp_alloc_md5sig_pool()) {
		sock_kfree_s(sk, key, sizeof(*key));
		return -ENOMEM;
	}

	memcpy(key->key, newkey, newkeylen);
	key->keylen = newkeylen;
	key->family = family;
	key->prefixlen = prefixlen;
	key->l3index = l3index;
	key->flags = flags;
	memcpy(&key->addr, addr,
	       (family == AF_INET6) ? sizeof(struct in6_addr) :
				      sizeof(struct in_addr));
	hlist_add_head_rcu(&key->node, &md5sig->head);
	return 0;
}
EXPORT_SYMBOL(tcp_md5_do_add);

int tcp_md5_do_del(struct sock *sk, const union tcp_md5_addr *addr, int family,
		   u8 prefixlen, int l3index, u8 flags)
{
	struct tcp_md5sig_key *key;

	key = tcp_md5_do_lookup_exact(sk, addr, family, prefixlen, l3index, flags);
	if (!key)
		return -ENOENT;
	hlist_del_rcu(&key->node);
	atomic_sub(sizeof(*key), &sk->sk_omem_alloc);
	kfree_rcu(key, rcu);
	return 0;
}
EXPORT_SYMBOL(tcp_md5_do_del);

static void tcp_clear_md5_list(struct sock *sk)
{
	struct tcp_sock *tp = tcp_sk(sk);
	struct tcp_md5sig_key *key;
	struct hlist_node *n;
	struct tcp_md5sig_info *md5sig;

	md5sig = rcu_dereference_protected(tp->md5sig_info, 1);

	hlist_for_each_entry_safe(key, n, &md5sig->head, node) {
		hlist_del_rcu(&key->node);
		atomic_sub(sizeof(*key), &sk->sk_omem_alloc);
		kfree_rcu(key, rcu);
	}
}

static int tcp_v4_parse_md5_keys(struct sock *sk, int optname,
				 sockptr_t optval, int optlen)
{
	struct tcp_md5sig cmd;
	struct sockaddr_in *sin = (struct sockaddr_in *)&cmd.tcpm_addr;
	const union tcp_md5_addr *addr;
	u8 prefixlen = 32;
	int l3index = 0;
	u8 flags;

	if (optlen < sizeof(cmd))
		return -EINVAL;

	if (copy_from_sockptr(&cmd, optval, sizeof(cmd)))
		return -EFAULT;

	if (sin->sin_family != AF_INET)
		return -EINVAL;

	flags = cmd.tcpm_flags & TCP_MD5SIG_FLAG_IFINDEX;

	if (optname == TCP_MD5SIG_EXT &&
	    cmd.tcpm_flags & TCP_MD5SIG_FLAG_PREFIX) {
		prefixlen = cmd.tcpm_prefixlen;
		if (prefixlen > 32)
			return -EINVAL;
	}

	if (optname == TCP_MD5SIG_EXT && cmd.tcpm_ifindex &&
	    cmd.tcpm_flags & TCP_MD5SIG_FLAG_IFINDEX) {
		struct net_device *dev;

		rcu_read_lock();
		dev = dev_get_by_index_rcu(sock_net(sk), cmd.tcpm_ifindex);
		if (dev && netif_is_l3_master(dev))
			l3index = dev->ifindex;

		rcu_read_unlock();

		/* ok to reference set/not set outside of rcu;
		 * right now device MUST be an L3 master
		 */
		if (!dev || !l3index)
			return -EINVAL;
	}

	addr = (union tcp_md5_addr *)&sin->sin_addr.s_addr;

	if (!cmd.tcpm_keylen)
		return tcp_md5_do_del(sk, addr, AF_INET, prefixlen, l3index, flags);

	if (cmd.tcpm_keylen > TCP_MD5SIG_MAXKEYLEN)
		return -EINVAL;

	return tcp_md5_do_add(sk, addr, AF_INET, prefixlen, l3index, flags,
			      cmd.tcpm_key, cmd.tcpm_keylen, GFP_KERNEL);
}

static int tcp_v4_md5_hash_headers(struct tcp_md5sig_pool *hp,
				   __be32 daddr, __be32 saddr,
				   const struct tcphdr *th, int nbytes)
{
	struct tcp4_pseudohdr *bp;
	struct scatterlist sg;
	struct tcphdr *_th;

	bp = hp->scratch;
	bp->saddr = saddr;
	bp->daddr = daddr;
	bp->pad = 0;
	bp->protocol = IPPROTO_TCP;
	bp->len = cpu_to_be16(nbytes);

	_th = (struct tcphdr *)(bp + 1);
	memcpy(_th, th, sizeof(*th));
	_th->check = 0;

	sg_init_one(&sg, bp, sizeof(*bp) + sizeof(*th));
	ahash_request_set_crypt(hp->md5_req, &sg, NULL,
				sizeof(*bp) + sizeof(*th));
	return crypto_ahash_update(hp->md5_req);
}

static int tcp_v4_md5_hash_hdr(char *md5_hash, const struct tcp_md5sig_key *key,
			       __be32 daddr, __be32 saddr, const struct tcphdr *th)
{
	struct tcp_md5sig_pool *hp;
	struct ahash_request *req;

	hp = tcp_get_md5sig_pool();
	if (!hp)
		goto clear_hash_noput;
	req = hp->md5_req;

	if (crypto_ahash_init(req))
		goto clear_hash;
	if (tcp_v4_md5_hash_headers(hp, daddr, saddr, th, th->doff << 2))
		goto clear_hash;
	if (tcp_md5_hash_key(hp, key))
		goto clear_hash;
	ahash_request_set_crypt(req, NULL, md5_hash, 0);
	if (crypto_ahash_final(req))
		goto clear_hash;

	tcp_put_md5sig_pool();
	return 0;

clear_hash:
	tcp_put_md5sig_pool();
clear_hash_noput:
	memset(md5_hash, 0, 16);
	return 1;
}

int tcp_v4_md5_hash_skb(char *md5_hash, const struct tcp_md5sig_key *key,
			const struct sock *sk,
			const struct sk_buff *skb)
{
	struct tcp_md5sig_pool *hp;
	struct ahash_request *req;
	const struct tcphdr *th = tcp_hdr(skb);
	__be32 saddr, daddr;

	if (sk) { /* valid for establish/request sockets */
		saddr = sk->sk_rcv_saddr;
		daddr = sk->sk_daddr;
	} else {
		const struct iphdr *iph = ip_hdr(skb);
		saddr = iph->saddr;
		daddr = iph->daddr;
	}

	hp = tcp_get_md5sig_pool();
	if (!hp)
		goto clear_hash_noput;
	req = hp->md5_req;

	if (crypto_ahash_init(req))
		goto clear_hash;

	if (tcp_v4_md5_hash_headers(hp, daddr, saddr, th, skb->len))
		goto clear_hash;
	if (tcp_md5_hash_skb_data(hp, skb, th->doff << 2))
		goto clear_hash;
	if (tcp_md5_hash_key(hp, key))
		goto clear_hash;
	ahash_request_set_crypt(req, NULL, md5_hash, 0);
	if (crypto_ahash_final(req))
		goto clear_hash;

	tcp_put_md5sig_pool();
	return 0;

clear_hash:
	tcp_put_md5sig_pool();
clear_hash_noput:
	memset(md5_hash, 0, 16);
	return 1;
}
EXPORT_SYMBOL(tcp_v4_md5_hash_skb);

#endif

/* Called with rcu_read_lock() */
static bool tcp_v4_inbound_md5_hash(const struct sock *sk,
				    const struct sk_buff *skb,
				    int dif, int sdif)
{
#ifdef CONFIG_TCP_MD5SIG
	/*
	 * This gets called for each TCP segment that arrives
	 * so we want to be efficient.
	 * We have 3 drop cases:
	 * o No MD5 hash and one expected.
	 * o MD5 hash and we're not expecting one.
	 * o MD5 hash and its wrong.
	 */
	const __u8 *hash_location = NULL;
	struct tcp_md5sig_key *hash_expected;
	const struct iphdr *iph = ip_hdr(skb);
	const struct tcphdr *th = tcp_hdr(skb);
	const union tcp_md5_addr *addr;
	unsigned char newhash[16];
	int genhash, l3index;

	/* sdif set, means packet ingressed via a device
	 * in an L3 domain and dif is set to the l3mdev
	 */
	l3index = sdif ? dif : 0;

	addr = (union tcp_md5_addr *)&iph->saddr;
	hash_expected = tcp_md5_do_lookup(sk, l3index, addr, AF_INET);
	hash_location = tcp_parse_md5sig_option(th);

	/* We've parsed the options - do we have a hash? */
	if (!hash_expected && !hash_location)
		return false;

	if (hash_expected && !hash_location) {
		NET_INC_STATS(sock_net(sk), LINUX_MIB_TCPMD5NOTFOUND);
		return true;
	}

	if (!hash_expected && hash_location) {
		NET_INC_STATS(sock_net(sk), LINUX_MIB_TCPMD5UNEXPECTED);
		return true;
	}

	/* Okay, so this is hash_expected and hash_location -
	 * so we need to calculate the checksum.
	 */
	genhash = tcp_v4_md5_hash_skb(newhash,
				      hash_expected,
				      NULL, skb);

	if (genhash || memcmp(hash_location, newhash, 16) != 0) {
		NET_INC_STATS(sock_net(sk), LINUX_MIB_TCPMD5FAILURE);
		net_info_ratelimited("MD5 Hash failed for (%pI4, %d)->(%pI4, %d)%s L3 index %d\n",
				     &iph->saddr, ntohs(th->source),
				     &iph->daddr, ntohs(th->dest),
				     genhash ? " tcp_v4_calc_md5_hash failed"
				     : "", l3index);
		return true;
	}
	return false;
#endif
	return false;
}

static void tcp_v4_init_req(struct request_sock *req,
			    const struct sock *sk_listener,
			    struct sk_buff *skb)
{
	struct inet_request_sock *ireq = inet_rsk(req);
	struct net *net = sock_net(sk_listener);

	sk_rcv_saddr_set(req_to_sk(req), ip_hdr(skb)->daddr);
	sk_daddr_set(req_to_sk(req), ip_hdr(skb)->saddr);
	RCU_INIT_POINTER(ireq->ireq_opt, tcp_v4_save_options(net, skb));
}

static struct dst_entry *tcp_v4_route_req(const struct sock *sk,
					  struct sk_buff *skb,
					  struct flowi *fl,
					  struct request_sock *req)
{
	tcp_v4_init_req(req, sk, skb);

	if (security_inet_conn_request(sk, skb, req))
		return NULL;

	return inet_csk_route_req(sk, &fl->u.ip4, req);
}

struct request_sock_ops tcp_request_sock_ops __read_mostly = {
	.family		=	PF_INET,
	.obj_size	=	sizeof(struct tcp_request_sock),
	.rtx_syn_ack	=	tcp_rtx_synack,
	.send_ack	=	tcp_v4_reqsk_send_ack,
	.destructor	=	tcp_v4_reqsk_destructor,
	.send_reset	=	tcp_v4_send_reset,
	.syn_ack_timeout =	tcp_syn_ack_timeout,
};

const struct tcp_request_sock_ops tcp_request_sock_ipv4_ops = {
	.mss_clamp	=	TCP_MSS_DEFAULT,
#ifdef CONFIG_TCP_MD5SIG
	.req_md5_lookup	=	tcp_v4_md5_lookup,
	.calc_md5_hash	=	tcp_v4_md5_hash_skb,
#endif
#ifdef CONFIG_SYN_COOKIES
	.cookie_init_seq =	cookie_v4_init_sequence,
#endif
	.route_req	=	tcp_v4_route_req,
	.init_seq	=	tcp_v4_init_seq,
	.init_ts_off	=	tcp_v4_init_ts_off,
	.send_synack	=	tcp_v4_send_synack,
};

int tcp_v4_conn_request(struct sock *sk, struct sk_buff *skb)
{
	/* Never answer to SYNs send to broadcast or multicast */
	if (skb_rtable(skb)->rt_flags & (RTCF_BROADCAST | RTCF_MULTICAST))
		goto drop;

	return tcp_conn_request(&tcp_request_sock_ops,
				&tcp_request_sock_ipv4_ops, sk, skb);

drop:
	tcp_listendrop(sk);
	return 0;
}
EXPORT_SYMBOL(tcp_v4_conn_request);


/*
 * The three way handshake has completed - we got a valid synack -
 * now create the new socket.
 */
struct sock *tcp_v4_syn_recv_sock(const struct sock *sk, struct sk_buff *skb,
				  struct request_sock *req,
				  struct dst_entry *dst,
				  struct request_sock *req_unhash,
				  bool *own_req)
{
	struct inet_request_sock *ireq;
	bool found_dup_sk = false;
	struct inet_sock *newinet;
	struct tcp_sock *newtp;
	struct sock *newsk;
#ifdef CONFIG_TCP_MD5SIG
	const union tcp_md5_addr *addr;
	struct tcp_md5sig_key *key;
	int l3index;
#endif
	struct ip_options_rcu *inet_opt;

	if (sk_acceptq_is_full(sk))
		goto exit_overflow;

	newsk = tcp_create_openreq_child(sk, req, skb);
	if (!newsk)
		goto exit_nonewsk;

	newsk->sk_gso_type = SKB_GSO_TCPV4;
	inet_sk_rx_dst_set(newsk, skb);

	newtp		      = tcp_sk(newsk);
	newinet		      = inet_sk(newsk);
	ireq		      = inet_rsk(req);
	sk_daddr_set(newsk, ireq->ir_rmt_addr);
	sk_rcv_saddr_set(newsk, ireq->ir_loc_addr);
	newsk->sk_bound_dev_if = ireq->ir_iif;
	newinet->inet_saddr   = ireq->ir_loc_addr;
	inet_opt	      = rcu_dereference(ireq->ireq_opt);
	RCU_INIT_POINTER(newinet->inet_opt, inet_opt);
	newinet->mc_index     = inet_iif(skb);
	newinet->mc_ttl	      = ip_hdr(skb)->ttl;
	newinet->rcv_tos      = ip_hdr(skb)->tos;
	inet_csk(newsk)->icsk_ext_hdr_len = 0;
	if (inet_opt)
		inet_csk(newsk)->icsk_ext_hdr_len = inet_opt->opt.optlen;
	newinet->inet_id = prandom_u32();

	/* Set ToS of the new socket based upon the value of incoming SYN.
	 * ECT bits are set later in tcp_init_transfer().
	 */
	if (sock_net(sk)->ipv4.sysctl_tcp_reflect_tos)
		newinet->tos = tcp_rsk(req)->syn_tos & ~INET_ECN_MASK;

	if (!dst) {
		dst = inet_csk_route_child_sock(sk, newsk, req);
		if (!dst)
			goto put_and_exit;
	} else {
		/* syncookie case : see end of cookie_v4_check() */
	}
	sk_setup_caps(newsk, dst);

	tcp_ca_openreq_child(newsk, dst);

	tcp_sync_mss(newsk, dst_mtu(dst));
	newtp->advmss = tcp_mss_clamp(tcp_sk(sk), dst_metric_advmss(dst));

	tcp_initialize_rcv_mss(newsk);

#ifdef CONFIG_TCP_MD5SIG
	l3index = l3mdev_master_ifindex_by_index(sock_net(sk), ireq->ir_iif);
	/* Copy over the MD5 key from the original socket */
	addr = (union tcp_md5_addr *)&newinet->inet_daddr;
	key = tcp_md5_do_lookup(sk, l3index, addr, AF_INET);
	if (key) {
		/*
		 * We're using one, so create a matching key
		 * on the newsk structure. If we fail to get
		 * memory, then we end up not copying the key
		 * across. Shucks.
		 */
		tcp_md5_do_add(newsk, addr, AF_INET, 32, l3index, key->flags,
			       key->key, key->keylen, GFP_ATOMIC);
		sk_gso_disable(newsk);
	}
#endif

	if (__inet_inherit_port(sk, newsk) < 0)
		goto put_and_exit;
	*own_req = inet_ehash_nolisten(newsk, req_to_sk(req_unhash),
				       &found_dup_sk);
	if (likely(*own_req)) {
		tcp_move_syn(newtp, req);
		ireq->ireq_opt = NULL;
	} else {
		newinet->inet_opt = NULL;

		if (!req_unhash && found_dup_sk) {
			/* This code path should only be executed in the
			 * syncookie case only
			 */
			bh_unlock_sock(newsk);
			sock_put(newsk);
			newsk = NULL;
		}
	}
	return newsk;

exit_overflow:
	NET_INC_STATS(sock_net(sk), LINUX_MIB_LISTENOVERFLOWS);
exit_nonewsk:
	dst_release(dst);
exit:
	tcp_listendrop(sk);
	return NULL;
put_and_exit:
	newinet->inet_opt = NULL;
	inet_csk_prepare_forced_close(newsk);
	tcp_done(newsk);
	goto exit;
}
EXPORT_SYMBOL(tcp_v4_syn_recv_sock);

static struct sock *tcp_v4_cookie_check(struct sock *sk, struct sk_buff *skb)
{
#ifdef CONFIG_SYN_COOKIES
	const struct tcphdr *th = tcp_hdr(skb);

	if (!th->syn)
		sk = cookie_v4_check(sk, skb);
#endif
	return sk;
}

u16 tcp_v4_get_syncookie(struct sock *sk, struct iphdr *iph,
			 struct tcphdr *th, u32 *cookie)
{
	u16 mss = 0;
#ifdef CONFIG_SYN_COOKIES
	mss = tcp_get_syncookie_mss(&tcp_request_sock_ops,
				    &tcp_request_sock_ipv4_ops, sk, th);
	if (mss) {
		*cookie = __cookie_v4_init_sequence(iph, th, &mss);
		tcp_synq_overflow(sk);
	}
#endif
	return mss;
}

INDIRECT_CALLABLE_DECLARE(struct dst_entry *ipv4_dst_check(struct dst_entry *,
							   u32));
/* The socket must have it's spinlock held when we get
 * here, unless it is a TCP_LISTEN socket.
 *
 * We have a potential double-lock case here, so even when
 * doing backlog processing we use the BH locking scheme.
 * This is because we cannot sleep with the original spinlock
 * held.
 */
int tcp_v4_do_rcv(struct sock *sk, struct sk_buff *skb)
{
	struct sock *rsk;

	if (sk->sk_state == TCP_ESTABLISHED) { /* Fast path */
		struct dst_entry *dst;

		dst = rcu_dereference_protected(sk->sk_rx_dst,
						lockdep_sock_is_held(sk));

		sock_rps_save_rxhash(sk, skb);
		sk_mark_napi_id(sk, skb);
		if (dst) {
			if (sk->sk_rx_dst_ifindex != skb->skb_iif ||
			    !INDIRECT_CALL_1(dst->ops->check, ipv4_dst_check,
					     dst, 0)) {
				RCU_INIT_POINTER(sk->sk_rx_dst, NULL);
				dst_release(dst);
			}
		}
		tcp_rcv_established(sk, skb);
		return 0;
	}

	if (tcp_checksum_complete(skb))
		goto csum_err;

	if (sk->sk_state == TCP_LISTEN) {
		struct sock *nsk = tcp_v4_cookie_check(sk, skb);

		if (!nsk)
			goto discard;
		if (nsk != sk) {
			if (tcp_child_process(sk, nsk, skb)) {
				rsk = nsk;
				goto reset;
			}
			return 0;
		}
	} else
		sock_rps_save_rxhash(sk, skb);

	if (tcp_rcv_state_process(sk, skb)) {
		rsk = sk;
		goto reset;
	}
	return 0;

reset:
	tcp_v4_send_reset(rsk, skb);
discard:
	kfree_skb(skb);
	/* Be careful here. If this function gets more complicated and
	 * gcc suffers from register pressure on the x86, sk (in %ebx)
	 * might be destroyed here. This current version compiles correctly,
	 * but you have been warned.
	 */
	return 0;

csum_err:
	trace_tcp_bad_csum(skb);
	TCP_INC_STATS(sock_net(sk), TCP_MIB_CSUMERRORS);
	TCP_INC_STATS(sock_net(sk), TCP_MIB_INERRS);
	goto discard;
}
EXPORT_SYMBOL(tcp_v4_do_rcv);

int tcp_v4_early_demux(struct sk_buff *skb)
{
	const struct iphdr *iph;
	const struct tcphdr *th;
	struct sock *sk;

	if (skb->pkt_type != PACKET_HOST)
		return 0;

	if (!pskb_may_pull(skb, skb_transport_offset(skb) + sizeof(struct tcphdr)))
		return 0;

	iph = ip_hdr(skb);
	th = tcp_hdr(skb);

	if (th->doff < sizeof(struct tcphdr) / 4)
		return 0;

	sk = __inet_lookup_established(dev_net(skb->dev), &tcp_hashinfo,
				       iph->saddr, th->source,
				       iph->daddr, ntohs(th->dest),
				       skb->skb_iif, inet_sdif(skb));
	if (sk) {
		skb->sk = sk;
		skb->destructor = sock_edemux;
		if (sk_fullsock(sk)) {
			struct dst_entry *dst = rcu_dereference(sk->sk_rx_dst);

			if (dst)
				dst = dst_check(dst, 0);
			if (dst &&
			    sk->sk_rx_dst_ifindex == skb->skb_iif)
				skb_dst_set_noref(skb, dst);
		}
	}
	return 0;
}

bool tcp_add_backlog(struct sock *sk, struct sk_buff *skb)
{
	u32 limit, tail_gso_size, tail_gso_segs;
	struct skb_shared_info *shinfo;
	const struct tcphdr *th;
	struct tcphdr *thtail;
	struct sk_buff *tail;
	unsigned int hdrlen;
	bool fragstolen;
	u32 gso_segs;
	u32 gso_size;
	int delta;

	/* In case all data was pulled from skb frags (in __pskb_pull_tail()),
	 * we can fix skb->truesize to its real value to avoid future drops.
	 * This is valid because skb is not yet charged to the socket.
	 * It has been noticed pure SACK packets were sometimes dropped
	 * (if cooked by drivers without copybreak feature).
	 */
	skb_condense(skb);

	skb_dst_drop(skb);

	if (unlikely(tcp_checksum_complete(skb))) {
		bh_unlock_sock(sk);
		trace_tcp_bad_csum(skb);
		__TCP_INC_STATS(sock_net(sk), TCP_MIB_CSUMERRORS);
		__TCP_INC_STATS(sock_net(sk), TCP_MIB_INERRS);
		return true;
	}

	/* Attempt coalescing to last skb in backlog, even if we are
	 * above the limits.
	 * This is okay because skb capacity is limited to MAX_SKB_FRAGS.
	 */
	th = (const struct tcphdr *)skb->data;
	hdrlen = th->doff * 4;

	tail = sk->sk_backlog.tail;
	if (!tail)
		goto no_coalesce;
	thtail = (struct tcphdr *)tail->data;

	if (TCP_SKB_CB(tail)->end_seq != TCP_SKB_CB(skb)->seq ||
	    TCP_SKB_CB(tail)->ip_dsfield != TCP_SKB_CB(skb)->ip_dsfield ||
	    ((TCP_SKB_CB(tail)->tcp_flags |
	      TCP_SKB_CB(skb)->tcp_flags) & (TCPHDR_SYN | TCPHDR_RST | TCPHDR_URG)) ||
	    !((TCP_SKB_CB(tail)->tcp_flags &
	      TCP_SKB_CB(skb)->tcp_flags) & TCPHDR_ACK) ||
	    ((TCP_SKB_CB(tail)->tcp_flags ^
	      TCP_SKB_CB(skb)->tcp_flags) & (TCPHDR_ECE | TCPHDR_CWR)) ||
#ifdef CONFIG_TLS_DEVICE
	    tail->decrypted != skb->decrypted ||
#endif
	    thtail->doff != th->doff ||
	    memcmp(thtail + 1, th + 1, hdrlen - sizeof(*th)))
		goto no_coalesce;

	__skb_pull(skb, hdrlen);

	shinfo = skb_shinfo(skb);
	gso_size = shinfo->gso_size ?: skb->len;
	gso_segs = shinfo->gso_segs ?: 1;

	shinfo = skb_shinfo(tail);
	tail_gso_size = shinfo->gso_size ?: (tail->len - hdrlen);
	tail_gso_segs = shinfo->gso_segs ?: 1;

	if (skb_try_coalesce(tail, skb, &fragstolen, &delta)) {
		TCP_SKB_CB(tail)->end_seq = TCP_SKB_CB(skb)->end_seq;

		if (likely(!before(TCP_SKB_CB(skb)->ack_seq, TCP_SKB_CB(tail)->ack_seq))) {
			TCP_SKB_CB(tail)->ack_seq = TCP_SKB_CB(skb)->ack_seq;
			thtail->window = th->window;
		}

		/* We have to update both TCP_SKB_CB(tail)->tcp_flags and
		 * thtail->fin, so that the fast path in tcp_rcv_established()
		 * is not entered if we append a packet with a FIN.
		 * SYN, RST, URG are not present.
		 * ACK is set on both packets.
		 * PSH : we do not really care in TCP stack,
		 *       at least for 'GRO' packets.
		 */
		thtail->fin |= th->fin;
		TCP_SKB_CB(tail)->tcp_flags |= TCP_SKB_CB(skb)->tcp_flags;

		if (TCP_SKB_CB(skb)->has_rxtstamp) {
			TCP_SKB_CB(tail)->has_rxtstamp = true;
			tail->tstamp = skb->tstamp;
			skb_hwtstamps(tail)->hwtstamp = skb_hwtstamps(skb)->hwtstamp;
		}

		/* Not as strict as GRO. We only need to carry mss max value */
		shinfo->gso_size = max(gso_size, tail_gso_size);
		shinfo->gso_segs = min_t(u32, gso_segs + tail_gso_segs, 0xFFFF);

		sk->sk_backlog.len += delta;
		__NET_INC_STATS(sock_net(sk),
				LINUX_MIB_TCPBACKLOGCOALESCE);
		kfree_skb_partial(skb, fragstolen);
		return false;
	}
	__skb_push(skb, hdrlen);

no_coalesce:
	/* Only socket owner can try to collapse/prune rx queues
	 * to reduce memory overhead, so add a little headroom here.
	 * Few sockets backlog are possibly concurrently non empty.
	 */
	limit = READ_ONCE(sk->sk_rcvbuf) + READ_ONCE(sk->sk_sndbuf) + 64*1024;

	if (unlikely(sk_add_backlog(sk, skb, limit))) {
		bh_unlock_sock(sk);
		__NET_INC_STATS(sock_net(sk), LINUX_MIB_TCPBACKLOGDROP);
		return true;
	}
	return false;
}
EXPORT_SYMBOL(tcp_add_backlog);

int tcp_filter(struct sock *sk, struct sk_buff *skb)
{
	struct tcphdr *th = (struct tcphdr *)skb->data;

	return sk_filter_trim_cap(sk, skb, th->doff * 4);
}
EXPORT_SYMBOL(tcp_filter);

static void tcp_v4_restore_cb(struct sk_buff *skb)
{
	memmove(IPCB(skb), &TCP_SKB_CB(skb)->header.h4,
		sizeof(struct inet_skb_parm));
}

static void tcp_v4_fill_cb(struct sk_buff *skb, const struct iphdr *iph,
			   const struct tcphdr *th)
{
	/* This is tricky : We move IPCB at its correct location into TCP_SKB_CB()
	 * barrier() makes sure compiler wont play fool^Waliasing games.
	 */
	memmove(&TCP_SKB_CB(skb)->header.h4, IPCB(skb),
		sizeof(struct inet_skb_parm));
	barrier();

	TCP_SKB_CB(skb)->seq = ntohl(th->seq);
	TCP_SKB_CB(skb)->end_seq = (TCP_SKB_CB(skb)->seq + th->syn + th->fin +
				    skb->len - th->doff * 4);
	TCP_SKB_CB(skb)->ack_seq = ntohl(th->ack_seq);
	TCP_SKB_CB(skb)->tcp_flags = tcp_flag_byte(th);
	TCP_SKB_CB(skb)->tcp_tw_isn = 0;
	TCP_SKB_CB(skb)->ip_dsfield = ipv4_get_dsfield(iph);
	TCP_SKB_CB(skb)->sacked	 = 0;
	TCP_SKB_CB(skb)->has_rxtstamp =
			skb->tstamp || skb_hwtstamps(skb)->hwtstamp;
}

/*
 *	From tcp_input.c
 */

int tcp_v4_rcv(struct sk_buff *skb)
{
	struct net *net = dev_net(skb->dev);
	int sdif = inet_sdif(skb);
	int dif = inet_iif(skb);
	const struct iphdr *iph;
	const struct tcphdr *th;
	bool refcounted;
	struct sock *sk;
	int drop_reason;
	int ret;

	drop_reason = SKB_DROP_REASON_NOT_SPECIFIED;
	if (skb->pkt_type != PACKET_HOST)
		goto discard_it;

	/* Count it even if it's bad */
	__TCP_INC_STATS(net, TCP_MIB_INSEGS);

	if (!pskb_may_pull(skb, sizeof(struct tcphdr)))
		goto discard_it;

	th = (const struct tcphdr *)skb->data;

	if (unlikely(th->doff < sizeof(struct tcphdr) / 4)) {
		drop_reason = SKB_DROP_REASON_PKT_TOO_SMALL;
		goto bad_packet;
	}
	if (!pskb_may_pull(skb, th->doff * 4))
		goto discard_it;

	/* An explanation is required here, I think.
	 * Packet length and doff are validated by header prediction,
	 * provided case of th->doff==0 is eliminated.
	 * So, we defer the checks. */

	if (skb_checksum_init(skb, IPPROTO_TCP, inet_compute_pseudo))
		goto csum_error;

	th = (const struct tcphdr *)skb->data;
	iph = ip_hdr(skb);
lookup:
	sk = __inet_lookup_skb(&tcp_hashinfo, skb, __tcp_hdrlen(th), th->source,
			       th->dest, sdif, &refcounted);
	if (!sk)
		goto no_tcp_socket;

process:
	if (sk->sk_state == TCP_TIME_WAIT)
		goto do_time_wait;

	if (sk->sk_state == TCP_NEW_SYN_RECV) {
		struct request_sock *req = inet_reqsk(sk);
		bool req_stolen = false;
		struct sock *nsk;

		sk = req->rsk_listener;
		if (unlikely(tcp_v4_inbound_md5_hash(sk, skb, dif, sdif))) {
			sk_drops_add(sk, skb);
			reqsk_put(req);
			goto discard_it;
		}
		if (tcp_checksum_complete(skb)) {
			reqsk_put(req);
			goto csum_error;
		}
		if (unlikely(sk->sk_state != TCP_LISTEN)) {
			nsk = reuseport_migrate_sock(sk, req_to_sk(req), skb);
			if (!nsk) {
				inet_csk_reqsk_queue_drop_and_put(sk, req);
				goto lookup;
			}
			sk = nsk;
			/* reuseport_migrate_sock() has already held one sk_refcnt
			 * before returning.
			 */
		} else {
			/* We own a reference on the listener, increase it again
			 * as we might lose it too soon.
			 */
			sock_hold(sk);
		}
		refcounted = true;
		nsk = NULL;
		if (!tcp_filter(sk, skb)) {
			th = (const struct tcphdr *)skb->data;
			iph = ip_hdr(skb);
			tcp_v4_fill_cb(skb, iph, th);
			nsk = tcp_check_req(sk, skb, req, false, &req_stolen);
		}
		if (!nsk) {
			reqsk_put(req);
			if (req_stolen) {
				/* Another cpu got exclusive access to req
				 * and created a full blown socket.
				 * Try to feed this packet to this socket
				 * instead of discarding it.
				 */
				tcp_v4_restore_cb(skb);
				sock_put(sk);
				goto lookup;
			}
			goto discard_and_relse;
		}
		if (nsk == sk) {
			reqsk_put(req);
			tcp_v4_restore_cb(skb);
		} else if (tcp_child_process(sk, nsk, skb)) {
			tcp_v4_send_reset(nsk, skb);
			goto discard_and_relse;
		} else {
			sock_put(sk);
			return 0;
		}
	}

	if (static_branch_unlikely(&ip4_min_ttl)) {
		/* min_ttl can be changed concurrently from do_ip_setsockopt() */
		if (unlikely(iph->ttl < READ_ONCE(inet_sk(sk)->min_ttl))) {
			__NET_INC_STATS(net, LINUX_MIB_TCPMINTTLDROP);
			goto discard_and_relse;
		}
	}

	if (!xfrm4_policy_check(sk, XFRM_POLICY_IN, skb))
		goto discard_and_relse;

	if (tcp_v4_inbound_md5_hash(sk, skb, dif, sdif))
		goto discard_and_relse;

	nf_reset_ct(skb);

	if (tcp_filter(sk, skb)) {
<<<<<<< HEAD
		drop_reason = SKB_DROP_REASON_TCP_FILTER;
=======
		drop_reason = SKB_DROP_REASON_SOCKET_FILTER;
>>>>>>> ebc4cb43
		goto discard_and_relse;
	}
	th = (const struct tcphdr *)skb->data;
	iph = ip_hdr(skb);
	tcp_v4_fill_cb(skb, iph, th);

	skb->dev = NULL;

	if (sk->sk_state == TCP_LISTEN) {
		ret = tcp_v4_do_rcv(sk, skb);
		goto put_and_return;
	}

	sk_incoming_cpu_update(sk);

	sk_defer_free_flush(sk);
	bh_lock_sock_nested(sk);
	tcp_segs_in(tcp_sk(sk), skb);
	ret = 0;
	if (!sock_owned_by_user(sk)) {
		ret = tcp_v4_do_rcv(sk, skb);
	} else {
		if (tcp_add_backlog(sk, skb))
			goto discard_and_relse;
	}
	bh_unlock_sock(sk);

put_and_return:
	if (refcounted)
		sock_put(sk);

	return ret;

no_tcp_socket:
	drop_reason = SKB_DROP_REASON_NO_SOCKET;
	if (!xfrm4_policy_check(NULL, XFRM_POLICY_IN, skb))
		goto discard_it;

	tcp_v4_fill_cb(skb, iph, th);

	if (tcp_checksum_complete(skb)) {
csum_error:
		drop_reason = SKB_DROP_REASON_TCP_CSUM;
		trace_tcp_bad_csum(skb);
		__TCP_INC_STATS(net, TCP_MIB_CSUMERRORS);
bad_packet:
		__TCP_INC_STATS(net, TCP_MIB_INERRS);
	} else {
		tcp_v4_send_reset(NULL, skb);
	}

discard_it:
	/* Discard frame. */
	kfree_skb_reason(skb, drop_reason);
	return 0;

discard_and_relse:
	sk_drops_add(sk, skb);
	if (refcounted)
		sock_put(sk);
	goto discard_it;

do_time_wait:
	if (!xfrm4_policy_check(NULL, XFRM_POLICY_IN, skb)) {
		inet_twsk_put(inet_twsk(sk));
		goto discard_it;
	}

	tcp_v4_fill_cb(skb, iph, th);

	if (tcp_checksum_complete(skb)) {
		inet_twsk_put(inet_twsk(sk));
		goto csum_error;
	}
	switch (tcp_timewait_state_process(inet_twsk(sk), skb, th)) {
	case TCP_TW_SYN: {
		struct sock *sk2 = inet_lookup_listener(dev_net(skb->dev),
							&tcp_hashinfo, skb,
							__tcp_hdrlen(th),
							iph->saddr, th->source,
							iph->daddr, th->dest,
							inet_iif(skb),
							sdif);
		if (sk2) {
			inet_twsk_deschedule_put(inet_twsk(sk));
			sk = sk2;
			tcp_v4_restore_cb(skb);
			refcounted = false;
			goto process;
		}
	}
		/* to ACK */
		fallthrough;
	case TCP_TW_ACK:
		tcp_v4_timewait_ack(sk, skb);
		break;
	case TCP_TW_RST:
		tcp_v4_send_reset(sk, skb);
		inet_twsk_deschedule_put(inet_twsk(sk));
		goto discard_it;
	case TCP_TW_SUCCESS:;
	}
	goto discard_it;
}

static struct timewait_sock_ops tcp_timewait_sock_ops = {
	.twsk_obj_size	= sizeof(struct tcp_timewait_sock),
	.twsk_unique	= tcp_twsk_unique,
	.twsk_destructor= tcp_twsk_destructor,
};

void inet_sk_rx_dst_set(struct sock *sk, const struct sk_buff *skb)
{
	struct dst_entry *dst = skb_dst(skb);

	if (dst && dst_hold_safe(dst)) {
		rcu_assign_pointer(sk->sk_rx_dst, dst);
		sk->sk_rx_dst_ifindex = skb->skb_iif;
	}
}
EXPORT_SYMBOL(inet_sk_rx_dst_set);

const struct inet_connection_sock_af_ops ipv4_specific = {
	.queue_xmit	   = ip_queue_xmit,
	.send_check	   = tcp_v4_send_check,
	.rebuild_header	   = inet_sk_rebuild_header,
	.sk_rx_dst_set	   = inet_sk_rx_dst_set,
	.conn_request	   = tcp_v4_conn_request,
	.syn_recv_sock	   = tcp_v4_syn_recv_sock,
	.net_header_len	   = sizeof(struct iphdr),
	.setsockopt	   = ip_setsockopt,
	.getsockopt	   = ip_getsockopt,
	.addr2sockaddr	   = inet_csk_addr2sockaddr,
	.sockaddr_len	   = sizeof(struct sockaddr_in),
	.mtu_reduced	   = tcp_v4_mtu_reduced,
};
EXPORT_SYMBOL(ipv4_specific);

#ifdef CONFIG_TCP_MD5SIG
static const struct tcp_sock_af_ops tcp_sock_ipv4_specific = {
	.md5_lookup		= tcp_v4_md5_lookup,
	.calc_md5_hash		= tcp_v4_md5_hash_skb,
	.md5_parse		= tcp_v4_parse_md5_keys,
};
#endif

/* NOTE: A lot of things set to zero explicitly by call to
 *       sk_alloc() so need not be done here.
 */
static int tcp_v4_init_sock(struct sock *sk)
{
	struct inet_connection_sock *icsk = inet_csk(sk);

	tcp_init_sock(sk);

	icsk->icsk_af_ops = &ipv4_specific;

#ifdef CONFIG_TCP_MD5SIG
	tcp_sk(sk)->af_specific = &tcp_sock_ipv4_specific;
#endif

	return 0;
}

void tcp_v4_destroy_sock(struct sock *sk)
{
	struct tcp_sock *tp = tcp_sk(sk);

	trace_tcp_destroy_sock(sk);

	tcp_clear_xmit_timers(sk);

	tcp_cleanup_congestion_control(sk);

	tcp_cleanup_ulp(sk);

	/* Cleanup up the write buffer. */
	tcp_write_queue_purge(sk);

	/* Check if we want to disable active TFO */
	tcp_fastopen_active_disable_ofo_check(sk);

	/* Cleans up our, hopefully empty, out_of_order_queue. */
	skb_rbtree_purge(&tp->out_of_order_queue);

#ifdef CONFIG_TCP_MD5SIG
	/* Clean up the MD5 key list, if any */
	if (tp->md5sig_info) {
		tcp_clear_md5_list(sk);
		kfree_rcu(rcu_dereference_protected(tp->md5sig_info, 1), rcu);
		tp->md5sig_info = NULL;
	}
#endif

	/* Clean up a referenced TCP bind bucket. */
	if (inet_csk(sk)->icsk_bind_hash)
		inet_put_port(sk);

	BUG_ON(rcu_access_pointer(tp->fastopen_rsk));

	/* If socket is aborted during connect operation */
	tcp_free_fastopen_req(tp);
	tcp_fastopen_destroy_cipher(sk);
	tcp_saved_syn_free(tp);

	sk_sockets_allocated_dec(sk);
}
EXPORT_SYMBOL(tcp_v4_destroy_sock);

#ifdef CONFIG_PROC_FS
/* Proc filesystem TCP sock list dumping. */

static unsigned short seq_file_family(const struct seq_file *seq);

static bool seq_sk_match(struct seq_file *seq, const struct sock *sk)
{
	unsigned short family = seq_file_family(seq);

	/* AF_UNSPEC is used as a match all */
	return ((family == AF_UNSPEC || family == sk->sk_family) &&
		net_eq(sock_net(sk), seq_file_net(seq)));
}

/* Find a non empty bucket (starting from st->bucket)
 * and return the first sk from it.
 */
static void *listening_get_first(struct seq_file *seq)
{
	struct tcp_iter_state *st = seq->private;

	st->offset = 0;
	for (; st->bucket <= tcp_hashinfo.lhash2_mask; st->bucket++) {
		struct inet_listen_hashbucket *ilb2;
		struct inet_connection_sock *icsk;
		struct sock *sk;

		ilb2 = &tcp_hashinfo.lhash2[st->bucket];
		if (hlist_empty(&ilb2->head))
			continue;

		spin_lock(&ilb2->lock);
		inet_lhash2_for_each_icsk(icsk, &ilb2->head) {
			sk = (struct sock *)icsk;
			if (seq_sk_match(seq, sk))
				return sk;
		}
		spin_unlock(&ilb2->lock);
	}

	return NULL;
}

/* Find the next sk of "cur" within the same bucket (i.e. st->bucket).
 * If "cur" is the last one in the st->bucket,
 * call listening_get_first() to return the first sk of the next
 * non empty bucket.
 */
static void *listening_get_next(struct seq_file *seq, void *cur)
{
	struct tcp_iter_state *st = seq->private;
	struct inet_listen_hashbucket *ilb2;
	struct inet_connection_sock *icsk;
	struct sock *sk = cur;

	++st->num;
	++st->offset;

	icsk = inet_csk(sk);
	inet_lhash2_for_each_icsk_continue(icsk) {
		sk = (struct sock *)icsk;
		if (seq_sk_match(seq, sk))
			return sk;
	}

	ilb2 = &tcp_hashinfo.lhash2[st->bucket];
	spin_unlock(&ilb2->lock);
	++st->bucket;
	return listening_get_first(seq);
}

static void *listening_get_idx(struct seq_file *seq, loff_t *pos)
{
	struct tcp_iter_state *st = seq->private;
	void *rc;

	st->bucket = 0;
	st->offset = 0;
	rc = listening_get_first(seq);

	while (rc && *pos) {
		rc = listening_get_next(seq, rc);
		--*pos;
	}
	return rc;
}

static inline bool empty_bucket(const struct tcp_iter_state *st)
{
	return hlist_nulls_empty(&tcp_hashinfo.ehash[st->bucket].chain);
}

/*
 * Get first established socket starting from bucket given in st->bucket.
 * If st->bucket is zero, the very first socket in the hash is returned.
 */
static void *established_get_first(struct seq_file *seq)
{
	struct tcp_iter_state *st = seq->private;

	st->offset = 0;
	for (; st->bucket <= tcp_hashinfo.ehash_mask; ++st->bucket) {
		struct sock *sk;
		struct hlist_nulls_node *node;
		spinlock_t *lock = inet_ehash_lockp(&tcp_hashinfo, st->bucket);

		/* Lockless fast path for the common case of empty buckets */
		if (empty_bucket(st))
			continue;

		spin_lock_bh(lock);
		sk_nulls_for_each(sk, node, &tcp_hashinfo.ehash[st->bucket].chain) {
			if (seq_sk_match(seq, sk))
				return sk;
		}
		spin_unlock_bh(lock);
	}

	return NULL;
}

static void *established_get_next(struct seq_file *seq, void *cur)
{
	struct sock *sk = cur;
	struct hlist_nulls_node *node;
	struct tcp_iter_state *st = seq->private;

	++st->num;
	++st->offset;

	sk = sk_nulls_next(sk);

	sk_nulls_for_each_from(sk, node) {
		if (seq_sk_match(seq, sk))
			return sk;
	}

	spin_unlock_bh(inet_ehash_lockp(&tcp_hashinfo, st->bucket));
	++st->bucket;
	return established_get_first(seq);
}

static void *established_get_idx(struct seq_file *seq, loff_t pos)
{
	struct tcp_iter_state *st = seq->private;
	void *rc;

	st->bucket = 0;
	rc = established_get_first(seq);

	while (rc && pos) {
		rc = established_get_next(seq, rc);
		--pos;
	}
	return rc;
}

static void *tcp_get_idx(struct seq_file *seq, loff_t pos)
{
	void *rc;
	struct tcp_iter_state *st = seq->private;

	st->state = TCP_SEQ_STATE_LISTENING;
	rc	  = listening_get_idx(seq, &pos);

	if (!rc) {
		st->state = TCP_SEQ_STATE_ESTABLISHED;
		rc	  = established_get_idx(seq, pos);
	}

	return rc;
}

static void *tcp_seek_last_pos(struct seq_file *seq)
{
	struct tcp_iter_state *st = seq->private;
	int bucket = st->bucket;
	int offset = st->offset;
	int orig_num = st->num;
	void *rc = NULL;

	switch (st->state) {
	case TCP_SEQ_STATE_LISTENING:
		if (st->bucket > tcp_hashinfo.lhash2_mask)
			break;
		st->state = TCP_SEQ_STATE_LISTENING;
		rc = listening_get_first(seq);
		while (offset-- && rc && bucket == st->bucket)
			rc = listening_get_next(seq, rc);
		if (rc)
			break;
		st->bucket = 0;
		st->state = TCP_SEQ_STATE_ESTABLISHED;
		fallthrough;
	case TCP_SEQ_STATE_ESTABLISHED:
		if (st->bucket > tcp_hashinfo.ehash_mask)
			break;
		rc = established_get_first(seq);
		while (offset-- && rc && bucket == st->bucket)
			rc = established_get_next(seq, rc);
	}

	st->num = orig_num;

	return rc;
}

void *tcp_seq_start(struct seq_file *seq, loff_t *pos)
{
	struct tcp_iter_state *st = seq->private;
	void *rc;

	if (*pos && *pos == st->last_pos) {
		rc = tcp_seek_last_pos(seq);
		if (rc)
			goto out;
	}

	st->state = TCP_SEQ_STATE_LISTENING;
	st->num = 0;
	st->bucket = 0;
	st->offset = 0;
	rc = *pos ? tcp_get_idx(seq, *pos - 1) : SEQ_START_TOKEN;

out:
	st->last_pos = *pos;
	return rc;
}
EXPORT_SYMBOL(tcp_seq_start);

void *tcp_seq_next(struct seq_file *seq, void *v, loff_t *pos)
{
	struct tcp_iter_state *st = seq->private;
	void *rc = NULL;

	if (v == SEQ_START_TOKEN) {
		rc = tcp_get_idx(seq, 0);
		goto out;
	}

	switch (st->state) {
	case TCP_SEQ_STATE_LISTENING:
		rc = listening_get_next(seq, v);
		if (!rc) {
			st->state = TCP_SEQ_STATE_ESTABLISHED;
			st->bucket = 0;
			st->offset = 0;
			rc	  = established_get_first(seq);
		}
		break;
	case TCP_SEQ_STATE_ESTABLISHED:
		rc = established_get_next(seq, v);
		break;
	}
out:
	++*pos;
	st->last_pos = *pos;
	return rc;
}
EXPORT_SYMBOL(tcp_seq_next);

void tcp_seq_stop(struct seq_file *seq, void *v)
{
	struct tcp_iter_state *st = seq->private;

	switch (st->state) {
	case TCP_SEQ_STATE_LISTENING:
		if (v != SEQ_START_TOKEN)
			spin_unlock(&tcp_hashinfo.lhash2[st->bucket].lock);
		break;
	case TCP_SEQ_STATE_ESTABLISHED:
		if (v)
			spin_unlock_bh(inet_ehash_lockp(&tcp_hashinfo, st->bucket));
		break;
	}
}
EXPORT_SYMBOL(tcp_seq_stop);

static void get_openreq4(const struct request_sock *req,
			 struct seq_file *f, int i)
{
	const struct inet_request_sock *ireq = inet_rsk(req);
	long delta = req->rsk_timer.expires - jiffies;

	seq_printf(f, "%4d: %08X:%04X %08X:%04X"
		" %02X %08X:%08X %02X:%08lX %08X %5u %8d %u %d %pK",
		i,
		ireq->ir_loc_addr,
		ireq->ir_num,
		ireq->ir_rmt_addr,
		ntohs(ireq->ir_rmt_port),
		TCP_SYN_RECV,
		0, 0, /* could print option size, but that is af dependent. */
		1,    /* timers active (only the expire timer) */
		jiffies_delta_to_clock_t(delta),
		req->num_timeout,
		from_kuid_munged(seq_user_ns(f),
				 sock_i_uid(req->rsk_listener)),
		0,  /* non standard timer */
		0, /* open_requests have no inode */
		0,
		req);
}

static void get_tcp4_sock(struct sock *sk, struct seq_file *f, int i)
{
	int timer_active;
	unsigned long timer_expires;
	const struct tcp_sock *tp = tcp_sk(sk);
	const struct inet_connection_sock *icsk = inet_csk(sk);
	const struct inet_sock *inet = inet_sk(sk);
	const struct fastopen_queue *fastopenq = &icsk->icsk_accept_queue.fastopenq;
	__be32 dest = inet->inet_daddr;
	__be32 src = inet->inet_rcv_saddr;
	__u16 destp = ntohs(inet->inet_dport);
	__u16 srcp = ntohs(inet->inet_sport);
	int rx_queue;
	int state;

	if (icsk->icsk_pending == ICSK_TIME_RETRANS ||
	    icsk->icsk_pending == ICSK_TIME_REO_TIMEOUT ||
	    icsk->icsk_pending == ICSK_TIME_LOSS_PROBE) {
		timer_active	= 1;
		timer_expires	= icsk->icsk_timeout;
	} else if (icsk->icsk_pending == ICSK_TIME_PROBE0) {
		timer_active	= 4;
		timer_expires	= icsk->icsk_timeout;
	} else if (timer_pending(&sk->sk_timer)) {
		timer_active	= 2;
		timer_expires	= sk->sk_timer.expires;
	} else {
		timer_active	= 0;
		timer_expires = jiffies;
	}

	state = inet_sk_state_load(sk);
	if (state == TCP_LISTEN)
		rx_queue = READ_ONCE(sk->sk_ack_backlog);
	else
		/* Because we don't lock the socket,
		 * we might find a transient negative value.
		 */
		rx_queue = max_t(int, READ_ONCE(tp->rcv_nxt) -
				      READ_ONCE(tp->copied_seq), 0);

	seq_printf(f, "%4d: %08X:%04X %08X:%04X %02X %08X:%08X %02X:%08lX "
			"%08X %5u %8d %lu %d %pK %lu %lu %u %u %d",
		i, src, srcp, dest, destp, state,
		READ_ONCE(tp->write_seq) - tp->snd_una,
		rx_queue,
		timer_active,
		jiffies_delta_to_clock_t(timer_expires - jiffies),
		icsk->icsk_retransmits,
		from_kuid_munged(seq_user_ns(f), sock_i_uid(sk)),
		icsk->icsk_probes_out,
		sock_i_ino(sk),
		refcount_read(&sk->sk_refcnt), sk,
		jiffies_to_clock_t(icsk->icsk_rto),
		jiffies_to_clock_t(icsk->icsk_ack.ato),
		(icsk->icsk_ack.quick << 1) | inet_csk_in_pingpong_mode(sk),
		tp->snd_cwnd,
		state == TCP_LISTEN ?
		    fastopenq->max_qlen :
		    (tcp_in_initial_slowstart(tp) ? -1 : tp->snd_ssthresh));
}

static void get_timewait4_sock(const struct inet_timewait_sock *tw,
			       struct seq_file *f, int i)
{
	long delta = tw->tw_timer.expires - jiffies;
	__be32 dest, src;
	__u16 destp, srcp;

	dest  = tw->tw_daddr;
	src   = tw->tw_rcv_saddr;
	destp = ntohs(tw->tw_dport);
	srcp  = ntohs(tw->tw_sport);

	seq_printf(f, "%4d: %08X:%04X %08X:%04X"
		" %02X %08X:%08X %02X:%08lX %08X %5d %8d %d %d %pK",
		i, src, srcp, dest, destp, tw->tw_substate, 0, 0,
		3, jiffies_delta_to_clock_t(delta), 0, 0, 0, 0,
		refcount_read(&tw->tw_refcnt), tw);
}

#define TMPSZ 150

static int tcp4_seq_show(struct seq_file *seq, void *v)
{
	struct tcp_iter_state *st;
	struct sock *sk = v;

	seq_setwidth(seq, TMPSZ - 1);
	if (v == SEQ_START_TOKEN) {
		seq_puts(seq, "  sl  local_address rem_address   st tx_queue "
			   "rx_queue tr tm->when retrnsmt   uid  timeout "
			   "inode");
		goto out;
	}
	st = seq->private;

	if (sk->sk_state == TCP_TIME_WAIT)
		get_timewait4_sock(v, seq, st->num);
	else if (sk->sk_state == TCP_NEW_SYN_RECV)
		get_openreq4(v, seq, st->num);
	else
		get_tcp4_sock(v, seq, st->num);
out:
	seq_pad(seq, '\n');
	return 0;
}

#ifdef CONFIG_BPF_SYSCALL
struct bpf_tcp_iter_state {
	struct tcp_iter_state state;
	unsigned int cur_sk;
	unsigned int end_sk;
	unsigned int max_sk;
	struct sock **batch;
	bool st_bucket_done;
};

struct bpf_iter__tcp {
	__bpf_md_ptr(struct bpf_iter_meta *, meta);
	__bpf_md_ptr(struct sock_common *, sk_common);
	uid_t uid __aligned(8);
};

static int tcp_prog_seq_show(struct bpf_prog *prog, struct bpf_iter_meta *meta,
			     struct sock_common *sk_common, uid_t uid)
{
	struct bpf_iter__tcp ctx;

	meta->seq_num--;  /* skip SEQ_START_TOKEN */
	ctx.meta = meta;
	ctx.sk_common = sk_common;
	ctx.uid = uid;
	return bpf_iter_run_prog(prog, &ctx);
}

static void bpf_iter_tcp_put_batch(struct bpf_tcp_iter_state *iter)
{
	while (iter->cur_sk < iter->end_sk)
		sock_put(iter->batch[iter->cur_sk++]);
}

static int bpf_iter_tcp_realloc_batch(struct bpf_tcp_iter_state *iter,
				      unsigned int new_batch_sz)
{
	struct sock **new_batch;

	new_batch = kvmalloc(sizeof(*new_batch) * new_batch_sz,
			     GFP_USER | __GFP_NOWARN);
	if (!new_batch)
		return -ENOMEM;

	bpf_iter_tcp_put_batch(iter);
	kvfree(iter->batch);
	iter->batch = new_batch;
	iter->max_sk = new_batch_sz;

	return 0;
}

static unsigned int bpf_iter_tcp_listening_batch(struct seq_file *seq,
						 struct sock *start_sk)
{
	struct bpf_tcp_iter_state *iter = seq->private;
	struct tcp_iter_state *st = &iter->state;
	struct inet_connection_sock *icsk;
	unsigned int expected = 1;
	struct sock *sk;

	sock_hold(start_sk);
	iter->batch[iter->end_sk++] = start_sk;

	icsk = inet_csk(start_sk);
	inet_lhash2_for_each_icsk_continue(icsk) {
		sk = (struct sock *)icsk;
		if (seq_sk_match(seq, sk)) {
			if (iter->end_sk < iter->max_sk) {
				sock_hold(sk);
				iter->batch[iter->end_sk++] = sk;
			}
			expected++;
		}
	}
	spin_unlock(&tcp_hashinfo.lhash2[st->bucket].lock);

	return expected;
}

static unsigned int bpf_iter_tcp_established_batch(struct seq_file *seq,
						   struct sock *start_sk)
{
	struct bpf_tcp_iter_state *iter = seq->private;
	struct tcp_iter_state *st = &iter->state;
	struct hlist_nulls_node *node;
	unsigned int expected = 1;
	struct sock *sk;

	sock_hold(start_sk);
	iter->batch[iter->end_sk++] = start_sk;

	sk = sk_nulls_next(start_sk);
	sk_nulls_for_each_from(sk, node) {
		if (seq_sk_match(seq, sk)) {
			if (iter->end_sk < iter->max_sk) {
				sock_hold(sk);
				iter->batch[iter->end_sk++] = sk;
			}
			expected++;
		}
	}
	spin_unlock_bh(inet_ehash_lockp(&tcp_hashinfo, st->bucket));

	return expected;
}

static struct sock *bpf_iter_tcp_batch(struct seq_file *seq)
{
	struct bpf_tcp_iter_state *iter = seq->private;
	struct tcp_iter_state *st = &iter->state;
	unsigned int expected;
	bool resized = false;
	struct sock *sk;

	/* The st->bucket is done.  Directly advance to the next
	 * bucket instead of having the tcp_seek_last_pos() to skip
	 * one by one in the current bucket and eventually find out
	 * it has to advance to the next bucket.
	 */
	if (iter->st_bucket_done) {
		st->offset = 0;
		st->bucket++;
		if (st->state == TCP_SEQ_STATE_LISTENING &&
		    st->bucket > tcp_hashinfo.lhash2_mask) {
			st->state = TCP_SEQ_STATE_ESTABLISHED;
			st->bucket = 0;
		}
	}

again:
	/* Get a new batch */
	iter->cur_sk = 0;
	iter->end_sk = 0;
	iter->st_bucket_done = false;

	sk = tcp_seek_last_pos(seq);
	if (!sk)
		return NULL; /* Done */

	if (st->state == TCP_SEQ_STATE_LISTENING)
		expected = bpf_iter_tcp_listening_batch(seq, sk);
	else
		expected = bpf_iter_tcp_established_batch(seq, sk);

	if (iter->end_sk == expected) {
		iter->st_bucket_done = true;
		return sk;
	}

	if (!resized && !bpf_iter_tcp_realloc_batch(iter, expected * 3 / 2)) {
		resized = true;
		goto again;
	}

	return sk;
}

static void *bpf_iter_tcp_seq_start(struct seq_file *seq, loff_t *pos)
{
	/* bpf iter does not support lseek, so it always
	 * continue from where it was stop()-ped.
	 */
	if (*pos)
		return bpf_iter_tcp_batch(seq);

	return SEQ_START_TOKEN;
}

static void *bpf_iter_tcp_seq_next(struct seq_file *seq, void *v, loff_t *pos)
{
	struct bpf_tcp_iter_state *iter = seq->private;
	struct tcp_iter_state *st = &iter->state;
	struct sock *sk;

	/* Whenever seq_next() is called, the iter->cur_sk is
	 * done with seq_show(), so advance to the next sk in
	 * the batch.
	 */
	if (iter->cur_sk < iter->end_sk) {
		/* Keeping st->num consistent in tcp_iter_state.
		 * bpf_iter_tcp does not use st->num.
		 * meta.seq_num is used instead.
		 */
		st->num++;
		/* Move st->offset to the next sk in the bucket such that
		 * the future start() will resume at st->offset in
		 * st->bucket.  See tcp_seek_last_pos().
		 */
		st->offset++;
		sock_put(iter->batch[iter->cur_sk++]);
	}

	if (iter->cur_sk < iter->end_sk)
		sk = iter->batch[iter->cur_sk];
	else
		sk = bpf_iter_tcp_batch(seq);

	++*pos;
	/* Keeping st->last_pos consistent in tcp_iter_state.
	 * bpf iter does not do lseek, so st->last_pos always equals to *pos.
	 */
	st->last_pos = *pos;
	return sk;
}

static int bpf_iter_tcp_seq_show(struct seq_file *seq, void *v)
{
	struct bpf_iter_meta meta;
	struct bpf_prog *prog;
	struct sock *sk = v;
	bool slow;
	uid_t uid;
	int ret;

	if (v == SEQ_START_TOKEN)
		return 0;

	if (sk_fullsock(sk))
		slow = lock_sock_fast(sk);

	if (unlikely(sk_unhashed(sk))) {
		ret = SEQ_SKIP;
		goto unlock;
	}

	if (sk->sk_state == TCP_TIME_WAIT) {
		uid = 0;
	} else if (sk->sk_state == TCP_NEW_SYN_RECV) {
		const struct request_sock *req = v;

		uid = from_kuid_munged(seq_user_ns(seq),
				       sock_i_uid(req->rsk_listener));
	} else {
		uid = from_kuid_munged(seq_user_ns(seq), sock_i_uid(sk));
	}

	meta.seq = seq;
	prog = bpf_iter_get_info(&meta, false);
	ret = tcp_prog_seq_show(prog, &meta, v, uid);

unlock:
	if (sk_fullsock(sk))
		unlock_sock_fast(sk, slow);
	return ret;

}

static void bpf_iter_tcp_seq_stop(struct seq_file *seq, void *v)
{
	struct bpf_tcp_iter_state *iter = seq->private;
	struct bpf_iter_meta meta;
	struct bpf_prog *prog;

	if (!v) {
		meta.seq = seq;
		prog = bpf_iter_get_info(&meta, true);
		if (prog)
			(void)tcp_prog_seq_show(prog, &meta, v, 0);
	}

	if (iter->cur_sk < iter->end_sk) {
		bpf_iter_tcp_put_batch(iter);
		iter->st_bucket_done = false;
	}
}

static const struct seq_operations bpf_iter_tcp_seq_ops = {
	.show		= bpf_iter_tcp_seq_show,
	.start		= bpf_iter_tcp_seq_start,
	.next		= bpf_iter_tcp_seq_next,
	.stop		= bpf_iter_tcp_seq_stop,
};
#endif
static unsigned short seq_file_family(const struct seq_file *seq)
{
	const struct tcp_seq_afinfo *afinfo;

#ifdef CONFIG_BPF_SYSCALL
	/* Iterated from bpf_iter.  Let the bpf prog to filter instead. */
	if (seq->op == &bpf_iter_tcp_seq_ops)
		return AF_UNSPEC;
#endif

	/* Iterated from proc fs */
	afinfo = pde_data(file_inode(seq->file));
	return afinfo->family;
}

static const struct seq_operations tcp4_seq_ops = {
	.show		= tcp4_seq_show,
	.start		= tcp_seq_start,
	.next		= tcp_seq_next,
	.stop		= tcp_seq_stop,
};

static struct tcp_seq_afinfo tcp4_seq_afinfo = {
	.family		= AF_INET,
};

static int __net_init tcp4_proc_init_net(struct net *net)
{
	if (!proc_create_net_data("tcp", 0444, net->proc_net, &tcp4_seq_ops,
			sizeof(struct tcp_iter_state), &tcp4_seq_afinfo))
		return -ENOMEM;
	return 0;
}

static void __net_exit tcp4_proc_exit_net(struct net *net)
{
	remove_proc_entry("tcp", net->proc_net);
}

static struct pernet_operations tcp4_net_ops = {
	.init = tcp4_proc_init_net,
	.exit = tcp4_proc_exit_net,
};

int __init tcp4_proc_init(void)
{
	return register_pernet_subsys(&tcp4_net_ops);
}

void tcp4_proc_exit(void)
{
	unregister_pernet_subsys(&tcp4_net_ops);
}
#endif /* CONFIG_PROC_FS */

/* @wake is one when sk_stream_write_space() calls us.
 * This sends EPOLLOUT only if notsent_bytes is half the limit.
 * This mimics the strategy used in sock_def_write_space().
 */
bool tcp_stream_memory_free(const struct sock *sk, int wake)
{
	const struct tcp_sock *tp = tcp_sk(sk);
	u32 notsent_bytes = READ_ONCE(tp->write_seq) -
			    READ_ONCE(tp->snd_nxt);

	return (notsent_bytes << wake) < tcp_notsent_lowat(tp);
}
EXPORT_SYMBOL(tcp_stream_memory_free);

struct proto tcp_prot = {
	.name			= "TCP",
	.owner			= THIS_MODULE,
	.close			= tcp_close,
	.pre_connect		= tcp_v4_pre_connect,
	.connect		= tcp_v4_connect,
	.disconnect		= tcp_disconnect,
	.accept			= inet_csk_accept,
	.ioctl			= tcp_ioctl,
	.init			= tcp_v4_init_sock,
	.destroy		= tcp_v4_destroy_sock,
	.shutdown		= tcp_shutdown,
	.setsockopt		= tcp_setsockopt,
	.getsockopt		= tcp_getsockopt,
	.bpf_bypass_getsockopt	= tcp_bpf_bypass_getsockopt,
	.keepalive		= tcp_set_keepalive,
	.recvmsg		= tcp_recvmsg,
	.sendmsg		= tcp_sendmsg,
	.sendpage		= tcp_sendpage,
	.backlog_rcv		= tcp_v4_do_rcv,
	.release_cb		= tcp_release_cb,
	.hash			= inet_hash,
	.unhash			= inet_unhash,
	.get_port		= inet_csk_get_port,
	.put_port		= inet_put_port,
#ifdef CONFIG_BPF_SYSCALL
	.psock_update_sk_prot	= tcp_bpf_update_proto,
#endif
	.enter_memory_pressure	= tcp_enter_memory_pressure,
	.leave_memory_pressure	= tcp_leave_memory_pressure,
	.stream_memory_free	= tcp_stream_memory_free,
	.sockets_allocated	= &tcp_sockets_allocated,
	.orphan_count		= &tcp_orphan_count,
	.memory_allocated	= &tcp_memory_allocated,
	.memory_pressure	= &tcp_memory_pressure,
	.sysctl_mem		= sysctl_tcp_mem,
	.sysctl_wmem_offset	= offsetof(struct net, ipv4.sysctl_tcp_wmem),
	.sysctl_rmem_offset	= offsetof(struct net, ipv4.sysctl_tcp_rmem),
	.max_header		= MAX_TCP_HEADER,
	.obj_size		= sizeof(struct tcp_sock),
	.slab_flags		= SLAB_TYPESAFE_BY_RCU,
	.twsk_prot		= &tcp_timewait_sock_ops,
	.rsk_prot		= &tcp_request_sock_ops,
	.h.hashinfo		= &tcp_hashinfo,
	.no_autobind		= true,
	.diag_destroy		= tcp_abort,
};
EXPORT_SYMBOL(tcp_prot);

static void __net_exit tcp_sk_exit(struct net *net)
{
	int cpu;

	if (net->ipv4.tcp_congestion_control)
		bpf_module_put(net->ipv4.tcp_congestion_control,
			       net->ipv4.tcp_congestion_control->owner);

	for_each_possible_cpu(cpu)
		inet_ctl_sock_destroy(*per_cpu_ptr(net->ipv4.tcp_sk, cpu));
	free_percpu(net->ipv4.tcp_sk);
}

static int __net_init tcp_sk_init(struct net *net)
{
	int res, cpu, cnt;

	net->ipv4.tcp_sk = alloc_percpu(struct sock *);
	if (!net->ipv4.tcp_sk)
		return -ENOMEM;

	for_each_possible_cpu(cpu) {
		struct sock *sk;

		res = inet_ctl_sock_create(&sk, PF_INET, SOCK_RAW,
					   IPPROTO_TCP, net);
		if (res)
			goto fail;
		sock_set_flag(sk, SOCK_USE_WRITE_QUEUE);

		/* Please enforce IP_DF and IPID==0 for RST and
		 * ACK sent in SYN-RECV and TIME-WAIT state.
		 */
		inet_sk(sk)->pmtudisc = IP_PMTUDISC_DO;

		*per_cpu_ptr(net->ipv4.tcp_sk, cpu) = sk;
	}

	net->ipv4.sysctl_tcp_ecn = 2;
	net->ipv4.sysctl_tcp_ecn_fallback = 1;

	net->ipv4.sysctl_tcp_base_mss = TCP_BASE_MSS;
	net->ipv4.sysctl_tcp_min_snd_mss = TCP_MIN_SND_MSS;
	net->ipv4.sysctl_tcp_probe_threshold = TCP_PROBE_THRESHOLD;
	net->ipv4.sysctl_tcp_probe_interval = TCP_PROBE_INTERVAL;
	net->ipv4.sysctl_tcp_mtu_probe_floor = TCP_MIN_SND_MSS;

	net->ipv4.sysctl_tcp_keepalive_time = TCP_KEEPALIVE_TIME;
	net->ipv4.sysctl_tcp_keepalive_probes = TCP_KEEPALIVE_PROBES;
	net->ipv4.sysctl_tcp_keepalive_intvl = TCP_KEEPALIVE_INTVL;

	net->ipv4.sysctl_tcp_syn_retries = TCP_SYN_RETRIES;
	net->ipv4.sysctl_tcp_synack_retries = TCP_SYNACK_RETRIES;
	net->ipv4.sysctl_tcp_syncookies = 1;
	net->ipv4.sysctl_tcp_reordering = TCP_FASTRETRANS_THRESH;
	net->ipv4.sysctl_tcp_retries1 = TCP_RETR1;
	net->ipv4.sysctl_tcp_retries2 = TCP_RETR2;
	net->ipv4.sysctl_tcp_orphan_retries = 0;
	net->ipv4.sysctl_tcp_fin_timeout = TCP_FIN_TIMEOUT;
	net->ipv4.sysctl_tcp_notsent_lowat = UINT_MAX;
	net->ipv4.sysctl_tcp_tw_reuse = 2;
	net->ipv4.sysctl_tcp_no_ssthresh_metrics_save = 1;

	cnt = tcp_hashinfo.ehash_mask + 1;
	net->ipv4.tcp_death_row.sysctl_max_tw_buckets = cnt / 2;
	net->ipv4.tcp_death_row.hashinfo = &tcp_hashinfo;

	net->ipv4.sysctl_max_syn_backlog = max(128, cnt / 128);
	net->ipv4.sysctl_tcp_sack = 1;
	net->ipv4.sysctl_tcp_window_scaling = 1;
	net->ipv4.sysctl_tcp_timestamps = 1;
	net->ipv4.sysctl_tcp_early_retrans = 3;
	net->ipv4.sysctl_tcp_recovery = TCP_RACK_LOSS_DETECTION;
	net->ipv4.sysctl_tcp_slow_start_after_idle = 1; /* By default, RFC2861 behavior.  */
	net->ipv4.sysctl_tcp_retrans_collapse = 1;
	net->ipv4.sysctl_tcp_max_reordering = 300;
	net->ipv4.sysctl_tcp_dsack = 1;
	net->ipv4.sysctl_tcp_app_win = 31;
	net->ipv4.sysctl_tcp_adv_win_scale = 1;
	net->ipv4.sysctl_tcp_frto = 2;
	net->ipv4.sysctl_tcp_moderate_rcvbuf = 1;
	/* This limits the percentage of the congestion window which we
	 * will allow a single TSO frame to consume.  Building TSO frames
	 * which are too large can cause TCP streams to be bursty.
	 */
	net->ipv4.sysctl_tcp_tso_win_divisor = 3;
	/* Default TSQ limit of 16 TSO segments */
	net->ipv4.sysctl_tcp_limit_output_bytes = 16 * 65536;
	/* rfc5961 challenge ack rate limiting */
	net->ipv4.sysctl_tcp_challenge_ack_limit = 1000;
	net->ipv4.sysctl_tcp_min_tso_segs = 2;
	net->ipv4.sysctl_tcp_min_rtt_wlen = 300;
	net->ipv4.sysctl_tcp_autocorking = 1;
	net->ipv4.sysctl_tcp_invalid_ratelimit = HZ/2;
	net->ipv4.sysctl_tcp_pacing_ss_ratio = 200;
	net->ipv4.sysctl_tcp_pacing_ca_ratio = 120;
	if (net != &init_net) {
		memcpy(net->ipv4.sysctl_tcp_rmem,
		       init_net.ipv4.sysctl_tcp_rmem,
		       sizeof(init_net.ipv4.sysctl_tcp_rmem));
		memcpy(net->ipv4.sysctl_tcp_wmem,
		       init_net.ipv4.sysctl_tcp_wmem,
		       sizeof(init_net.ipv4.sysctl_tcp_wmem));
	}
	net->ipv4.sysctl_tcp_comp_sack_delay_ns = NSEC_PER_MSEC;
	net->ipv4.sysctl_tcp_comp_sack_slack_ns = 100 * NSEC_PER_USEC;
	net->ipv4.sysctl_tcp_comp_sack_nr = 44;
	net->ipv4.sysctl_tcp_fastopen = TFO_CLIENT_ENABLE;
	net->ipv4.sysctl_tcp_fastopen_blackhole_timeout = 0;
	atomic_set(&net->ipv4.tfo_active_disable_times, 0);

	/* Reno is always built in */
	if (!net_eq(net, &init_net) &&
	    bpf_try_module_get(init_net.ipv4.tcp_congestion_control,
			       init_net.ipv4.tcp_congestion_control->owner))
		net->ipv4.tcp_congestion_control = init_net.ipv4.tcp_congestion_control;
	else
		net->ipv4.tcp_congestion_control = &tcp_reno;

	return 0;
fail:
	tcp_sk_exit(net);

	return res;
}

static void __net_exit tcp_sk_exit_batch(struct list_head *net_exit_list)
{
	struct net *net;

	inet_twsk_purge(&tcp_hashinfo, AF_INET);

	list_for_each_entry(net, net_exit_list, exit_list)
		tcp_fastopen_ctx_destroy(net);
}

static struct pernet_operations __net_initdata tcp_sk_ops = {
       .init	   = tcp_sk_init,
       .exit	   = tcp_sk_exit,
       .exit_batch = tcp_sk_exit_batch,
};

#if defined(CONFIG_BPF_SYSCALL) && defined(CONFIG_PROC_FS)
DEFINE_BPF_ITER_FUNC(tcp, struct bpf_iter_meta *meta,
		     struct sock_common *sk_common, uid_t uid)

#define INIT_BATCH_SZ 16

static int bpf_iter_init_tcp(void *priv_data, struct bpf_iter_aux_info *aux)
{
	struct bpf_tcp_iter_state *iter = priv_data;
	int err;

	err = bpf_iter_init_seq_net(priv_data, aux);
	if (err)
		return err;

	err = bpf_iter_tcp_realloc_batch(iter, INIT_BATCH_SZ);
	if (err) {
		bpf_iter_fini_seq_net(priv_data);
		return err;
	}

	return 0;
}

static void bpf_iter_fini_tcp(void *priv_data)
{
	struct bpf_tcp_iter_state *iter = priv_data;

	bpf_iter_fini_seq_net(priv_data);
	kvfree(iter->batch);
}

static const struct bpf_iter_seq_info tcp_seq_info = {
	.seq_ops		= &bpf_iter_tcp_seq_ops,
	.init_seq_private	= bpf_iter_init_tcp,
	.fini_seq_private	= bpf_iter_fini_tcp,
	.seq_priv_size		= sizeof(struct bpf_tcp_iter_state),
};

static const struct bpf_func_proto *
bpf_iter_tcp_get_func_proto(enum bpf_func_id func_id,
			    const struct bpf_prog *prog)
{
	switch (func_id) {
	case BPF_FUNC_setsockopt:
		return &bpf_sk_setsockopt_proto;
	case BPF_FUNC_getsockopt:
		return &bpf_sk_getsockopt_proto;
	default:
		return NULL;
	}
}

static struct bpf_iter_reg tcp_reg_info = {
	.target			= "tcp",
	.ctx_arg_info_size	= 1,
	.ctx_arg_info		= {
		{ offsetof(struct bpf_iter__tcp, sk_common),
		  PTR_TO_BTF_ID_OR_NULL },
	},
	.get_func_proto		= bpf_iter_tcp_get_func_proto,
	.seq_info		= &tcp_seq_info,
};

static void __init bpf_iter_register(void)
{
	tcp_reg_info.ctx_arg_info[0].btf_id = btf_sock_ids[BTF_SOCK_TYPE_SOCK_COMMON];
	if (bpf_iter_reg_target(&tcp_reg_info))
		pr_warn("Warning: could not register bpf iterator tcp\n");
}

#endif

void __init tcp_v4_init(void)
{
	if (register_pernet_subsys(&tcp_sk_ops))
		panic("Failed to create the TCP control socket.\n");

#if defined(CONFIG_BPF_SYSCALL) && defined(CONFIG_PROC_FS)
	bpf_iter_register();
#endif
}<|MERGE_RESOLUTION|>--- conflicted
+++ resolved
@@ -2095,11 +2095,7 @@
 	nf_reset_ct(skb);
 
 	if (tcp_filter(sk, skb)) {
-<<<<<<< HEAD
-		drop_reason = SKB_DROP_REASON_TCP_FILTER;
-=======
 		drop_reason = SKB_DROP_REASON_SOCKET_FILTER;
->>>>>>> ebc4cb43
 		goto discard_and_relse;
 	}
 	th = (const struct tcphdr *)skb->data;
