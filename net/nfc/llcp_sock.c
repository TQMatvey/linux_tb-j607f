// SPDX-License-Identifier: GPL-2.0-or-later
/*
 * Copyright (C) 2011  Intel Corporation. All rights reserved.
 */

#define pr_fmt(fmt) "llcp: %s: " fmt, __func__

#include <linux/init.h>
#include <linux/kernel.h>
#include <linux/module.h>
#include <linux/nfc.h>
#include <linux/sched/signal.h>

#include "nfc.h"
#include "llcp.h"

static int sock_wait_state(struct sock *sk, int state, unsigned long timeo)
{
	DECLARE_WAITQUEUE(wait, current);
	int err = 0;

	pr_debug("sk %p", sk);

	add_wait_queue(sk_sleep(sk), &wait);
	set_current_state(TASK_INTERRUPTIBLE);

	while (sk->sk_state != state) {
		if (!timeo) {
			err = -EINPROGRESS;
			break;
		}

		if (signal_pending(current)) {
			err = sock_intr_errno(timeo);
			break;
		}

		release_sock(sk);
		timeo = schedule_timeout(timeo);
		lock_sock(sk);
		set_current_state(TASK_INTERRUPTIBLE);

		err = sock_error(sk);
		if (err)
			break;
	}

	__set_current_state(TASK_RUNNING);
	remove_wait_queue(sk_sleep(sk), &wait);
	return err;
}

static struct proto llcp_sock_proto = {
	.name     = "NFC_LLCP",
	.owner    = THIS_MODULE,
	.obj_size = sizeof(struct nfc_llcp_sock),
};

static int llcp_sock_bind(struct socket *sock, struct sockaddr *addr, int alen)
{
	struct sock *sk = sock->sk;
	struct nfc_llcp_sock *llcp_sock = nfc_llcp_sock(sk);
	struct nfc_llcp_local *local;
	struct nfc_dev *dev;
	struct sockaddr_nfc_llcp llcp_addr;
	int len, ret = 0;

	if (!addr || alen < offsetofend(struct sockaddr, sa_family) ||
	    addr->sa_family != AF_NFC)
		return -EINVAL;

	pr_debug("sk %p addr %p family %d\n", sk, addr, addr->sa_family);

	memset(&llcp_addr, 0, sizeof(llcp_addr));
	len = min_t(unsigned int, sizeof(llcp_addr), alen);
	memcpy(&llcp_addr, addr, len);

	/* This is going to be a listening socket, dsap must be 0 */
	if (llcp_addr.dsap != 0)
		return -EINVAL;

	lock_sock(sk);

	if (sk->sk_state != LLCP_CLOSED) {
		ret = -EBADFD;
		goto error;
	}

	dev = nfc_get_device(llcp_addr.dev_idx);
	if (dev == NULL) {
		ret = -ENODEV;
		goto error;
	}

	local = nfc_llcp_find_local(dev);
	if (local == NULL) {
		ret = -ENODEV;
		goto put_dev;
	}

	llcp_sock->dev = dev;
	llcp_sock->local = nfc_llcp_local_get(local);
	llcp_sock->nfc_protocol = llcp_addr.nfc_protocol;
	llcp_sock->service_name_len = min_t(unsigned int,
					    llcp_addr.service_name_len,
					    NFC_LLCP_MAX_SERVICE_NAME);
	llcp_sock->service_name = kmemdup(llcp_addr.service_name,
					  llcp_sock->service_name_len,
					  GFP_KERNEL);
	if (!llcp_sock->service_name) {
		nfc_llcp_local_put(llcp_sock->local);
		llcp_sock->local = NULL;
<<<<<<< HEAD
=======
		llcp_sock->dev = NULL;
>>>>>>> e48bf29c
		ret = -ENOMEM;
		goto put_dev;
	}
	llcp_sock->ssap = nfc_llcp_get_sdp_ssap(local, llcp_sock);
	if (llcp_sock->ssap == LLCP_SAP_MAX) {
		nfc_llcp_local_put(llcp_sock->local);
		llcp_sock->local = NULL;
		kfree(llcp_sock->service_name);
		llcp_sock->service_name = NULL;
		llcp_sock->dev = NULL;
		ret = -EADDRINUSE;
		goto put_dev;
	}

	llcp_sock->reserved_ssap = llcp_sock->ssap;

	nfc_llcp_sock_link(&local->sockets, sk);

	pr_debug("Socket bound to SAP %d\n", llcp_sock->ssap);

	sk->sk_state = LLCP_BOUND;

put_dev:
	nfc_put_device(dev);

error:
	release_sock(sk);
	return ret;
}

static int llcp_raw_sock_bind(struct socket *sock, struct sockaddr *addr,
			      int alen)
{
	struct sock *sk = sock->sk;
	struct nfc_llcp_sock *llcp_sock = nfc_llcp_sock(sk);
	struct nfc_llcp_local *local;
	struct nfc_dev *dev;
	struct sockaddr_nfc_llcp llcp_addr;
	int len, ret = 0;

	if (!addr || alen < offsetofend(struct sockaddr, sa_family) ||
	    addr->sa_family != AF_NFC)
		return -EINVAL;

	pr_debug("sk %p addr %p family %d\n", sk, addr, addr->sa_family);

	memset(&llcp_addr, 0, sizeof(llcp_addr));
	len = min_t(unsigned int, sizeof(llcp_addr), alen);
	memcpy(&llcp_addr, addr, len);

	lock_sock(sk);

	if (sk->sk_state != LLCP_CLOSED) {
		ret = -EBADFD;
		goto error;
	}

	dev = nfc_get_device(llcp_addr.dev_idx);
	if (dev == NULL) {
		ret = -ENODEV;
		goto error;
	}

	local = nfc_llcp_find_local(dev);
	if (local == NULL) {
		ret = -ENODEV;
		goto put_dev;
	}

	llcp_sock->dev = dev;
	llcp_sock->local = nfc_llcp_local_get(local);
	llcp_sock->nfc_protocol = llcp_addr.nfc_protocol;

	nfc_llcp_sock_link(&local->raw_sockets, sk);

	sk->sk_state = LLCP_BOUND;

put_dev:
	nfc_put_device(dev);

error:
	release_sock(sk);
	return ret;
}

static int llcp_sock_listen(struct socket *sock, int backlog)
{
	struct sock *sk = sock->sk;
	int ret = 0;

	pr_debug("sk %p backlog %d\n", sk, backlog);

	lock_sock(sk);

	if ((sock->type != SOCK_SEQPACKET && sock->type != SOCK_STREAM) ||
	    sk->sk_state != LLCP_BOUND) {
		ret = -EBADFD;
		goto error;
	}

	sk->sk_max_ack_backlog = backlog;
	sk->sk_ack_backlog = 0;

	pr_debug("Socket listening\n");
	sk->sk_state = LLCP_LISTEN;

error:
	release_sock(sk);

	return ret;
}

static int nfc_llcp_setsockopt(struct socket *sock, int level, int optname,
			       sockptr_t optval, unsigned int optlen)
{
	struct sock *sk = sock->sk;
	struct nfc_llcp_sock *llcp_sock = nfc_llcp_sock(sk);
	u32 opt;
	int err = 0;

	pr_debug("%p optname %d\n", sk, optname);

	if (level != SOL_NFC)
		return -ENOPROTOOPT;

	lock_sock(sk);

	switch (optname) {
	case NFC_LLCP_RW:
		if (sk->sk_state == LLCP_CONNECTED ||
		    sk->sk_state == LLCP_BOUND ||
		    sk->sk_state == LLCP_LISTEN) {
			err = -EINVAL;
			break;
		}

		if (copy_from_sockptr(&opt, optval, sizeof(u32))) {
			err = -EFAULT;
			break;
		}

		if (opt > LLCP_MAX_RW) {
			err = -EINVAL;
			break;
		}

		llcp_sock->rw = (u8) opt;

		break;

	case NFC_LLCP_MIUX:
		if (sk->sk_state == LLCP_CONNECTED ||
		    sk->sk_state == LLCP_BOUND ||
		    sk->sk_state == LLCP_LISTEN) {
			err = -EINVAL;
			break;
		}

		if (copy_from_sockptr(&opt, optval, sizeof(u32))) {
			err = -EFAULT;
			break;
		}

		if (opt > LLCP_MAX_MIUX) {
			err = -EINVAL;
			break;
		}

		llcp_sock->miux = cpu_to_be16((u16) opt);

		break;

	default:
		err = -ENOPROTOOPT;
		break;
	}

	release_sock(sk);

	pr_debug("%p rw %d miux %d\n", llcp_sock,
		 llcp_sock->rw, llcp_sock->miux);

	return err;
}

static int nfc_llcp_getsockopt(struct socket *sock, int level, int optname,
			       char __user *optval, int __user *optlen)
{
	struct nfc_llcp_local *local;
	struct sock *sk = sock->sk;
	struct nfc_llcp_sock *llcp_sock = nfc_llcp_sock(sk);
	int len, err = 0;
	u16 miux, remote_miu;
	u8 rw;

	pr_debug("%p optname %d\n", sk, optname);

	if (level != SOL_NFC)
		return -ENOPROTOOPT;

	if (get_user(len, optlen))
		return -EFAULT;

	local = llcp_sock->local;
	if (!local)
		return -ENODEV;

	len = min_t(u32, len, sizeof(u32));

	lock_sock(sk);

	switch (optname) {
	case NFC_LLCP_RW:
		rw = llcp_sock->rw > LLCP_MAX_RW ? local->rw : llcp_sock->rw;
		if (put_user(rw, (u32 __user *) optval))
			err = -EFAULT;

		break;

	case NFC_LLCP_MIUX:
		miux = be16_to_cpu(llcp_sock->miux) > LLCP_MAX_MIUX ?
			be16_to_cpu(local->miux) : be16_to_cpu(llcp_sock->miux);

		if (put_user(miux, (u32 __user *) optval))
			err = -EFAULT;

		break;

	case NFC_LLCP_REMOTE_MIU:
		remote_miu = llcp_sock->remote_miu > LLCP_MAX_MIU ?
				local->remote_miu : llcp_sock->remote_miu;

		if (put_user(remote_miu, (u32 __user *) optval))
			err = -EFAULT;

		break;

	case NFC_LLCP_REMOTE_LTO:
		if (put_user(local->remote_lto / 10, (u32 __user *) optval))
			err = -EFAULT;

		break;

	case NFC_LLCP_REMOTE_RW:
		if (put_user(llcp_sock->remote_rw, (u32 __user *) optval))
			err = -EFAULT;

		break;

	default:
		err = -ENOPROTOOPT;
		break;
	}

	release_sock(sk);

	if (put_user(len, optlen))
		return -EFAULT;

	return err;
}

void nfc_llcp_accept_unlink(struct sock *sk)
{
	struct nfc_llcp_sock *llcp_sock = nfc_llcp_sock(sk);

	pr_debug("state %d\n", sk->sk_state);

	list_del_init(&llcp_sock->accept_queue);
	sk_acceptq_removed(llcp_sock->parent);
	llcp_sock->parent = NULL;

	sock_put(sk);
}

void nfc_llcp_accept_enqueue(struct sock *parent, struct sock *sk)
{
	struct nfc_llcp_sock *llcp_sock = nfc_llcp_sock(sk);
	struct nfc_llcp_sock *llcp_sock_parent = nfc_llcp_sock(parent);

	/* Lock will be free from unlink */
	sock_hold(sk);

	list_add_tail(&llcp_sock->accept_queue,
		      &llcp_sock_parent->accept_queue);
	llcp_sock->parent = parent;
	sk_acceptq_added(parent);
}

struct sock *nfc_llcp_accept_dequeue(struct sock *parent,
				     struct socket *newsock)
{
	struct nfc_llcp_sock *lsk, *n, *llcp_parent;
	struct sock *sk;

	llcp_parent = nfc_llcp_sock(parent);

	list_for_each_entry_safe(lsk, n, &llcp_parent->accept_queue,
				 accept_queue) {
		sk = &lsk->sk;
		lock_sock(sk);

		if (sk->sk_state == LLCP_CLOSED) {
			release_sock(sk);
			nfc_llcp_accept_unlink(sk);
			continue;
		}

		if (sk->sk_state == LLCP_CONNECTED || !newsock) {
			list_del_init(&lsk->accept_queue);
			sock_put(sk);

			if (newsock)
				sock_graft(sk, newsock);

			release_sock(sk);

			pr_debug("Returning sk state %d\n", sk->sk_state);

			sk_acceptq_removed(parent);

			return sk;
		}

		release_sock(sk);
	}

	return NULL;
}

static int llcp_sock_accept(struct socket *sock, struct socket *newsock,
			    int flags, bool kern)
{
	DECLARE_WAITQUEUE(wait, current);
	struct sock *sk = sock->sk, *new_sk;
	long timeo;
	int ret = 0;

	pr_debug("parent %p\n", sk);

	lock_sock_nested(sk, SINGLE_DEPTH_NESTING);

	if (sk->sk_state != LLCP_LISTEN) {
		ret = -EBADFD;
		goto error;
	}

	timeo = sock_rcvtimeo(sk, flags & O_NONBLOCK);

	/* Wait for an incoming connection. */
	add_wait_queue_exclusive(sk_sleep(sk), &wait);
	while (!(new_sk = nfc_llcp_accept_dequeue(sk, newsock))) {
		set_current_state(TASK_INTERRUPTIBLE);

		if (!timeo) {
			ret = -EAGAIN;
			break;
		}

		if (signal_pending(current)) {
			ret = sock_intr_errno(timeo);
			break;
		}

		release_sock(sk);
		timeo = schedule_timeout(timeo);
		lock_sock_nested(sk, SINGLE_DEPTH_NESTING);
	}
	__set_current_state(TASK_RUNNING);
	remove_wait_queue(sk_sleep(sk), &wait);

	if (ret)
		goto error;

	newsock->state = SS_CONNECTED;

	pr_debug("new socket %p\n", new_sk);

error:
	release_sock(sk);

	return ret;
}

static int llcp_sock_getname(struct socket *sock, struct sockaddr *uaddr,
			     int peer)
{
	struct sock *sk = sock->sk;
	struct nfc_llcp_sock *llcp_sock = nfc_llcp_sock(sk);
	DECLARE_SOCKADDR(struct sockaddr_nfc_llcp *, llcp_addr, uaddr);

	if (llcp_sock == NULL || llcp_sock->dev == NULL)
		return -EBADFD;

	pr_debug("%p %d %d %d\n", sk, llcp_sock->target_idx,
		 llcp_sock->dsap, llcp_sock->ssap);

	memset(llcp_addr, 0, sizeof(*llcp_addr));

	lock_sock(sk);
	if (!llcp_sock->dev) {
		release_sock(sk);
		return -EBADFD;
	}
	llcp_addr->sa_family = AF_NFC;
	llcp_addr->dev_idx = llcp_sock->dev->idx;
	llcp_addr->target_idx = llcp_sock->target_idx;
	llcp_addr->nfc_protocol = llcp_sock->nfc_protocol;
	llcp_addr->dsap = llcp_sock->dsap;
	llcp_addr->ssap = llcp_sock->ssap;
	llcp_addr->service_name_len = llcp_sock->service_name_len;
	memcpy(llcp_addr->service_name, llcp_sock->service_name,
	       llcp_addr->service_name_len);
	release_sock(sk);

	return sizeof(struct sockaddr_nfc_llcp);
}

static inline __poll_t llcp_accept_poll(struct sock *parent)
{
	struct nfc_llcp_sock *llcp_sock, *parent_sock;
	struct sock *sk;

	parent_sock = nfc_llcp_sock(parent);

	list_for_each_entry(llcp_sock, &parent_sock->accept_queue,
			    accept_queue) {
		sk = &llcp_sock->sk;

		if (sk->sk_state == LLCP_CONNECTED)
			return EPOLLIN | EPOLLRDNORM;
	}

	return 0;
}

static __poll_t llcp_sock_poll(struct file *file, struct socket *sock,
				   poll_table *wait)
{
	struct sock *sk = sock->sk;
	__poll_t mask = 0;

	pr_debug("%p\n", sk);

	sock_poll_wait(file, sock, wait);

	if (sk->sk_state == LLCP_LISTEN)
		return llcp_accept_poll(sk);

	if (sk->sk_err || !skb_queue_empty_lockless(&sk->sk_error_queue))
		mask |= EPOLLERR |
			(sock_flag(sk, SOCK_SELECT_ERR_QUEUE) ? EPOLLPRI : 0);

	if (!skb_queue_empty_lockless(&sk->sk_receive_queue))
		mask |= EPOLLIN | EPOLLRDNORM;

	if (sk->sk_state == LLCP_CLOSED)
		mask |= EPOLLHUP;

	if (sk->sk_shutdown & RCV_SHUTDOWN)
		mask |= EPOLLRDHUP | EPOLLIN | EPOLLRDNORM;

	if (sk->sk_shutdown == SHUTDOWN_MASK)
		mask |= EPOLLHUP;

	if (sock_writeable(sk) && sk->sk_state == LLCP_CONNECTED)
		mask |= EPOLLOUT | EPOLLWRNORM | EPOLLWRBAND;
	else
		sk_set_bit(SOCKWQ_ASYNC_NOSPACE, sk);

	pr_debug("mask 0x%x\n", mask);

	return mask;
}

static int llcp_sock_release(struct socket *sock)
{
	struct sock *sk = sock->sk;
	struct nfc_llcp_local *local;
	struct nfc_llcp_sock *llcp_sock = nfc_llcp_sock(sk);
	int err = 0;

	if (!sk)
		return 0;

	pr_debug("%p\n", sk);

	local = llcp_sock->local;
	if (local == NULL) {
		err = -ENODEV;
		goto out;
	}

	lock_sock(sk);

	/* Send a DISC */
	if (sk->sk_state == LLCP_CONNECTED)
		nfc_llcp_send_disconnect(llcp_sock);

	if (sk->sk_state == LLCP_LISTEN) {
		struct nfc_llcp_sock *lsk, *n;
		struct sock *accept_sk;

		list_for_each_entry_safe(lsk, n, &llcp_sock->accept_queue,
					 accept_queue) {
			accept_sk = &lsk->sk;
			lock_sock(accept_sk);

			nfc_llcp_send_disconnect(lsk);
			nfc_llcp_accept_unlink(accept_sk);

			release_sock(accept_sk);
		}
	}

	if (llcp_sock->reserved_ssap < LLCP_SAP_MAX)
		nfc_llcp_put_ssap(llcp_sock->local, llcp_sock->ssap);

	release_sock(sk);

	/* Keep this sock alive and therefore do not remove it from the sockets
	 * list until the DISC PDU has been actually sent. Otherwise we would
	 * reply with DM PDUs before sending the DISC one.
	 */
	if (sk->sk_state == LLCP_DISCONNECTING)
		return err;

	if (sock->type == SOCK_RAW)
		nfc_llcp_sock_unlink(&local->raw_sockets, sk);
	else
		nfc_llcp_sock_unlink(&local->sockets, sk);

out:
	sock_orphan(sk);
	sock_put(sk);

	return err;
}

static int llcp_sock_connect(struct socket *sock, struct sockaddr *_addr,
			     int len, int flags)
{
	struct sock *sk = sock->sk;
	struct nfc_llcp_sock *llcp_sock = nfc_llcp_sock(sk);
	struct sockaddr_nfc_llcp *addr = (struct sockaddr_nfc_llcp *)_addr;
	struct nfc_dev *dev;
	struct nfc_llcp_local *local;
	int ret = 0;

	pr_debug("sock %p sk %p flags 0x%x\n", sock, sk, flags);

	if (!addr || len < sizeof(*addr) || addr->sa_family != AF_NFC)
		return -EINVAL;

	if (addr->service_name_len == 0 && addr->dsap == 0)
		return -EINVAL;

	pr_debug("addr dev_idx=%u target_idx=%u protocol=%u\n", addr->dev_idx,
		 addr->target_idx, addr->nfc_protocol);

	lock_sock(sk);

	if (sk->sk_state == LLCP_CONNECTED) {
		ret = -EISCONN;
		goto error;
	}
	if (sk->sk_state == LLCP_CONNECTING) {
		ret = -EINPROGRESS;
		goto error;
	}

	dev = nfc_get_device(addr->dev_idx);
	if (dev == NULL) {
		ret = -ENODEV;
		goto error;
	}

	local = nfc_llcp_find_local(dev);
	if (local == NULL) {
		ret = -ENODEV;
		goto put_dev;
	}

	device_lock(&dev->dev);
	if (dev->dep_link_up == false) {
		ret = -ENOLINK;
		device_unlock(&dev->dev);
		goto put_dev;
	}
	device_unlock(&dev->dev);

	if (local->rf_mode == NFC_RF_INITIATOR &&
	    addr->target_idx != local->target_idx) {
		ret = -ENOLINK;
		goto put_dev;
	}

	llcp_sock->dev = dev;
	llcp_sock->local = nfc_llcp_local_get(local);
	llcp_sock->ssap = nfc_llcp_get_local_ssap(local);
	if (llcp_sock->ssap == LLCP_SAP_MAX) {
		nfc_llcp_local_put(llcp_sock->local);
		llcp_sock->local = NULL;
		ret = -ENOMEM;
		goto put_dev;
	}

	llcp_sock->reserved_ssap = llcp_sock->ssap;

	if (addr->service_name_len == 0)
		llcp_sock->dsap = addr->dsap;
	else
		llcp_sock->dsap = LLCP_SAP_SDP;
	llcp_sock->nfc_protocol = addr->nfc_protocol;
	llcp_sock->service_name_len = min_t(unsigned int,
					    addr->service_name_len,
					    NFC_LLCP_MAX_SERVICE_NAME);
	llcp_sock->service_name = kmemdup(addr->service_name,
					  llcp_sock->service_name_len,
					  GFP_KERNEL);
	if (!llcp_sock->service_name) {
		ret = -ENOMEM;
		goto sock_llcp_release;
	}

	nfc_llcp_sock_link(&local->connecting_sockets, sk);

	ret = nfc_llcp_send_connect(llcp_sock);
	if (ret)
		goto sock_unlink;

	sk->sk_state = LLCP_CONNECTING;

	ret = sock_wait_state(sk, LLCP_CONNECTED,
			      sock_sndtimeo(sk, flags & O_NONBLOCK));
	if (ret && ret != -EINPROGRESS)
		goto sock_unlink;

	release_sock(sk);

	return ret;

sock_unlink:
	nfc_llcp_sock_unlink(&local->connecting_sockets, sk);
	kfree(llcp_sock->service_name);
	llcp_sock->service_name = NULL;

sock_llcp_release:
	nfc_llcp_put_ssap(local, llcp_sock->ssap);
	nfc_llcp_local_put(llcp_sock->local);
	llcp_sock->local = NULL;

put_dev:
	nfc_put_device(dev);

error:
	release_sock(sk);
	return ret;
}

static int llcp_sock_sendmsg(struct socket *sock, struct msghdr *msg,
			     size_t len)
{
	struct sock *sk = sock->sk;
	struct nfc_llcp_sock *llcp_sock = nfc_llcp_sock(sk);
	int ret;

	pr_debug("sock %p sk %p", sock, sk);

	ret = sock_error(sk);
	if (ret)
		return ret;

	if (msg->msg_flags & MSG_OOB)
		return -EOPNOTSUPP;

	lock_sock(sk);

	if (sk->sk_type == SOCK_DGRAM) {
		DECLARE_SOCKADDR(struct sockaddr_nfc_llcp *, addr,
				 msg->msg_name);

		if (msg->msg_namelen < sizeof(*addr)) {
			release_sock(sk);
			return -EINVAL;
		}

		release_sock(sk);

		return nfc_llcp_send_ui_frame(llcp_sock, addr->dsap, addr->ssap,
					      msg, len);
	}

	if (sk->sk_state != LLCP_CONNECTED) {
		release_sock(sk);
		return -ENOTCONN;
	}

	release_sock(sk);

	return nfc_llcp_send_i_frame(llcp_sock, msg, len);
}

static int llcp_sock_recvmsg(struct socket *sock, struct msghdr *msg,
			     size_t len, int flags)
{
	int noblock = flags & MSG_DONTWAIT;
	struct sock *sk = sock->sk;
	unsigned int copied, rlen;
	struct sk_buff *skb, *cskb;
	int err = 0;

	pr_debug("%p %zu\n", sk, len);

	lock_sock(sk);

	if (sk->sk_state == LLCP_CLOSED &&
	    skb_queue_empty(&sk->sk_receive_queue)) {
		release_sock(sk);
		return 0;
	}

	release_sock(sk);

	if (flags & (MSG_OOB))
		return -EOPNOTSUPP;

	skb = skb_recv_datagram(sk, flags, noblock, &err);
	if (!skb) {
		pr_err("Recv datagram failed state %d %d %d",
		       sk->sk_state, err, sock_error(sk));

		if (sk->sk_shutdown & RCV_SHUTDOWN)
			return 0;

		return err;
	}

	rlen = skb->len;		/* real length of skb */
	copied = min_t(unsigned int, rlen, len);

	cskb = skb;
	if (skb_copy_datagram_msg(cskb, 0, msg, copied)) {
		if (!(flags & MSG_PEEK))
			skb_queue_head(&sk->sk_receive_queue, skb);
		return -EFAULT;
	}

	sock_recv_timestamp(msg, sk, skb);

	if (sk->sk_type == SOCK_DGRAM && msg->msg_name) {
		struct nfc_llcp_ui_cb *ui_cb = nfc_llcp_ui_skb_cb(skb);
		DECLARE_SOCKADDR(struct sockaddr_nfc_llcp *, sockaddr,
				 msg->msg_name);

		msg->msg_namelen = sizeof(struct sockaddr_nfc_llcp);

		pr_debug("Datagram socket %d %d\n", ui_cb->dsap, ui_cb->ssap);

		memset(sockaddr, 0, sizeof(*sockaddr));
		sockaddr->sa_family = AF_NFC;
		sockaddr->nfc_protocol = NFC_PROTO_NFC_DEP;
		sockaddr->dsap = ui_cb->dsap;
		sockaddr->ssap = ui_cb->ssap;
	}

	/* Mark read part of skb as used */
	if (!(flags & MSG_PEEK)) {

		/* SOCK_STREAM: re-queue skb if it contains unreceived data */
		if (sk->sk_type == SOCK_STREAM ||
		    sk->sk_type == SOCK_DGRAM ||
		    sk->sk_type == SOCK_RAW) {
			skb_pull(skb, copied);
			if (skb->len) {
				skb_queue_head(&sk->sk_receive_queue, skb);
				goto done;
			}
		}

		kfree_skb(skb);
	}

	/* XXX Queue backlogged skbs */

done:
	/* SOCK_SEQPACKET: return real length if MSG_TRUNC is set */
	if (sk->sk_type == SOCK_SEQPACKET && (flags & MSG_TRUNC))
		copied = rlen;

	return copied;
}

static const struct proto_ops llcp_sock_ops = {
	.family         = PF_NFC,
	.owner          = THIS_MODULE,
	.bind           = llcp_sock_bind,
	.connect        = llcp_sock_connect,
	.release        = llcp_sock_release,
	.socketpair     = sock_no_socketpair,
	.accept         = llcp_sock_accept,
	.getname        = llcp_sock_getname,
	.poll           = llcp_sock_poll,
	.ioctl          = sock_no_ioctl,
	.listen         = llcp_sock_listen,
	.shutdown       = sock_no_shutdown,
	.setsockopt     = nfc_llcp_setsockopt,
	.getsockopt     = nfc_llcp_getsockopt,
	.sendmsg        = llcp_sock_sendmsg,
	.recvmsg        = llcp_sock_recvmsg,
	.mmap           = sock_no_mmap,
};

static const struct proto_ops llcp_rawsock_ops = {
	.family         = PF_NFC,
	.owner          = THIS_MODULE,
	.bind           = llcp_raw_sock_bind,
	.connect        = sock_no_connect,
	.release        = llcp_sock_release,
	.socketpair     = sock_no_socketpair,
	.accept         = sock_no_accept,
	.getname        = llcp_sock_getname,
	.poll           = llcp_sock_poll,
	.ioctl          = sock_no_ioctl,
	.listen         = sock_no_listen,
	.shutdown       = sock_no_shutdown,
	.sendmsg        = sock_no_sendmsg,
	.recvmsg        = llcp_sock_recvmsg,
	.mmap           = sock_no_mmap,
};

static void llcp_sock_destruct(struct sock *sk)
{
	struct nfc_llcp_sock *llcp_sock = nfc_llcp_sock(sk);

	pr_debug("%p\n", sk);

	if (sk->sk_state == LLCP_CONNECTED)
		nfc_put_device(llcp_sock->dev);

	skb_queue_purge(&sk->sk_receive_queue);

	nfc_llcp_sock_free(llcp_sock);

	if (!sock_flag(sk, SOCK_DEAD)) {
		pr_err("Freeing alive NFC LLCP socket %p\n", sk);
		return;
	}
}

struct sock *nfc_llcp_sock_alloc(struct socket *sock, int type, gfp_t gfp, int kern)
{
	struct sock *sk;
	struct nfc_llcp_sock *llcp_sock;

	sk = sk_alloc(&init_net, PF_NFC, gfp, &llcp_sock_proto, kern);
	if (!sk)
		return NULL;

	llcp_sock = nfc_llcp_sock(sk);

	sock_init_data(sock, sk);
	sk->sk_state = LLCP_CLOSED;
	sk->sk_protocol = NFC_SOCKPROTO_LLCP;
	sk->sk_type = type;
	sk->sk_destruct = llcp_sock_destruct;

	llcp_sock->ssap = 0;
	llcp_sock->dsap = LLCP_SAP_SDP;
	llcp_sock->rw = LLCP_MAX_RW + 1;
	llcp_sock->miux = cpu_to_be16(LLCP_MAX_MIUX + 1);
	llcp_sock->send_n = llcp_sock->send_ack_n = 0;
	llcp_sock->recv_n = llcp_sock->recv_ack_n = 0;
	llcp_sock->remote_ready = 1;
	llcp_sock->reserved_ssap = LLCP_SAP_MAX;
	nfc_llcp_socket_remote_param_init(llcp_sock);
	skb_queue_head_init(&llcp_sock->tx_queue);
	skb_queue_head_init(&llcp_sock->tx_pending_queue);
	INIT_LIST_HEAD(&llcp_sock->accept_queue);

	if (sock != NULL)
		sock->state = SS_UNCONNECTED;

	return sk;
}

void nfc_llcp_sock_free(struct nfc_llcp_sock *sock)
{
	kfree(sock->service_name);

	skb_queue_purge(&sock->tx_queue);
	skb_queue_purge(&sock->tx_pending_queue);

	list_del_init(&sock->accept_queue);

	sock->parent = NULL;

	nfc_llcp_local_put(sock->local);
}

static int llcp_sock_create(struct net *net, struct socket *sock,
			    const struct nfc_protocol *nfc_proto, int kern)
{
	struct sock *sk;

	pr_debug("%p\n", sock);

	if (sock->type != SOCK_STREAM &&
	    sock->type != SOCK_DGRAM &&
	    sock->type != SOCK_RAW)
		return -ESOCKTNOSUPPORT;

	if (sock->type == SOCK_RAW) {
		if (!capable(CAP_NET_RAW))
			return -EPERM;
		sock->ops = &llcp_rawsock_ops;
	} else {
		sock->ops = &llcp_sock_ops;
	}

	sk = nfc_llcp_sock_alloc(sock, sock->type, GFP_ATOMIC, kern);
	if (sk == NULL)
		return -ENOMEM;

	return 0;
}

static const struct nfc_protocol llcp_nfc_proto = {
	.id	  = NFC_SOCKPROTO_LLCP,
	.proto    = &llcp_sock_proto,
	.owner    = THIS_MODULE,
	.create   = llcp_sock_create
};

int __init nfc_llcp_sock_init(void)
{
	return nfc_proto_register(&llcp_nfc_proto);
}

void nfc_llcp_sock_exit(void)
{
	nfc_proto_unregister(&llcp_nfc_proto);
}<|MERGE_RESOLUTION|>--- conflicted
+++ resolved
@@ -110,10 +110,7 @@
 	if (!llcp_sock->service_name) {
 		nfc_llcp_local_put(llcp_sock->local);
 		llcp_sock->local = NULL;
-<<<<<<< HEAD
-=======
 		llcp_sock->dev = NULL;
->>>>>>> e48bf29c
 		ret = -ENOMEM;
 		goto put_dev;
 	}
