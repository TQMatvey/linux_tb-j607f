# SPDX-License-Identifier: GPL-2.0-only
#
# IPv6 configuration
#

#   IPv6 as module will cause a CRASH if you try to unload it
menuconfig IPV6
	tristate "The IPv6 protocol"
	default y
	help
	  Support for IP version 6 (IPv6).

	  For general information about IPv6, see
	  <https://en.wikipedia.org/wiki/IPv6>.
	  For specific information about IPv6 under Linux, see
	  Documentation/networking/ipv6.rst and read the HOWTO at
	  <https://www.tldp.org/HOWTO/Linux+IPv6-HOWTO/>

	  To compile this protocol support as a module, choose M here: the
	  module will be called ipv6.

if IPV6

config IPV6_ROUTER_PREF
	bool "IPv6: Router Preference (RFC 4191) support"
	help
	  Router Preference is an optional extension to the Router
	  Advertisement message which improves the ability of hosts
	  to pick an appropriate router, especially when the hosts
	  are placed in a multi-homed network.

	  If unsure, say N.

config IPV6_ROUTE_INFO
	bool "IPv6: Route Information (RFC 4191) support"
	depends on IPV6_ROUTER_PREF
	help
	  Support of Route Information.

	  If unsure, say N.

config IPV6_OPTIMISTIC_DAD
	bool "IPv6: Enable RFC 4429 Optimistic DAD"
	help
	  Support for optimistic Duplicate Address Detection. It allows for
	  autoconfigured addresses to be used more quickly.

	  If unsure, say N.

config INET6_AH
	tristate "IPv6: AH transformation"
	select XFRM_AH
	help
	  Support for IPsec AH (Authentication Header).

	  AH can be used with various authentication algorithms.  Besides
	  enabling AH support itself, this option enables the generic
	  implementations of the algorithms that RFC 8221 lists as MUST be
	  implemented.  If you need any other algorithms, you'll need to enable
	  them in the crypto API.  You should also enable accelerated
	  implementations of any needed algorithms when available.

	  If unsure, say Y.

config INET6_ESP
	tristate "IPv6: ESP transformation"
	select XFRM_ESP
	help
	  Support for IPsec ESP (Encapsulating Security Payload).

	  ESP can be used with various encryption and authentication algorithms.
	  Besides enabling ESP support itself, this option enables the generic
	  implementations of the algorithms that RFC 8221 lists as MUST be
	  implemented.  If you need any other algorithms, you'll need to enable
	  them in the crypto API.  You should also enable accelerated
	  implementations of any needed algorithms when available.

	  If unsure, say Y.

config INET6_ESP_OFFLOAD
	tristate "IPv6: ESP transformation offload"
	depends on INET6_ESP
	select XFRM_OFFLOAD
	default n
	help
	  Support for ESP transformation offload. This makes sense
	  only if this system really does IPsec and want to do it
	  with high throughput. A typical desktop system does not
	  need it, even if it does IPsec.

	  If unsure, say N.

config INET6_ESPINTCP
	bool "IPv6: ESP in TCP encapsulation (RFC 8229)"
	depends on XFRM && INET6_ESP
	select STREAM_PARSER
	select NET_SOCK_MSG
	select XFRM_ESPINTCP
	help
	  Support for RFC 8229 encapsulation of ESP and IKE over
	  TCP/IPv6 sockets.

	  If unsure, say N.

config INET6_IPCOMP
	tristate "IPv6: IPComp transformation"
	select INET6_XFRM_TUNNEL
	select XFRM_IPCOMP
	help
	  Support for IP Payload Compression Protocol (IPComp) (RFC3173),
	  typically needed for IPsec.

	  If unsure, say Y.

config IPV6_MIP6
	tristate "IPv6: Mobility"
	select XFRM
	help
	  Support for IPv6 Mobility described in RFC 3775.

	  If unsure, say N.

config IPV6_ILA
	tristate "IPv6: Identifier Locator Addressing (ILA)"
	depends on NETFILTER
	select DST_CACHE
	select LWTUNNEL
	help
	  Support for IPv6 Identifier Locator Addressing (ILA).

	  ILA is a mechanism to do network virtualization without
	  encapsulation. The basic concept of ILA is that we split an
	  IPv6 address into a 64 bit locator and 64 bit identifier. The
	  identifier is the identity of an entity in communication
	  ("who") and the locator expresses the location of the
	  entity ("where").

	  ILA can be configured using the "encap ila" option with
	  "ip -6 route" command. ILA is described in
	  https://tools.ietf.org/html/draft-herbert-nvo3-ila-00.

	  If unsure, say N.

config INET6_XFRM_TUNNEL
	tristate
	select INET6_TUNNEL
	default n

config INET6_TUNNEL
	tristate
	default n

config IPV6_VTI
tristate "Virtual (secure) IPv6: tunneling"
	select IPV6_TUNNEL
	select NET_IP_TUNNEL
	select XFRM
	help
	Tunneling means encapsulating data of one protocol type within
	another protocol and sending it over a channel that understands the
	encapsulating protocol. This can be used with xfrm mode tunnel to give
	the notion of a secure tunnel for IPSEC and then use routing protocol
	on top.

config IPV6_SIT
	tristate "IPv6: IPv6-in-IPv4 tunnel (SIT driver)"
	select INET_TUNNEL
	select NET_IP_TUNNEL
	select IPV6_NDISC_NODETYPE
	default y
	help
	  Tunneling means encapsulating data of one protocol type within
	  another protocol and sending it over a channel that understands the
	  encapsulating protocol. This driver implements encapsulation of IPv6
	  into IPv4 packets. This is useful if you want to connect two IPv6
	  networks over an IPv4-only path.

	  Saying M here will produce a module called sit. If unsure, say Y.

config IPV6_SIT_6RD
	bool "IPv6: IPv6 Rapid Deployment (6RD)"
	depends on IPV6_SIT
	default n
	help
	  IPv6 Rapid Deployment (6rd; draft-ietf-softwire-ipv6-6rd) builds upon
	  mechanisms of 6to4 (RFC3056) to enable a service provider to rapidly
	  deploy IPv6 unicast service to IPv4 sites to which it provides
	  customer premise equipment.  Like 6to4, it utilizes stateless IPv6 in
	  IPv4 encapsulation in order to transit IPv4-only network
	  infrastructure.  Unlike 6to4, a 6rd service provider uses an IPv6
	  prefix of its own in place of the fixed 6to4 prefix.

	  With this option enabled, the SIT driver offers 6rd functionality by
	  providing additional ioctl API to configure the IPv6 Prefix for in
	  stead of static 2002::/16 for 6to4.

	  If unsure, say N.

config IPV6_NDISC_NODETYPE
	bool

config IPV6_TUNNEL
	tristate "IPv6: IP-in-IPv6 tunnel (RFC2473)"
	select INET6_TUNNEL
	select DST_CACHE
	select GRO_CELLS
	help
	  Support for IPv6-in-IPv6 and IPv4-in-IPv6 tunnels described in
	  RFC 2473.

	  If unsure, say N.

config IPV6_GRE
	tristate "IPv6: GRE tunnel"
	select IPV6_TUNNEL
	select NET_IP_TUNNEL
	depends on NET_IPGRE_DEMUX
	help
	  Tunneling means encapsulating data of one protocol type within
	  another protocol and sending it over a channel that understands the
	  encapsulating protocol. This particular tunneling driver implements
	  GRE (Generic Routing Encapsulation) and at this time allows
	  encapsulating of IPv4 or IPv6 over existing IPv6 infrastructure.
	  This driver is useful if the other endpoint is a Cisco router: Cisco
	  likes GRE much better than the other Linux tunneling driver ("IP
	  tunneling" above). In addition, GRE allows multicast redistribution
	  through the tunnel.

	  Saying M here will produce a module called ip6_gre. If unsure, say N.

config IPV6_FOU
	tristate
	default NET_FOU && IPV6

config IPV6_FOU_TUNNEL
	tristate
	default NET_FOU_IP_TUNNELS && IPV6_FOU
	select IPV6_TUNNEL

config IPV6_MULTIPLE_TABLES
	bool "IPv6: Multiple Routing Tables"
	select FIB_RULES
	help
	  Support multiple routing tables.

config IPV6_SUBTREES
	bool "IPv6: source address based routing"
	depends on IPV6_MULTIPLE_TABLES
	help
	  Enable routing by source address or prefix.

	  The destination address is still the primary routing key, so mixing
	  normal and source prefix specific routes in the same routing table
	  may sometimes lead to unintended routing behavior.  This can be
	  avoided by defining different routing tables for the normal and
	  source prefix specific routes.

	  If unsure, say N.

config IPV6_MROUTE
	bool "IPv6: multicast routing"
	depends on IPV6
	select IP_MROUTE_COMMON
	help
	  Support for IPv6 multicast forwarding.
	  If unsure, say N.

config IPV6_MROUTE_MULTIPLE_TABLES
	bool "IPv6: multicast policy routing"
	depends on IPV6_MROUTE
	select FIB_RULES
	help
	  Normally, a multicast router runs a userspace daemon and decides
	  what to do with a multicast packet based on the source and
	  destination addresses. If you say Y here, the multicast router
	  will also be able to take interfaces and packet marks into
	  account and run multiple instances of userspace daemons
	  simultaneously, each one handling a single table.

	  If unsure, say N.

config IPV6_PIMSM_V2
	bool "IPv6: PIM-SM version 2 support"
	depends on IPV6_MROUTE
	help
	  Support for IPv6 PIM multicast routing protocol PIM-SMv2.
	  If unsure, say N.

config IPV6_SEG6_LWTUNNEL
	bool "IPv6: Segment Routing Header encapsulation support"
	depends on IPV6
	select LWTUNNEL
	select DST_CACHE
	select IPV6_MULTIPLE_TABLES
	help
	  Support for encapsulation of packets within an outer IPv6
	  header and a Segment Routing Header using the lightweight
	  tunnels mechanism. Also enable support for advanced local
	  processing of SRv6 packets based on their active segment.

	  If unsure, say N.

config IPV6_SEG6_HMAC
	bool "IPv6: Segment Routing HMAC support"
	depends on IPV6
	select CRYPTO
	select CRYPTO_HMAC
	select CRYPTO_SHA1
	select CRYPTO_SHA256
	help
	  Support for HMAC signature generation and verification
	  of SR-enabled packets.

	  If unsure, say N.

config IPV6_SEG6_BPF
	def_bool y
	depends on IPV6_SEG6_LWTUNNEL
	depends on IPV6 = y

config IPV6_RPL_LWTUNNEL
	bool "IPv6: RPL Source Routing Header support"
	depends on IPV6
	select LWTUNNEL
	help
	  Support for RFC6554 RPL Source Routing Header using the lightweight
	  tunnels mechanism.

	  If unsure, say N.

config IPV6_IOAM6_LWTUNNEL
	bool "IPv6: IOAM Pre-allocated Trace insertion support"
	depends on IPV6
	select LWTUNNEL
<<<<<<< HEAD
	help
	  Support for the inline insertion of IOAM Pre-allocated
	  Trace Header (only on locally generated packets), using
	  the lightweight tunnels mechanism.
=======
	select DST_CACHE
	help
	  Support for the insertion of IOAM Pre-allocated Trace
	  Header using the lightweight tunnels mechanism.
>>>>>>> df0cc57e

	  If unsure, say N.

endif # IPV6<|MERGE_RESOLUTION|>--- conflicted
+++ resolved
@@ -332,17 +332,10 @@
 	bool "IPv6: IOAM Pre-allocated Trace insertion support"
 	depends on IPV6
 	select LWTUNNEL
-<<<<<<< HEAD
-	help
-	  Support for the inline insertion of IOAM Pre-allocated
-	  Trace Header (only on locally generated packets), using
-	  the lightweight tunnels mechanism.
-=======
 	select DST_CACHE
 	help
 	  Support for the insertion of IOAM Pre-allocated Trace
 	  Header using the lightweight tunnels mechanism.
->>>>>>> df0cc57e
 
 	  If unsure, say N.
 
