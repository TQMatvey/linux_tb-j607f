--- conflicted
+++ resolved
@@ -396,7 +396,6 @@
 
 		pinctrl-names = "default";
 		pinctrl-0 = <&sdhc2_pin_a>;
-<<<<<<< HEAD
 	};
 
 
@@ -438,8 +437,6 @@
 				syna,sensor-type = <1>;
 			};
 		};
-=======
->>>>>>> d653cd21
 	};
 
 	usb@f9a55000 {
