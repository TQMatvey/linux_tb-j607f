--- conflicted
+++ resolved
@@ -292,8 +292,10 @@
 		mfc_pd: power-domain@10044060 {
 			compatible = "samsung,exynos4210-pd";
 			reg = <0x10044060 0x20>;
-			clocks = <&clock CLK_FIN_PLL>, <&clock CLK_MOUT_USER_ACLK333>;
-			clock-names = "oscclk", "clk0";
+			clocks = <&clock CLK_FIN_PLL>,
+				 <&clock CLK_MOUT_USER_ACLK333>,
+				 <&clock CLK_ACLK333>;
+			clock-names = "oscclk", "clk0","asb0";
 			#power-domain-cells = <0>;
 		};
 
@@ -327,22 +329,11 @@
 			};
 		};
 
-<<<<<<< HEAD
-	mfc_pd: power-domain@10044060 {
-		compatible = "samsung,exynos4210-pd";
-		reg = <0x10044060 0x20>;
-		clocks = <&clock CLK_FIN_PLL>, <&clock CLK_MOUT_USER_ACLK333>,
-			 <&clock CLK_ACLK333>;
-		clock-names = "oscclk", "clk0","asb0";
-		#power-domain-cells = <0>;
-	};
-=======
 		pinctrl_1: pinctrl@13410000 {
 			compatible = "samsung,exynos5420-pinctrl";
 			reg = <0x13410000 0x1000>;
 			interrupts = <0 78 0>;
 		};
->>>>>>> b8bd7e23
 
 		pinctrl_2: pinctrl@14000000 {
 			compatible = "samsung,exynos5420-pinctrl";
