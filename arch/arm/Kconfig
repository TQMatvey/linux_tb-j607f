--- conflicted
+++ resolved
@@ -415,32 +415,6 @@
 	help
 	  Support for StrongARM 11x0 based boards.
 
-<<<<<<< HEAD
-config ARCH_S3C24XX
-	bool "Samsung S3C24XX SoCs (deprecated, see help)"
-	select ATAGS
-	select CLKSRC_SAMSUNG_PWM
-	select GPIO_SAMSUNG
-	select GPIOLIB
-	select GENERIC_IRQ_MULTI_HANDLER
-	select NEED_MACH_IO_H
-	select S3C2410_WATCHDOG
-	select SAMSUNG_ATAGS
-	select USE_OF
-	select WATCHDOG
-	help
-	  Samsung S3C2410, S3C2412, S3C2413, S3C2416, S3C2440, S3C2442, S3C2443
-	  and S3C2450 SoCs based systems, such as the Simtec Electronics BAST
-	  (<http://www.simtec.co.uk/products/EB110ITX/>), the IPAQ 1940 or the
-	  Samsung SMDK2410 development board (and derivatives).
-
-	  The platform is deprecated and scheduled for removal. Please reach to
-	  the maintainers of the platform and linux-samsung-soc@vger.kernel.org if
-	  you still use it.
-	  Without such feedback, the platform will be removed after 2022.
-
-=======
->>>>>>> 21a9fd22
 config ARCH_OMAP1
 	bool "TI OMAP1"
 	depends on CPU_LITTLE_ENDIAN
