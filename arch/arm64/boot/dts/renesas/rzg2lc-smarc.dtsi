--- conflicted
+++ resolved
@@ -60,13 +60,10 @@
 };
 #endif
 
-<<<<<<< HEAD
-=======
 &cpu_dai {
 	sound-dai = <&ssi0>;
 };
 
->>>>>>> d51e220c
 &i2c2 {
 	pinctrl-0 = <&i2c2_pins>;
 	pinctrl-names = "default";
@@ -98,8 +95,6 @@
 };
 #endif
 
-<<<<<<< HEAD
-=======
 &ssi0 {
 	pinctrl-0 = <&ssi0_pins>;
 	pinctrl-names = "default";
@@ -107,7 +102,6 @@
 	status = "okay";
 };
 
->>>>>>> d51e220c
 #if (SW_RSPI_CAN)
 &spi1 {
 	/delete-property/ pinctrl-0;
