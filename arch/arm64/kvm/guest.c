--- conflicted
+++ resolved
@@ -208,11 +208,7 @@
 
 #define vq_word(vq) (((vq) - SVE_VQ_MIN) / 64)
 #define vq_mask(vq) ((u64)1 << ((vq) - SVE_VQ_MIN) % 64)
-<<<<<<< HEAD
-#define vq_present(vqs, vq) ((vqs)[vq_word(vq)] & vq_mask(vq))
-=======
 #define vq_present(vqs, vq) (!!((vqs)[vq_word(vq)] & vq_mask(vq)))
->>>>>>> 6fb08f1a
 
 static int get_sve_vls(struct kvm_vcpu *vcpu, const struct kvm_one_reg *reg)
 {
