--- conflicted
+++ resolved
@@ -437,24 +437,8 @@
 			 struct kvm_mmu_page *sp);
 	void (*invlpg)(struct kvm_vcpu *vcpu, gva_t gva, hpa_t root_hpa);
 	struct kvm_mmu_root_info root;
-<<<<<<< HEAD
-	union kvm_mmu_role mmu_role;
-	u8 root_level;
-	u8 shadow_root_level;
-	u8 ept_ad;
-	bool direct_map;
-	struct kvm_mmu_root_info prev_roots[KVM_MMU_NUM_PREV_ROOTS];
-
-	/*
-	 * Bitmap; bit set = permission fault
-	 * Byte index: page fault error code [4:1]
-	 * Bit index: pte permissions in ACC_* format
-	 */
-	u8 permissions[16];
-=======
 	union kvm_cpu_role cpu_role;
 	union kvm_mmu_page_role root_role;
->>>>>>> 88084a3d
 
 	/*
 	* The pkru_mask indicates if protection key checks are needed.  It
@@ -1063,16 +1047,6 @@
 };
 
 enum kvm_apicv_inhibit {
-<<<<<<< HEAD
-	APICV_INHIBIT_REASON_DISABLE,
-	APICV_INHIBIT_REASON_HYPERV,
-	APICV_INHIBIT_REASON_NESTED,
-	APICV_INHIBIT_REASON_IRQWIN,
-	APICV_INHIBIT_REASON_PIT_REINJ,
-	APICV_INHIBIT_REASON_X2APIC,
-	APICV_INHIBIT_REASON_BLOCKIRQ,
-	APICV_INHIBIT_REASON_ABSENT,
-=======
 
 	/********************************************************************/
 	/* INHIBITs that are relevant to both Intel's APICv and AMD's AVIC. */
@@ -1144,7 +1118,6 @@
 	/*
 	 * AVIC is disabled because SEV doesn't support it.
 	 */
->>>>>>> 88084a3d
 	APICV_INHIBIT_REASON_SEV,
 };
 
@@ -1659,23 +1632,6 @@
 #define KVM_X86_OP_OPTIONAL_RET0 KVM_X86_OP
 #include <asm/kvm-x86-ops.h>
 
-<<<<<<< HEAD
-static inline void kvm_ops_static_call_update(void)
-{
-#define __KVM_X86_OP(func) \
-	static_call_update(kvm_x86_##func, kvm_x86_ops.func);
-#define KVM_X86_OP(func) \
-	WARN_ON(!kvm_x86_ops.func); __KVM_X86_OP(func)
-#define KVM_X86_OP_OPTIONAL __KVM_X86_OP
-#define KVM_X86_OP_OPTIONAL_RET0(func) \
-	static_call_update(kvm_x86_##func, (void *)kvm_x86_ops.func ? : \
-					   (void *)__static_call_return0);
-#include <asm/kvm-x86-ops.h>
-#undef __KVM_X86_OP
-}
-
-=======
->>>>>>> 88084a3d
 #define __KVM_HAVE_ARCH_VM_ALLOC
 static inline struct kvm *kvm_arch_alloc_vm(void)
 {
@@ -2103,11 +2059,7 @@
 	 KVM_X86_QUIRK_CD_NW_CLEARED |		\
 	 KVM_X86_QUIRK_LAPIC_MMIO_HOLE |	\
 	 KVM_X86_QUIRK_OUT_7E_INC_RIP |		\
-<<<<<<< HEAD
-	 KVM_X86_QUIRK_MISC_ENABLE_NO_MWAIT)
-=======
 	 KVM_X86_QUIRK_MISC_ENABLE_NO_MWAIT |	\
 	 KVM_X86_QUIRK_FIX_HYPERCALL_INSN)
->>>>>>> 88084a3d
 
 #endif /* _ASM_X86_KVM_HOST_H */