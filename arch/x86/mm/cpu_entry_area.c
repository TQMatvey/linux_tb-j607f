// SPDX-License-Identifier: GPL-2.0

#include <linux/spinlock.h>
#include <linux/percpu.h>
#include <linux/kallsyms.h>
#include <linux/kcore.h>

#include <asm/cpu_entry_area.h>
#include <asm/pgtable.h>
#include <asm/fixmap.h>
#include <asm/desc.h>

static DEFINE_PER_CPU_PAGE_ALIGNED(struct entry_stack_page, entry_stack_storage);

#ifdef CONFIG_X86_64
static DEFINE_PER_CPU_PAGE_ALIGNED(char, exception_stacks
	[(N_EXCEPTION_STACKS - 1) * EXCEPTION_STKSZ + DEBUG_STKSZ]);
static DEFINE_PER_CPU(struct kcore_list, kcore_entry_trampoline);
#endif

struct cpu_entry_area *get_cpu_entry_area(int cpu)
{
	unsigned long va = CPU_ENTRY_AREA_PER_CPU + cpu * CPU_ENTRY_AREA_SIZE;
	BUILD_BUG_ON(sizeof(struct cpu_entry_area) % PAGE_SIZE != 0);

	return (struct cpu_entry_area *) va;
}
EXPORT_SYMBOL(get_cpu_entry_area);

void cea_set_pte(void *cea_vaddr, phys_addr_t pa, pgprot_t flags)
{
	unsigned long va = (unsigned long) cea_vaddr;
	pte_t pte = pfn_pte(pa >> PAGE_SHIFT, flags);

	/*
	 * The cpu_entry_area is shared between the user and kernel
	 * page tables.  All of its ptes can safely be global.
	 * _PAGE_GLOBAL gets reused to help indicate PROT_NONE for
	 * non-present PTEs, so be careful not to set it in that
	 * case to avoid confusion.
	 */
	if (boot_cpu_has(X86_FEATURE_PGE) &&
	    (pgprot_val(flags) & _PAGE_PRESENT))
		pte = pte_set_flags(pte, _PAGE_GLOBAL);

	set_pte_vaddr(va, pte);
}

static void __init
cea_map_percpu_pages(void *cea_vaddr, void *ptr, int pages, pgprot_t prot)
{
	for ( ; pages; pages--, cea_vaddr+= PAGE_SIZE, ptr += PAGE_SIZE)
		cea_set_pte(cea_vaddr, per_cpu_ptr_to_phys(ptr), prot);
}

static void percpu_setup_debug_store(int cpu)
{
#ifdef CONFIG_CPU_SUP_INTEL
	int npages;
	void *cea;

	if (boot_cpu_data.x86_vendor != X86_VENDOR_INTEL)
		return;

	cea = &get_cpu_entry_area(cpu)->cpu_debug_store;
	npages = sizeof(struct debug_store) / PAGE_SIZE;
	BUILD_BUG_ON(sizeof(struct debug_store) % PAGE_SIZE != 0);
	cea_map_percpu_pages(cea, &per_cpu(cpu_debug_store, cpu), npages,
			     PAGE_KERNEL);

	cea = &get_cpu_entry_area(cpu)->cpu_debug_buffers;
	/*
	 * Force the population of PMDs for not yet allocated per cpu
	 * memory like debug store buffers.
	 */
	npages = sizeof(struct debug_store_buffers) / PAGE_SIZE;
	for (; npages; npages--, cea += PAGE_SIZE)
		cea_set_pte(cea, 0, PAGE_NONE);
#endif
}

/* Setup the fixmap mappings only once per-processor */
static void __init setup_cpu_entry_area(int cpu)
{
#ifdef CONFIG_X86_64
	/* On 64-bit systems, we use a read-only fixmap GDT and TSS. */
	pgprot_t gdt_prot = PAGE_KERNEL_RO;
	pgprot_t tss_prot = PAGE_KERNEL_RO;
#else
	/*
	 * On native 32-bit systems, the GDT cannot be read-only because
	 * our double fault handler uses a task gate, and entering through
	 * a task gate needs to change an available TSS to busy.  If the
	 * GDT is read-only, that will triple fault.  The TSS cannot be
	 * read-only because the CPU writes to it on task switches.
	 *
	 * On Xen PV, the GDT must be read-only because the hypervisor
	 * requires it.
	 */
	pgprot_t gdt_prot = boot_cpu_has(X86_FEATURE_XENPV) ?
		PAGE_KERNEL_RO : PAGE_KERNEL;
	pgprot_t tss_prot = PAGE_KERNEL;
#endif

	cea_set_pte(&get_cpu_entry_area(cpu)->gdt, get_cpu_gdt_paddr(cpu),
		    gdt_prot);

	cea_map_percpu_pages(&get_cpu_entry_area(cpu)->entry_stack_page,
			     per_cpu_ptr(&entry_stack_storage, cpu), 1,
			     PAGE_KERNEL);

	/*
	 * The Intel SDM says (Volume 3, 7.2.1):
	 *
	 *  Avoid placing a page boundary in the part of the TSS that the
	 *  processor reads during a task switch (the first 104 bytes). The
	 *  processor may not correctly perform address translations if a
	 *  boundary occurs in this area. During a task switch, the processor
	 *  reads and writes into the first 104 bytes of each TSS (using
	 *  contiguous physical addresses beginning with the physical address
	 *  of the first byte of the TSS). So, after TSS access begins, if
	 *  part of the 104 bytes is not physically contiguous, the processor
	 *  will access incorrect information without generating a page-fault
	 *  exception.
	 *
	 * There are also a lot of errata involving the TSS spanning a page
	 * boundary.  Assert that we're not doing that.
	 */
	BUILD_BUG_ON((offsetof(struct tss_struct, x86_tss) ^
		      offsetofend(struct tss_struct, x86_tss)) & PAGE_MASK);
	BUILD_BUG_ON(sizeof(struct tss_struct) % PAGE_SIZE != 0);
	cea_map_percpu_pages(&get_cpu_entry_area(cpu)->tss,
			     &per_cpu(cpu_tss_rw, cpu),
			     sizeof(struct tss_struct) / PAGE_SIZE, tss_prot);

#ifdef CONFIG_X86_32
	per_cpu(cpu_entry_area, cpu) = get_cpu_entry_area(cpu);
#endif

#ifdef CONFIG_X86_64
	BUILD_BUG_ON(sizeof(exception_stacks) % PAGE_SIZE != 0);
	BUILD_BUG_ON(sizeof(exception_stacks) !=
		     sizeof(((struct cpu_entry_area *)0)->exception_stacks));
	cea_map_percpu_pages(&get_cpu_entry_area(cpu)->exception_stacks,
			     &per_cpu(exception_stacks, cpu),
			     sizeof(exception_stacks) / PAGE_SIZE, PAGE_KERNEL);
<<<<<<< HEAD

	cea_set_pte(&get_cpu_entry_area(cpu)->entry_trampoline,
		     __pa_symbol(_entry_trampoline), PAGE_KERNEL_RX);
	/*
	 * The cpu_entry_area alias addresses are not in the kernel binary
	 * so they do not show up in /proc/kcore normally.  This adds entries
	 * for them manually.
	 */
	kclist_add_remap(&per_cpu(kcore_entry_trampoline, cpu),
			 _entry_trampoline,
			 &get_cpu_entry_area(cpu)->entry_trampoline, PAGE_SIZE);
=======
>>>>>>> 0fd79184
#endif
	percpu_setup_debug_store(cpu);
}

#ifdef CONFIG_X86_64
int arch_get_kallsym(unsigned int symnum, unsigned long *value, char *type,
		     char *name)
{
	unsigned int cpu, ncpu = 0;

	if (symnum >= num_possible_cpus())
		return -EINVAL;

	for_each_possible_cpu(cpu) {
		if (ncpu++ >= symnum)
			break;
	}

	*value = (unsigned long)&get_cpu_entry_area(cpu)->entry_trampoline;
	*type = 't';
	strlcpy(name, "__entry_SYSCALL_64_trampoline", KSYM_NAME_LEN);

	return 0;
}
#endif

static __init void setup_cpu_entry_area_ptes(void)
{
#ifdef CONFIG_X86_32
	unsigned long start, end;

	BUILD_BUG_ON(CPU_ENTRY_AREA_PAGES * PAGE_SIZE < CPU_ENTRY_AREA_MAP_SIZE);
	BUG_ON(CPU_ENTRY_AREA_BASE & ~PMD_MASK);

	start = CPU_ENTRY_AREA_BASE;
	end = start + CPU_ENTRY_AREA_MAP_SIZE;

	/* Careful here: start + PMD_SIZE might wrap around */
	for (; start < end && start >= CPU_ENTRY_AREA_BASE; start += PMD_SIZE)
		populate_extra_pte(start);
#endif
}

void __init setup_cpu_entry_areas(void)
{
	unsigned int cpu;

	setup_cpu_entry_area_ptes();

	for_each_possible_cpu(cpu)
		setup_cpu_entry_area(cpu);

	/*
	 * This is the last essential update to swapper_pgdir which needs
	 * to be synchronized to initial_page_table on 32bit.
	 */
	sync_initial_page_table();
}<|MERGE_RESOLUTION|>--- conflicted
+++ resolved
@@ -15,7 +15,6 @@
 #ifdef CONFIG_X86_64
 static DEFINE_PER_CPU_PAGE_ALIGNED(char, exception_stacks
 	[(N_EXCEPTION_STACKS - 1) * EXCEPTION_STKSZ + DEBUG_STKSZ]);
-static DEFINE_PER_CPU(struct kcore_list, kcore_entry_trampoline);
 #endif
 
 struct cpu_entry_area *get_cpu_entry_area(int cpu)
@@ -144,45 +143,9 @@
 	cea_map_percpu_pages(&get_cpu_entry_area(cpu)->exception_stacks,
 			     &per_cpu(exception_stacks, cpu),
 			     sizeof(exception_stacks) / PAGE_SIZE, PAGE_KERNEL);
-<<<<<<< HEAD
-
-	cea_set_pte(&get_cpu_entry_area(cpu)->entry_trampoline,
-		     __pa_symbol(_entry_trampoline), PAGE_KERNEL_RX);
-	/*
-	 * The cpu_entry_area alias addresses are not in the kernel binary
-	 * so they do not show up in /proc/kcore normally.  This adds entries
-	 * for them manually.
-	 */
-	kclist_add_remap(&per_cpu(kcore_entry_trampoline, cpu),
-			 _entry_trampoline,
-			 &get_cpu_entry_area(cpu)->entry_trampoline, PAGE_SIZE);
-=======
->>>>>>> 0fd79184
 #endif
 	percpu_setup_debug_store(cpu);
 }
-
-#ifdef CONFIG_X86_64
-int arch_get_kallsym(unsigned int symnum, unsigned long *value, char *type,
-		     char *name)
-{
-	unsigned int cpu, ncpu = 0;
-
-	if (symnum >= num_possible_cpus())
-		return -EINVAL;
-
-	for_each_possible_cpu(cpu) {
-		if (ncpu++ >= symnum)
-			break;
-	}
-
-	*value = (unsigned long)&get_cpu_entry_area(cpu)->entry_trampoline;
-	*type = 't';
-	strlcpy(name, "__entry_SYSCALL_64_trampoline", KSYM_NAME_LEN);
-
-	return 0;
-}
-#endif
 
 static __init void setup_cpu_entry_area_ptes(void)
 {
