--- conflicted
+++ resolved
@@ -203,11 +203,7 @@
 
 bool __virt_addr_valid(const volatile void *kaddr)
 {
-<<<<<<< HEAD
-	unsigned long vaddr = (unsigned long)vaddr;
-=======
 	unsigned long vaddr = (unsigned long)kaddr;
->>>>>>> 6fb08f1a
 
 	if ((vaddr < PAGE_OFFSET) || (vaddr >= MAP_BASE))
 		return false;
