#ifndef _S390_CACHEFLUSH_H
#define _S390_CACHEFLUSH_H

/* Caches aren't brain-dead on the s390. */
#include <asm-generic/cacheflush.h>

#ifdef CONFIG_DEBUG_PAGEALLOC
void kernel_map_pages(struct page *page, int numpages, int enable);
#endif

int set_memory_ro(unsigned long addr, int numpages);
int set_memory_rw(unsigned long addr, int numpages);
int set_memory_nx(unsigned long addr, int numpages);
<<<<<<< HEAD
=======
int set_memory_x(unsigned long addr, int numpages);
>>>>>>> d762f438

#endif /* _S390_CACHEFLUSH_H */<|MERGE_RESOLUTION|>--- conflicted
+++ resolved
@@ -11,9 +11,6 @@
 int set_memory_ro(unsigned long addr, int numpages);
 int set_memory_rw(unsigned long addr, int numpages);
 int set_memory_nx(unsigned long addr, int numpages);
-<<<<<<< HEAD
-=======
 int set_memory_x(unsigned long addr, int numpages);
->>>>>>> d762f438
 
 #endif /* _S390_CACHEFLUSH_H */