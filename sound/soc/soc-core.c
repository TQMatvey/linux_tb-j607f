// SPDX-License-Identifier: GPL-2.0+
//
// soc-core.c  --  ALSA SoC Audio Layer
//
// Copyright 2005 Wolfson Microelectronics PLC.
// Copyright 2005 Openedhand Ltd.
// Copyright (C) 2010 Slimlogic Ltd.
// Copyright (C) 2010 Texas Instruments Inc.
//
// Author: Liam Girdwood <lrg@slimlogic.co.uk>
//         with code, comments and ideas from :-
//         Richard Purdie <richard@openedhand.com>
//
//  TODO:
//   o Add hw rules to enforce rates, etc.
//   o More testing with other codecs/machines.
//   o Add more codecs and platforms to ensure good API coverage.
//   o Support TDM on PCM and I2S

#include <linux/module.h>
#include <linux/moduleparam.h>
#include <linux/init.h>
#include <linux/delay.h>
#include <linux/pm.h>
#include <linux/bitops.h>
#include <linux/debugfs.h>
#include <linux/platform_device.h>
#include <linux/pinctrl/consumer.h>
#include <linux/ctype.h>
#include <linux/slab.h>
#include <linux/of.h>
#include <linux/of_graph.h>
#include <linux/dmi.h>
#include <sound/core.h>
#include <sound/jack.h>
#include <sound/pcm.h>
#include <sound/pcm_params.h>
#include <sound/soc.h>
#include <sound/soc-dpcm.h>
#include <sound/soc-topology.h>
#include <sound/initval.h>

#define CREATE_TRACE_POINTS
#include <trace/events/asoc.h>

#define NAME_SIZE	32

#ifdef CONFIG_DEBUG_FS
struct dentry *snd_soc_debugfs_root;
EXPORT_SYMBOL_GPL(snd_soc_debugfs_root);
#endif

static DEFINE_MUTEX(client_mutex);
static LIST_HEAD(component_list);
static LIST_HEAD(unbind_card_list);

#define for_each_component(component)			\
	list_for_each_entry(component, &component_list, list)

/*
 * This is used if driver don't need to have CPU/Codec/Platform
 * dai_link. see soc.h
 */
struct snd_soc_dai_link_component null_dailink_component[0];
EXPORT_SYMBOL_GPL(null_dailink_component);

/*
 * This is a timeout to do a DAPM powerdown after a stream is closed().
 * It can be used to eliminate pops between different playback streams, e.g.
 * between two audio tracks.
 */
static int pmdown_time = 5000;
module_param(pmdown_time, int, 0);
MODULE_PARM_DESC(pmdown_time, "DAPM stream powerdown time (msecs)");

#ifdef CONFIG_DMI
/*
 * If a DMI filed contain strings in this blacklist (e.g.
 * "Type2 - Board Manufacturer" or "Type1 - TBD by OEM"), it will be taken
 * as invalid and dropped when setting the card long name from DMI info.
 */
static const char * const dmi_blacklist[] = {
	"To be filled by OEM",
	"TBD by OEM",
	"Default String",
	"Board Manufacturer",
	"Board Vendor Name",
	"Board Product Name",
	NULL,	/* terminator */
};
#endif

static ssize_t pmdown_time_show(struct device *dev,
				struct device_attribute *attr, char *buf)
{
	struct snd_soc_pcm_runtime *rtd = dev_get_drvdata(dev);

	return sprintf(buf, "%ld\n", rtd->pmdown_time);
}

static ssize_t pmdown_time_set(struct device *dev,
			       struct device_attribute *attr,
			       const char *buf, size_t count)
{
	struct snd_soc_pcm_runtime *rtd = dev_get_drvdata(dev);
	int ret;

	ret = kstrtol(buf, 10, &rtd->pmdown_time);
	if (ret)
		return ret;

	return count;
}

static DEVICE_ATTR(pmdown_time, 0644, pmdown_time_show, pmdown_time_set);

static struct attribute *soc_dev_attrs[] = {
	&dev_attr_pmdown_time.attr,
	NULL
};

static umode_t soc_dev_attr_is_visible(struct kobject *kobj,
				       struct attribute *attr, int idx)
{
	struct device *dev = kobj_to_dev(kobj);
	struct snd_soc_pcm_runtime *rtd = dev_get_drvdata(dev);

	if (!rtd)
		return 0;

	if (attr == &dev_attr_pmdown_time.attr)
		return attr->mode; /* always visible */
	return rtd->num_codecs ? attr->mode : 0; /* enabled only with codec */
}

static const struct attribute_group soc_dapm_dev_group = {
	.attrs = soc_dapm_dev_attrs,
	.is_visible = soc_dev_attr_is_visible,
};

static const struct attribute_group soc_dev_group = {
	.attrs = soc_dev_attrs,
	.is_visible = soc_dev_attr_is_visible,
};

static const struct attribute_group *soc_dev_attr_groups[] = {
	&soc_dapm_dev_group,
	&soc_dev_group,
	NULL
};

#ifdef CONFIG_DEBUG_FS
static void soc_init_component_debugfs(struct snd_soc_component *component)
{
	if (!component->card->debugfs_card_root)
		return;

	if (component->debugfs_prefix) {
		char *name;

		name = kasprintf(GFP_KERNEL, "%s:%s",
			component->debugfs_prefix, component->name);
		if (name) {
			component->debugfs_root = debugfs_create_dir(name,
				component->card->debugfs_card_root);
			kfree(name);
		}
	} else {
		component->debugfs_root = debugfs_create_dir(component->name,
				component->card->debugfs_card_root);
	}

	snd_soc_dapm_debugfs_init(snd_soc_component_get_dapm(component),
		component->debugfs_root);
}

static void soc_cleanup_component_debugfs(struct snd_soc_component *component)
{
	if (!component->debugfs_root)
		return;
	debugfs_remove_recursive(component->debugfs_root);
	component->debugfs_root = NULL;
}

static int dai_list_show(struct seq_file *m, void *v)
{
	struct snd_soc_component *component;
	struct snd_soc_dai *dai;

	mutex_lock(&client_mutex);

	for_each_component(component)
		for_each_component_dais(component, dai)
			seq_printf(m, "%s\n", dai->name);

	mutex_unlock(&client_mutex);

	return 0;
}
DEFINE_SHOW_ATTRIBUTE(dai_list);

static int component_list_show(struct seq_file *m, void *v)
{
	struct snd_soc_component *component;

	mutex_lock(&client_mutex);

	for_each_component(component)
		seq_printf(m, "%s\n", component->name);

	mutex_unlock(&client_mutex);

	return 0;
}
DEFINE_SHOW_ATTRIBUTE(component_list);

static void soc_init_card_debugfs(struct snd_soc_card *card)
{
	card->debugfs_card_root = debugfs_create_dir(card->name,
						     snd_soc_debugfs_root);

	debugfs_create_u32("dapm_pop_time", 0644, card->debugfs_card_root,
			   &card->pop_time);

	snd_soc_dapm_debugfs_init(&card->dapm, card->debugfs_card_root);
}

static void soc_cleanup_card_debugfs(struct snd_soc_card *card)
{
	debugfs_remove_recursive(card->debugfs_card_root);
	card->debugfs_card_root = NULL;
}

static void snd_soc_debugfs_init(void)
{
	snd_soc_debugfs_root = debugfs_create_dir("asoc", NULL);

	debugfs_create_file("dais", 0444, snd_soc_debugfs_root, NULL,
			    &dai_list_fops);

	debugfs_create_file("components", 0444, snd_soc_debugfs_root, NULL,
			    &component_list_fops);
}

static void snd_soc_debugfs_exit(void)
{
	debugfs_remove_recursive(snd_soc_debugfs_root);
}

#else

static inline void soc_init_component_debugfs(
	struct snd_soc_component *component)
{
}

static inline void soc_cleanup_component_debugfs(
	struct snd_soc_component *component)
{
}

static inline void soc_init_card_debugfs(struct snd_soc_card *card)
{
}

static inline void soc_cleanup_card_debugfs(struct snd_soc_card *card)
{
}

static inline void snd_soc_debugfs_init(void)
{
}

static inline void snd_soc_debugfs_exit(void)
{
}

#endif

/*
 * This is glue code between snd_pcm_lib_ioctl() and
 * snd_soc_component_driver :: ioctl
 */
int snd_soc_pcm_lib_ioctl(struct snd_soc_component *component,
			  struct snd_pcm_substream *substream,
			  unsigned int cmd, void *arg)
{
	return snd_pcm_lib_ioctl(substream, cmd, arg);
}
EXPORT_SYMBOL_GPL(snd_soc_pcm_lib_ioctl);

static int snd_soc_rtdcom_add(struct snd_soc_pcm_runtime *rtd,
			      struct snd_soc_component *component)
{
	struct snd_soc_rtdcom_list *rtdcom;
	struct snd_soc_component *comp;

	for_each_rtd_components(rtd, rtdcom, comp) {
		/* already connected */
		if (comp == component)
			return 0;
	}

	/*
	 * created rtdcom here will be freed when rtd->dev was freed.
	 * see
	 *	soc_free_pcm_runtime() :: device_unregister(rtd->dev)
	 */
	rtdcom = devm_kzalloc(rtd->dev, sizeof(*rtdcom), GFP_KERNEL);
	if (!rtdcom)
		return -ENOMEM;

	rtdcom->component = component;
	INIT_LIST_HEAD(&rtdcom->list);

	/*
	 * When rtd was freed, created rtdcom here will be
	 * also freed.
	 * And we don't need to call list_del(&rtdcom->list)
	 * when freed, because rtd is also freed.
	 */
	list_add_tail(&rtdcom->list, &rtd->component_list);

	return 0;
}

struct snd_soc_component *snd_soc_rtdcom_lookup(struct snd_soc_pcm_runtime *rtd,
						const char *driver_name)
{
	struct snd_soc_rtdcom_list *rtdcom;
	struct snd_soc_component *component;

	if (!driver_name)
		return NULL;

	/*
	 * NOTE
	 *
	 * snd_soc_rtdcom_lookup() will find component from rtd by using
	 * specified driver name.
	 * But, if many components which have same driver name are connected
	 * to 1 rtd, this function will return 1st found component.
	 */
	for_each_rtd_components(rtd, rtdcom, component) {
		const char *component_name = component->driver->name;

		if (!component_name)
			continue;

		if ((component_name == driver_name) ||
		    strcmp(component_name, driver_name) == 0)
			return rtdcom->component;
	}

	return NULL;
}
EXPORT_SYMBOL_GPL(snd_soc_rtdcom_lookup);

static struct snd_soc_component
*snd_soc_lookup_component_nolocked(struct device *dev, const char *driver_name)
{
	struct snd_soc_component *component;
	struct snd_soc_component *found_component;

	found_component = NULL;
	for_each_component(component) {
		if ((dev == component->dev) &&
		    (!driver_name ||
		     (driver_name == component->driver->name) ||
		     (strcmp(component->driver->name, driver_name) == 0))) {
			found_component = component;
			break;
		}
	}

	return found_component;
}

struct snd_soc_component *snd_soc_lookup_component(struct device *dev,
						   const char *driver_name)
{
	struct snd_soc_component *component;

	mutex_lock(&client_mutex);
	component = snd_soc_lookup_component_nolocked(dev, driver_name);
	mutex_unlock(&client_mutex);

	return component;
}
EXPORT_SYMBOL_GPL(snd_soc_lookup_component);

struct snd_pcm_substream *snd_soc_get_dai_substream(struct snd_soc_card *card,
		const char *dai_link, int stream)
{
	struct snd_soc_pcm_runtime *rtd;

	for_each_card_rtds(card, rtd) {
		if (rtd->dai_link->no_pcm &&
			!strcmp(rtd->dai_link->name, dai_link))
			return rtd->pcm->streams[stream].substream;
	}
	dev_dbg(card->dev, "ASoC: failed to find dai link %s\n", dai_link);
	return NULL;
}
EXPORT_SYMBOL_GPL(snd_soc_get_dai_substream);

static const struct snd_soc_ops null_snd_soc_ops;

static void soc_release_rtd_dev(struct device *dev)
{
	/* "dev" means "rtd->dev" */
	kfree(dev);
}

static void soc_free_pcm_runtime(struct snd_soc_pcm_runtime *rtd)
{
	if (!rtd)
		return;

	list_del(&rtd->list);

	flush_delayed_work(&rtd->delayed_work);
	snd_soc_pcm_component_free(rtd);

	/*
	 * we don't need to call kfree() for rtd->dev
	 * see
	 *	soc_release_rtd_dev()
	 *
	 * We don't need rtd->dev NULL check, because
	 * it is alloced *before* rtd.
	 * see
	 *	soc_new_pcm_runtime()
	 */
	device_unregister(rtd->dev);
}

static struct snd_soc_pcm_runtime *soc_new_pcm_runtime(
	struct snd_soc_card *card, struct snd_soc_dai_link *dai_link)
{
	struct snd_soc_pcm_runtime *rtd;
	struct device *dev;
	int ret;

	/*
	 * for rtd->dev
	 */
	dev = kzalloc(sizeof(struct device), GFP_KERNEL);
	if (!dev)
		return NULL;

	dev->parent	= card->dev;
	dev->release	= soc_release_rtd_dev;
	dev->groups	= soc_dev_attr_groups;

	dev_set_name(dev, "%s", dai_link->name);

	ret = device_register(dev);
	if (ret < 0) {
		put_device(dev); /* soc_release_rtd_dev */
		return NULL;
	}

	/*
	 * for rtd
	 */
	rtd = devm_kzalloc(dev, sizeof(*rtd), GFP_KERNEL);
	if (!rtd)
		goto free_rtd;

	rtd->dev = dev;
	dev_set_drvdata(dev, rtd);

	/*
	 * for rtd->codec_dais
	 */
	rtd->codec_dais = devm_kcalloc(dev, dai_link->num_codecs,
					sizeof(struct snd_soc_dai *),
					GFP_KERNEL);
	if (!rtd->codec_dais)
		goto free_rtd;

	/*
	 * rtd remaining settings
	 */
	INIT_LIST_HEAD(&rtd->component_list);
	INIT_LIST_HEAD(&rtd->dpcm[SNDRV_PCM_STREAM_PLAYBACK].be_clients);
	INIT_LIST_HEAD(&rtd->dpcm[SNDRV_PCM_STREAM_CAPTURE].be_clients);
	INIT_LIST_HEAD(&rtd->dpcm[SNDRV_PCM_STREAM_PLAYBACK].fe_clients);
	INIT_LIST_HEAD(&rtd->dpcm[SNDRV_PCM_STREAM_CAPTURE].fe_clients);

	rtd->card = card;
	rtd->dai_link = dai_link;
	if (!rtd->dai_link->ops)
		rtd->dai_link->ops = &null_snd_soc_ops;

	/* see for_each_card_rtds */
	list_add_tail(&rtd->list, &card->rtd_list);
	rtd->num = card->num_rtd;
	card->num_rtd++;

	return rtd;

free_rtd:
	soc_free_pcm_runtime(rtd);
	return NULL;
}

struct snd_soc_pcm_runtime *snd_soc_get_pcm_runtime(struct snd_soc_card *card,
		const char *dai_link)
{
	struct snd_soc_pcm_runtime *rtd;

	for_each_card_rtds(card, rtd) {
		if (!strcmp(rtd->dai_link->name, dai_link))
			return rtd;
	}
	dev_dbg(card->dev, "ASoC: failed to find rtd %s\n", dai_link);
	return NULL;
}
EXPORT_SYMBOL_GPL(snd_soc_get_pcm_runtime);

static void snd_soc_flush_all_delayed_work(struct snd_soc_card *card)
{
	struct snd_soc_pcm_runtime *rtd;

	for_each_card_rtds(card, rtd)
		flush_delayed_work(&rtd->delayed_work);
}

#ifdef CONFIG_PM_SLEEP
/* powers down audio subsystem for suspend */
int snd_soc_suspend(struct device *dev)
{
	struct snd_soc_card *card = dev_get_drvdata(dev);
	struct snd_soc_component *component;
	struct snd_soc_pcm_runtime *rtd;
	int i;

	/* If the card is not initialized yet there is nothing to do */
	if (!card->instantiated)
		return 0;

	/*
	 * Due to the resume being scheduled into a workqueue we could
	 * suspend before that's finished - wait for it to complete.
	 */
	snd_power_wait(card->snd_card, SNDRV_CTL_POWER_D0);

	/* we're going to block userspace touching us until resume completes */
	snd_power_change_state(card->snd_card, SNDRV_CTL_POWER_D3hot);

	/* mute any active DACs */
	for_each_card_rtds(card, rtd) {
		struct snd_soc_dai *dai;

		if (rtd->dai_link->ignore_suspend)
			continue;

		for_each_rtd_codec_dai(rtd, i, dai) {
			if (dai->playback_active)
				snd_soc_dai_digital_mute(dai, 1,
						SNDRV_PCM_STREAM_PLAYBACK);
		}
	}

	/* suspend all pcms */
	for_each_card_rtds(card, rtd) {
		if (rtd->dai_link->ignore_suspend)
			continue;

		snd_pcm_suspend_all(rtd->pcm);
	}

	if (card->suspend_pre)
		card->suspend_pre(card);

	for_each_card_rtds(card, rtd) {
		struct snd_soc_dai *cpu_dai = rtd->cpu_dai;

		if (rtd->dai_link->ignore_suspend)
			continue;

		if (!cpu_dai->driver->bus_control)
			snd_soc_dai_suspend(cpu_dai);
	}

	/* close any waiting streams */
	snd_soc_flush_all_delayed_work(card);

	for_each_card_rtds(card, rtd) {

		if (rtd->dai_link->ignore_suspend)
			continue;

		snd_soc_dapm_stream_event(rtd,
					  SNDRV_PCM_STREAM_PLAYBACK,
					  SND_SOC_DAPM_STREAM_SUSPEND);

		snd_soc_dapm_stream_event(rtd,
					  SNDRV_PCM_STREAM_CAPTURE,
					  SND_SOC_DAPM_STREAM_SUSPEND);
	}

	/* Recheck all endpoints too, their state is affected by suspend */
	dapm_mark_endpoints_dirty(card);
	snd_soc_dapm_sync(&card->dapm);

	/* suspend all COMPONENTs */
	for_each_card_components(card, component) {
		struct snd_soc_dapm_context *dapm =
				snd_soc_component_get_dapm(component);

		/*
		 * If there are paths active then the COMPONENT will be held
		 * with bias _ON and should not be suspended.
		 */
		if (!snd_soc_component_is_suspended(component)) {
			switch (snd_soc_dapm_get_bias_level(dapm)) {
			case SND_SOC_BIAS_STANDBY:
				/*
				 * If the COMPONENT is capable of idle
				 * bias off then being in STANDBY
				 * means it's doing something,
				 * otherwise fall through.
				 */
				if (dapm->idle_bias_off) {
					dev_dbg(component->dev,
						"ASoC: idle_bias_off CODEC on over suspend\n");
					break;
				}
				/* fall through */

			case SND_SOC_BIAS_OFF:
				snd_soc_component_suspend(component);
				if (component->regmap)
					regcache_mark_dirty(component->regmap);
				/* deactivate pins to sleep state */
				pinctrl_pm_select_sleep_state(component->dev);
				break;
			default:
				dev_dbg(component->dev,
					"ASoC: COMPONENT is on over suspend\n");
				break;
			}
		}
	}

	for_each_card_rtds(card, rtd) {
		struct snd_soc_dai *cpu_dai = rtd->cpu_dai;

		if (rtd->dai_link->ignore_suspend)
			continue;

		if (cpu_dai->driver->bus_control)
			snd_soc_dai_suspend(cpu_dai);

		/* deactivate pins to sleep state */
		pinctrl_pm_select_sleep_state(cpu_dai->dev);
	}

	if (card->suspend_post)
		card->suspend_post(card);

	return 0;
}
EXPORT_SYMBOL_GPL(snd_soc_suspend);

/*
 * deferred resume work, so resume can complete before we finished
 * setting our codec back up, which can be very slow on I2C
 */
static void soc_resume_deferred(struct work_struct *work)
{
	struct snd_soc_card *card =
			container_of(work, struct snd_soc_card,
				     deferred_resume_work);
	struct snd_soc_pcm_runtime *rtd;
	struct snd_soc_component *component;
	int i;

	/*
	 * our power state is still SNDRV_CTL_POWER_D3hot from suspend time,
	 * so userspace apps are blocked from touching us
	 */

	dev_dbg(card->dev, "ASoC: starting resume work\n");

	/* Bring us up into D2 so that DAPM starts enabling things */
	snd_power_change_state(card->snd_card, SNDRV_CTL_POWER_D2);

	if (card->resume_pre)
		card->resume_pre(card);

	/* resume control bus DAIs */
	for_each_card_rtds(card, rtd) {
		struct snd_soc_dai *cpu_dai = rtd->cpu_dai;

		if (rtd->dai_link->ignore_suspend)
			continue;

		if (cpu_dai->driver->bus_control)
			snd_soc_dai_resume(cpu_dai);
	}

	for_each_card_components(card, component) {
		if (snd_soc_component_is_suspended(component))
			snd_soc_component_resume(component);
	}

	for_each_card_rtds(card, rtd) {

		if (rtd->dai_link->ignore_suspend)
			continue;

		snd_soc_dapm_stream_event(rtd,
					  SNDRV_PCM_STREAM_PLAYBACK,
					  SND_SOC_DAPM_STREAM_RESUME);

		snd_soc_dapm_stream_event(rtd,
					  SNDRV_PCM_STREAM_CAPTURE,
					  SND_SOC_DAPM_STREAM_RESUME);
	}

	/* unmute any active DACs */
	for_each_card_rtds(card, rtd) {
		struct snd_soc_dai *dai;

		if (rtd->dai_link->ignore_suspend)
			continue;

		for_each_rtd_codec_dai(rtd, i, dai) {
			if (dai->playback_active)
				snd_soc_dai_digital_mute(dai, 0,
						SNDRV_PCM_STREAM_PLAYBACK);
		}
	}

	for_each_card_rtds(card, rtd) {
		struct snd_soc_dai *cpu_dai = rtd->cpu_dai;

		if (rtd->dai_link->ignore_suspend)
			continue;

		if (!cpu_dai->driver->bus_control)
			snd_soc_dai_resume(cpu_dai);
	}

	if (card->resume_post)
		card->resume_post(card);

	dev_dbg(card->dev, "ASoC: resume work completed\n");

	/* Recheck all endpoints too, their state is affected by suspend */
	dapm_mark_endpoints_dirty(card);
	snd_soc_dapm_sync(&card->dapm);

	/* userspace can access us now we are back as we were before */
	snd_power_change_state(card->snd_card, SNDRV_CTL_POWER_D0);
}

/* powers up audio subsystem after a suspend */
int snd_soc_resume(struct device *dev)
{
	struct snd_soc_card *card = dev_get_drvdata(dev);
	bool bus_control = false;
	struct snd_soc_pcm_runtime *rtd;
	struct snd_soc_dai *codec_dai;
	int i;

	/* If the card is not initialized yet there is nothing to do */
	if (!card->instantiated)
		return 0;

	/* activate pins from sleep state */
	for_each_card_rtds(card, rtd) {
		struct snd_soc_dai *cpu_dai = rtd->cpu_dai;

		if (cpu_dai->active)
			pinctrl_pm_select_default_state(cpu_dai->dev);

		for_each_rtd_codec_dai(rtd, i, codec_dai) {
			if (codec_dai->active)
				pinctrl_pm_select_default_state(codec_dai->dev);
		}
	}

	/*
	 * DAIs that also act as the control bus master might have other drivers
	 * hanging off them so need to resume immediately. Other drivers don't
	 * have that problem and may take a substantial amount of time to resume
	 * due to I/O costs and anti-pop so handle them out of line.
	 */
	for_each_card_rtds(card, rtd) {
		struct snd_soc_dai *cpu_dai = rtd->cpu_dai;

		bus_control |= cpu_dai->driver->bus_control;
	}
	if (bus_control) {
		dev_dbg(dev, "ASoC: Resuming control bus master immediately\n");
		soc_resume_deferred(&card->deferred_resume_work);
	} else {
		dev_dbg(dev, "ASoC: Scheduling resume work\n");
		if (!schedule_work(&card->deferred_resume_work))
			dev_err(dev, "ASoC: resume work item may be lost\n");
	}

	return 0;
}
EXPORT_SYMBOL_GPL(snd_soc_resume);

static void soc_resume_init(struct snd_soc_card *card)
{
	/* deferred resume work */
	INIT_WORK(&card->deferred_resume_work, soc_resume_deferred);
}
#else
#define snd_soc_suspend NULL
#define snd_soc_resume NULL
static inline void soc_resume_init(struct snd_soc_card *card)
{
}
#endif

static const struct snd_soc_dai_ops null_dai_ops = {
};

static struct device_node
*soc_component_to_node(struct snd_soc_component *component)
{
	struct device_node *of_node;

	of_node = component->dev->of_node;
	if (!of_node && component->dev->parent)
		of_node = component->dev->parent->of_node;

	return of_node;
}

static int snd_soc_is_matching_component(
	const struct snd_soc_dai_link_component *dlc,
	struct snd_soc_component *component)
{
	struct device_node *component_of_node;

	if (!dlc)
		return 0;

	component_of_node = soc_component_to_node(component);

	if (dlc->of_node && component_of_node != dlc->of_node)
		return 0;
	if (dlc->name && strcmp(component->name, dlc->name))
		return 0;

	return 1;
}

static struct snd_soc_component *soc_find_component(
	const struct snd_soc_dai_link_component *dlc)
{
	struct snd_soc_component *component;

	lockdep_assert_held(&client_mutex);

	/*
	 * NOTE
	 *
	 * It returns *1st* found component, but some driver
	 * has few components by same of_node/name
	 * ex)
	 *	CPU component and generic DMAEngine component
	 */
	for_each_component(component)
		if (snd_soc_is_matching_component(dlc, component))
			return component;

	return NULL;
}

/**
 * snd_soc_find_dai - Find a registered DAI
 *
 * @dlc: name of the DAI or the DAI driver and optional component info to match
 *
 * This function will search all registered components and their DAIs to
 * find the DAI of the same name. The component's of_node and name
 * should also match if being specified.
 *
 * Return: pointer of DAI, or NULL if not found.
 */
struct snd_soc_dai *snd_soc_find_dai(
	const struct snd_soc_dai_link_component *dlc)
{
	struct snd_soc_component *component;
	struct snd_soc_dai *dai;

	lockdep_assert_held(&client_mutex);

	/* Find CPU DAI from registered DAIs */
	for_each_component(component) {
		if (!snd_soc_is_matching_component(dlc, component))
			continue;
		for_each_component_dais(component, dai) {
			if (dlc->dai_name && strcmp(dai->name, dlc->dai_name)
			    && (!dai->driver->name
				|| strcmp(dai->driver->name, dlc->dai_name)))
				continue;

			return dai;
		}
	}

	return NULL;
}
EXPORT_SYMBOL_GPL(snd_soc_find_dai);

/**
 * snd_soc_find_dai_link - Find a DAI link
 *
 * @card: soc card
 * @id: DAI link ID to match
 * @name: DAI link name to match, optional
 * @stream_name: DAI link stream name to match, optional
 *
 * This function will search all existing DAI links of the soc card to
 * find the link of the same ID. Since DAI links may not have their
 * unique ID, so name and stream name should also match if being
 * specified.
 *
 * Return: pointer of DAI link, or NULL if not found.
 */
struct snd_soc_dai_link *snd_soc_find_dai_link(struct snd_soc_card *card,
					       int id, const char *name,
					       const char *stream_name)
{
	struct snd_soc_dai_link *link;

	lockdep_assert_held(&client_mutex);

	for_each_card_links(card, link) {
		if (link->id != id)
			continue;

		if (name && (!link->name || strcmp(name, link->name)))
			continue;

		if (stream_name && (!link->stream_name
			|| strcmp(stream_name, link->stream_name)))
			continue;

		return link;
	}

	return NULL;
}
EXPORT_SYMBOL_GPL(snd_soc_find_dai_link);

static int soc_dai_link_sanity_check(struct snd_soc_card *card,
				     struct snd_soc_dai_link *link)
{
	int i;
	struct snd_soc_dai_link_component *codec, *platform;

	for_each_link_codecs(link, i, codec) {
		/*
		 * Codec must be specified by 1 of name or OF node,
		 * not both or neither.
		 */
		if (!!codec->name == !!codec->of_node) {
			dev_err(card->dev, "ASoC: Neither/both codec name/of_node are set for %s\n",
				link->name);
			return -EINVAL;
		}

		/* Codec DAI name must be specified */
		if (!codec->dai_name) {
			dev_err(card->dev, "ASoC: codec_dai_name not set for %s\n",
				link->name);
			return -EINVAL;
		}

		/*
		 * Defer card registration if codec component is not added to
		 * component list.
		 */
		if (!soc_find_component(codec))
			return -EPROBE_DEFER;
	}

	for_each_link_platforms(link, i, platform) {
		/*
		 * Platform may be specified by either name or OF node, but it
		 * can be left unspecified, then no components will be inserted
		 * in the rtdcom list
		 */
		if (!!platform->name == !!platform->of_node) {
			dev_err(card->dev,
				"ASoC: Neither/both platform name/of_node are set for %s\n",
				link->name);
			return -EINVAL;
		}

		/*
		 * Defer card registration if platform component is not added to
		 * component list.
		 */
		if (!soc_find_component(platform))
			return -EPROBE_DEFER;
	}

	/* FIXME */
	if (link->num_cpus > 1) {
		dev_err(card->dev,
			"ASoC: multi cpu is not yet supported %s\n",
			link->name);
		return -EINVAL;
	}

	/*
	 * CPU device may be specified by either name or OF node, but
	 * can be left unspecified, and will be matched based on DAI
	 * name alone..
	 */
	if (link->cpus->name && link->cpus->of_node) {
		dev_err(card->dev,
			"ASoC: Neither/both cpu name/of_node are set for %s\n",
			link->name);
		return -EINVAL;
	}

	/*
	 * Defer card registration if cpu dai component is not added to
	 * component list.
	 */
	if ((link->cpus->of_node || link->cpus->name) &&
	    !soc_find_component(link->cpus))
		return -EPROBE_DEFER;

	/*
	 * At least one of CPU DAI name or CPU device name/node must be
	 * specified
	 */
	if (!link->cpus->dai_name &&
	    !(link->cpus->name || link->cpus->of_node)) {
		dev_err(card->dev,
			"ASoC: Neither cpu_dai_name nor cpu_name/of_node are set for %s\n",
			link->name);
		return -EINVAL;
	}

	return 0;
}

/**
 * snd_soc_remove_dai_link - Remove a DAI link from the list
 * @card: The ASoC card that owns the link
 * @dai_link: The DAI link to remove
 *
 * This function removes a DAI link from the ASoC card's link list.
 *
 * For DAI links previously added by topology, topology should
 * remove them by using the dobj embedded in the link.
 */
void snd_soc_remove_dai_link(struct snd_soc_card *card,
			     struct snd_soc_dai_link *dai_link)
{
	struct snd_soc_pcm_runtime *rtd;

	lockdep_assert_held(&client_mutex);

	/*
	 * Notify the machine driver for extra destruction
	 */
	if (card->remove_dai_link)
		card->remove_dai_link(card, dai_link);

	list_del(&dai_link->list);

	rtd = snd_soc_get_pcm_runtime(card, dai_link->name);
	if (rtd)
		soc_free_pcm_runtime(rtd);
}
EXPORT_SYMBOL_GPL(snd_soc_remove_dai_link);

/**
 * snd_soc_add_dai_link - Add a DAI link dynamically
 * @card: The ASoC card to which the DAI link is added
 * @dai_link: The new DAI link to add
 *
 * This function adds a DAI link to the ASoC card's link list.
 *
 * Note: Topology can use this API to add DAI links when probing the
 * topology component. And machine drivers can still define static
 * DAI links in dai_link array.
 */
int snd_soc_add_dai_link(struct snd_soc_card *card,
			 struct snd_soc_dai_link *dai_link)
{
	struct snd_soc_pcm_runtime *rtd;
	struct snd_soc_dai_link_component *codec, *platform;
	struct snd_soc_component *component;
	int i, ret;

	lockdep_assert_held(&client_mutex);

	/*
	 * Notify the machine driver for extra initialization
	 */
	if (card->add_dai_link)
		card->add_dai_link(card, dai_link);

	if (dai_link->ignore)
		return 0;

	dev_dbg(card->dev, "ASoC: binding %s\n", dai_link->name);

	ret = soc_dai_link_sanity_check(card, dai_link);
	if (ret < 0)
		return ret;

	rtd = soc_new_pcm_runtime(card, dai_link);
	if (!rtd)
		return -ENOMEM;

	/* FIXME: we need multi CPU support in the future */
	rtd->cpu_dai = snd_soc_find_dai(dai_link->cpus);
	if (!rtd->cpu_dai) {
		dev_info(card->dev, "ASoC: CPU DAI %s not registered\n",
			 dai_link->cpus->dai_name);
		goto _err_defer;
	}
	snd_soc_rtdcom_add(rtd, rtd->cpu_dai->component);

	/* Find CODEC from registered CODECs */
	rtd->num_codecs = dai_link->num_codecs;
	for_each_link_codecs(dai_link, i, codec) {
		rtd->codec_dais[i] = snd_soc_find_dai(codec);
		if (!rtd->codec_dais[i]) {
			dev_info(card->dev, "ASoC: CODEC DAI %s not registered\n",
				 codec->dai_name);
			goto _err_defer;
		}

		snd_soc_rtdcom_add(rtd, rtd->codec_dais[i]->component);
	}

	/* Single codec links expect codec and codec_dai in runtime data */
	rtd->codec_dai = rtd->codec_dais[0];

	/* Find PLATFORM from registered PLATFORMs */
	for_each_link_platforms(dai_link, i, platform) {
		for_each_component(component) {
			if (!snd_soc_is_matching_component(platform, component))
				continue;

			snd_soc_rtdcom_add(rtd, component);
		}
	}

	/* see for_each_card_links */
	list_add_tail(&dai_link->list, &card->dai_link_list);

	return 0;

_err_defer:
	soc_free_pcm_runtime(rtd);
	return -EPROBE_DEFER;
}
EXPORT_SYMBOL_GPL(snd_soc_add_dai_link);

static void soc_set_of_name_prefix(struct snd_soc_component *component)
{
	struct device_node *of_node = soc_component_to_node(component);
	const char *str;
	int ret;

	ret = of_property_read_string(of_node, "sound-name-prefix", &str);
	if (!ret)
		component->name_prefix = str;
}

static void soc_set_name_prefix(struct snd_soc_card *card,
				struct snd_soc_component *component)
{
	int i;

	for (i = 0; i < card->num_configs && card->codec_conf; i++) {
		struct snd_soc_codec_conf *map = &card->codec_conf[i];
		struct device_node *of_node = soc_component_to_node(component);

		if (map->of_node && of_node != map->of_node)
			continue;
		if (map->dev_name && strcmp(component->name, map->dev_name))
			continue;
		component->name_prefix = map->name_prefix;
		return;
	}

	/*
	 * If there is no configuration table or no match in the table,
	 * check if a prefix is provided in the node
	 */
	soc_set_of_name_prefix(component);
}

static void soc_remove_component(struct snd_soc_component *component,
				 int probed)
{

<<<<<<< HEAD
	list_del_init(&component->card_list);
	snd_soc_dapm_free(snd_soc_component_get_dapm(component));
	soc_cleanup_component_debugfs(component);
	component->card = NULL;
	snd_soc_component_module_put_when_remove(component);
}

static void soc_remove_component(struct snd_soc_component *component)
{
=======
>>>>>>> 348b80b2
	if (!component->card)
		return;

	if (probed)
		snd_soc_component_remove(component);

	/* For framework level robustness */
	snd_soc_component_set_jack(component, NULL, NULL);

	list_del_init(&component->card_list);
	snd_soc_dapm_free(snd_soc_component_get_dapm(component));
	soc_cleanup_component_debugfs(component);
	component->card = NULL;
	snd_soc_component_module_put_when_remove(component);
}

static int soc_probe_component(struct snd_soc_card *card,
			       struct snd_soc_component *component)
{
	struct snd_soc_dapm_context *dapm =
		snd_soc_component_get_dapm(component);
	struct snd_soc_dai *dai;
	int probed = 0;
	int ret;

	if (!strcmp(component->name, "snd-soc-dummy"))
		return 0;

	if (component->card) {
		if (component->card != card) {
			dev_err(component->dev,
				"Trying to bind component to card \"%s\" but is already bound to card \"%s\"\n",
				card->name, component->card->name);
			return -ENODEV;
		}
		return 0;
	}

	ret = snd_soc_component_module_get_when_probe(component);
	if (ret < 0)
		return ret;

	component->card = card;
	soc_set_name_prefix(card, component);

	soc_init_component_debugfs(component);

	snd_soc_dapm_init(dapm, card, component);

	ret = snd_soc_dapm_new_controls(dapm,
					component->driver->dapm_widgets,
					component->driver->num_dapm_widgets);

	if (ret != 0) {
		dev_err(component->dev,
			"Failed to create new controls %d\n", ret);
		goto err_probe;
	}

	for_each_component_dais(component, dai) {
		ret = snd_soc_dapm_new_dai_widgets(dapm, dai);
		if (ret != 0) {
			dev_err(component->dev,
				"Failed to create DAI widgets %d\n", ret);
			goto err_probe;
		}
	}

	ret = snd_soc_component_probe(component);
	if (ret < 0) {
		dev_err(component->dev,
			"ASoC: failed to probe component %d\n", ret);
		goto err_probe;
	}
	WARN(dapm->idle_bias_off &&
	     dapm->bias_level != SND_SOC_BIAS_OFF,
	     "codec %s can not start from non-off bias with idle_bias_off==1\n",
	     component->name);
	probed = 1;

	/* machine specific init */
	if (component->init) {
		ret = component->init(component);
		if (ret < 0) {
			dev_err(component->dev,
				"Failed to do machine specific init %d\n", ret);
			goto err_probe;
		}
	}

	ret = snd_soc_add_component_controls(component,
					     component->driver->controls,
					     component->driver->num_controls);
	if (ret < 0)
		goto err_probe;

	ret = snd_soc_dapm_add_routes(dapm,
				      component->driver->dapm_routes,
				      component->driver->num_dapm_routes);
	if (ret < 0)
		goto err_probe;

	/* see for_each_card_components */
	list_add(&component->card_list, &card->component_dev_list);

err_probe:
	if (ret < 0)
		soc_remove_component(component, probed);

	return ret;
}

static void soc_remove_dai(struct snd_soc_dai *dai, int order)
{
	int err;

	if (!dai || !dai->probed || !dai->driver ||
	    dai->driver->remove_order != order)
		return;

	err = snd_soc_dai_remove(dai);
	if (err < 0)
		dev_err(dai->dev,
			"ASoC: failed to remove %s: %d\n",
			dai->name, err);

	dai->probed = 0;
}

static int soc_probe_dai(struct snd_soc_dai *dai, int order)
{
	int ret;

	if (dai->probed ||
	    dai->driver->probe_order != order)
		return 0;

	ret = snd_soc_dai_probe(dai);
	if (ret < 0) {
		dev_err(dai->dev, "ASoC: failed to probe DAI %s: %d\n",
			dai->name, ret);
		return ret;
	}

	dai->probed = 1;

	return 0;
}

static void soc_remove_link_dais(struct snd_soc_card *card)
{
	int i;
	struct snd_soc_dai *codec_dai;
	struct snd_soc_pcm_runtime *rtd;
	int order;

	for_each_comp_order(order) {
		for_each_card_rtds(card, rtd) {
			/* remove the CODEC DAI */
			for_each_rtd_codec_dai(rtd, i, codec_dai)
				soc_remove_dai(codec_dai, order);

			soc_remove_dai(rtd->cpu_dai, order);
		}
	}
}

static int soc_probe_link_dais(struct snd_soc_card *card)
{
	struct snd_soc_dai *codec_dai;
	struct snd_soc_pcm_runtime *rtd;
	int i, order, ret;

	for_each_comp_order(order) {
		for_each_card_rtds(card, rtd) {

			dev_dbg(card->dev,
				"ASoC: probe %s dai link %d late %d\n",
				card->name, rtd->num, order);

			ret = soc_probe_dai(rtd->cpu_dai, order);
			if (ret)
				return ret;

			/* probe the CODEC DAI */
			for_each_rtd_codec_dai(rtd, i, codec_dai) {
				ret = soc_probe_dai(codec_dai, order);
				if (ret)
					return ret;
			}
		}
	}

	return 0;
}

static void soc_remove_link_components(struct snd_soc_card *card)
{
	struct snd_soc_component *component;
	struct snd_soc_pcm_runtime *rtd;
	struct snd_soc_rtdcom_list *rtdcom;
	int order;

	for_each_comp_order(order) {
		for_each_card_rtds(card, rtd) {
			for_each_rtd_components(rtd, rtdcom, component) {
				if (component->driver->remove_order != order)
					continue;

				soc_remove_component(component, 1);
			}
		}
	}
}

static int soc_probe_link_components(struct snd_soc_card *card)
{
	struct snd_soc_component *component;
	struct snd_soc_pcm_runtime *rtd;
	struct snd_soc_rtdcom_list *rtdcom;
	int ret, order;

	for_each_comp_order(order) {
		for_each_card_rtds(card, rtd) {
			for_each_rtd_components(rtd, rtdcom, component) {
				if (component->driver->probe_order != order)
					continue;

				ret = soc_probe_component(card, component);
				if (ret < 0)
					return ret;
			}
		}
	}

	return 0;
}

void snd_soc_disconnect_sync(struct device *dev)
{
	struct snd_soc_component *component =
			snd_soc_lookup_component(dev, NULL);

	if (!component || !component->card)
		return;

	snd_card_disconnect_sync(component->card->snd_card);
}
EXPORT_SYMBOL_GPL(snd_soc_disconnect_sync);

static int soc_link_dai_pcm_new(struct snd_soc_dai **dais, int num_dais,
				struct snd_soc_pcm_runtime *rtd)
{
	int i, ret = 0;

	for (i = 0; i < num_dais; ++i) {
		struct snd_soc_dai_driver *drv = dais[i]->driver;

		if (drv->pcm_new)
			ret = drv->pcm_new(rtd, dais[i]);
		if (ret < 0) {
			dev_err(dais[i]->dev,
				"ASoC: Failed to bind %s with pcm device\n",
				dais[i]->name);
			return ret;
		}
	}

	return 0;
}

static int soc_link_init(struct snd_soc_card *card,
			 struct snd_soc_pcm_runtime *rtd)
{
	struct snd_soc_dai_link *dai_link = rtd->dai_link;
	struct snd_soc_dai *cpu_dai = rtd->cpu_dai;
	struct snd_soc_rtdcom_list *rtdcom;
	struct snd_soc_component *component;
	int ret, num;

	/* set default power off timeout */
	rtd->pmdown_time = pmdown_time;

	/* do machine specific initialization */
	if (dai_link->init) {
		ret = dai_link->init(rtd);
		if (ret < 0) {
			dev_err(card->dev, "ASoC: failed to init %s: %d\n",
				dai_link->name, ret);
			return ret;
		}
	}

	if (dai_link->dai_fmt) {
		ret = snd_soc_runtime_set_dai_fmt(rtd, dai_link->dai_fmt);
		if (ret)
			return ret;
	}

	/* add DPCM sysfs entries */
	soc_dpcm_debugfs_add(rtd);

	num = rtd->num;

	/*
	 * most drivers will register their PCMs using DAI link ordering but
	 * topology based drivers can use the DAI link id field to set PCM
	 * device number and then use rtd + a base offset of the BEs.
	 */
	for_each_rtd_components(rtd, rtdcom, component) {
		if (!component->driver->use_dai_pcm_id)
			continue;

		if (rtd->dai_link->no_pcm)
			num += component->driver->be_pcm_base;
		else
			num = rtd->dai_link->id;
	}

	/* create compress_device if possible */
	ret = snd_soc_dai_compress_new(cpu_dai, rtd, num);
	if (ret != -ENOTSUPP) {
		if (ret < 0)
			dev_err(card->dev, "ASoC: can't create compress %s\n",
					 dai_link->stream_name);
		return ret;
	}

	/* create the pcm */
	ret = soc_new_pcm(rtd, num);
	if (ret < 0) {
		dev_err(card->dev, "ASoC: can't create pcm %s :%d\n",
			dai_link->stream_name, ret);
		return ret;
	}
	ret = soc_link_dai_pcm_new(&cpu_dai, 1, rtd);
	if (ret < 0)
		return ret;
	ret = soc_link_dai_pcm_new(rtd->codec_dais,
				   rtd->num_codecs, rtd);
	return ret;
}

static void soc_unbind_aux_dev(struct snd_soc_card *card)
{
	struct snd_soc_component *component, *_component;

	for_each_card_auxs_safe(card, component, _component) {
		component->init = NULL;
		list_del(&component->card_aux_list);
	}
}

static int soc_bind_aux_dev(struct snd_soc_card *card)
{
	struct snd_soc_component *component;
	struct snd_soc_aux_dev *aux;
	int i;

	for_each_card_pre_auxs(card, i, aux) {
		/* codecs, usually analog devices */
		component = soc_find_component(&aux->dlc);
		if (!component)
			return -EPROBE_DEFER;

		component->init = aux->init;
		/* see for_each_card_auxs */
		list_add(&component->card_aux_list, &card->aux_comp_list);
	}
	return 0;
}

static int soc_probe_aux_devices(struct snd_soc_card *card)
{
	struct snd_soc_component *component;
	int order;
	int ret;

	for_each_comp_order(order) {
		for_each_card_auxs(card, component) {
			if (component->driver->probe_order != order)
				continue;

			ret = soc_probe_component(card,	component);
			if (ret < 0)
				return ret;
		}
	}

	return 0;
}

static void soc_remove_aux_devices(struct snd_soc_card *card)
{
	struct snd_soc_component *comp, *_comp;
	int order;

	for_each_comp_order(order) {
		for_each_card_auxs_safe(card, comp, _comp) {
			if (comp->driver->remove_order == order)
				soc_remove_component(comp, 1);
		}
	}
}

/**
 * snd_soc_runtime_set_dai_fmt() - Change DAI link format for a ASoC runtime
 * @rtd: The runtime for which the DAI link format should be changed
 * @dai_fmt: The new DAI link format
 *
 * This function updates the DAI link format for all DAIs connected to the DAI
 * link for the specified runtime.
 *
 * Note: For setups with a static format set the dai_fmt field in the
 * corresponding snd_dai_link struct instead of using this function.
 *
 * Returns 0 on success, otherwise a negative error code.
 */
int snd_soc_runtime_set_dai_fmt(struct snd_soc_pcm_runtime *rtd,
	unsigned int dai_fmt)
{
	struct snd_soc_dai *cpu_dai = rtd->cpu_dai;
	struct snd_soc_dai *codec_dai;
	unsigned int i;
	int ret;

	for_each_rtd_codec_dai(rtd, i, codec_dai) {
		ret = snd_soc_dai_set_fmt(codec_dai, dai_fmt);
		if (ret != 0 && ret != -ENOTSUPP) {
			dev_warn(codec_dai->dev,
				 "ASoC: Failed to set DAI format: %d\n", ret);
			return ret;
		}
	}

	/*
	 * Flip the polarity for the "CPU" end of a CODEC<->CODEC link
	 * the component which has non_legacy_dai_naming is Codec
	 */
	if (cpu_dai->component->driver->non_legacy_dai_naming) {
		unsigned int inv_dai_fmt;

		inv_dai_fmt = dai_fmt & ~SND_SOC_DAIFMT_MASTER_MASK;
		switch (dai_fmt & SND_SOC_DAIFMT_MASTER_MASK) {
		case SND_SOC_DAIFMT_CBM_CFM:
			inv_dai_fmt |= SND_SOC_DAIFMT_CBS_CFS;
			break;
		case SND_SOC_DAIFMT_CBM_CFS:
			inv_dai_fmt |= SND_SOC_DAIFMT_CBS_CFM;
			break;
		case SND_SOC_DAIFMT_CBS_CFM:
			inv_dai_fmt |= SND_SOC_DAIFMT_CBM_CFS;
			break;
		case SND_SOC_DAIFMT_CBS_CFS:
			inv_dai_fmt |= SND_SOC_DAIFMT_CBM_CFM;
			break;
		}

		dai_fmt = inv_dai_fmt;
	}

	ret = snd_soc_dai_set_fmt(cpu_dai, dai_fmt);
	if (ret != 0 && ret != -ENOTSUPP) {
		dev_warn(cpu_dai->dev,
			 "ASoC: Failed to set DAI format: %d\n", ret);
		return ret;
	}

	return 0;
}
EXPORT_SYMBOL_GPL(snd_soc_runtime_set_dai_fmt);

#ifdef CONFIG_DMI
/*
 * Trim special characters, and replace '-' with '_' since '-' is used to
 * separate different DMI fields in the card long name. Only number and
 * alphabet characters and a few separator characters are kept.
 */
static void cleanup_dmi_name(char *name)
{
	int i, j = 0;

	for (i = 0; name[i]; i++) {
		if (isalnum(name[i]) || (name[i] == '.')
		    || (name[i] == '_'))
			name[j++] = name[i];
		else if (name[i] == '-')
			name[j++] = '_';
	}

	name[j] = '\0';
}

/*
 * Check if a DMI field is valid, i.e. not containing any string
 * in the black list.
 */
static int is_dmi_valid(const char *field)
{
	int i = 0;

	while (dmi_blacklist[i]) {
		if (strstr(field, dmi_blacklist[i]))
			return 0;
		i++;
	}

	return 1;
}

/*
 * Append a string to card->dmi_longname with character cleanups.
 */
static void append_dmi_string(struct snd_soc_card *card, const char *str)
{
	char *dst = card->dmi_longname;
	size_t dst_len = sizeof(card->dmi_longname);
	size_t len;

	len = strlen(dst);
	snprintf(dst + len, dst_len - len, "-%s", str);

	len++;	/* skip the separator "-" */
	if (len < dst_len)
		cleanup_dmi_name(dst + len);
}

/**
 * snd_soc_set_dmi_name() - Register DMI names to card
 * @card: The card to register DMI names
 * @flavour: The flavour "differentiator" for the card amongst its peers.
 *
 * An Intel machine driver may be used by many different devices but are
 * difficult for userspace to differentiate, since machine drivers ususally
 * use their own name as the card short name and leave the card long name
 * blank. To differentiate such devices and fix bugs due to lack of
 * device-specific configurations, this function allows DMI info to be used
 * as the sound card long name, in the format of
 * "vendor-product-version-board"
 * (Character '-' is used to separate different DMI fields here).
 * This will help the user space to load the device-specific Use Case Manager
 * (UCM) configurations for the card.
 *
 * Possible card long names may be:
 * DellInc.-XPS139343-01-0310JH
 * ASUSTeKCOMPUTERINC.-T100TA-1.0-T100TA
 * Circuitco-MinnowboardMaxD0PLATFORM-D0-MinnowBoardMAX
 *
 * This function also supports flavoring the card longname to provide
 * the extra differentiation, like "vendor-product-version-board-flavor".
 *
 * We only keep number and alphabet characters and a few separator characters
 * in the card long name since UCM in the user space uses the card long names
 * as card configuration directory names and AudoConf cannot support special
 * charactors like SPACE.
 *
 * Returns 0 on success, otherwise a negative error code.
 */
int snd_soc_set_dmi_name(struct snd_soc_card *card, const char *flavour)
{
	const char *vendor, *product, *product_version, *board;

	if (card->long_name)
		return 0; /* long name already set by driver or from DMI */

	/* make up dmi long name as: vendor-product-version-board */
	vendor = dmi_get_system_info(DMI_BOARD_VENDOR);
	if (!vendor || !is_dmi_valid(vendor)) {
		dev_warn(card->dev, "ASoC: no DMI vendor name!\n");
		return 0;
	}

	snprintf(card->dmi_longname, sizeof(card->dmi_longname), "%s", vendor);
	cleanup_dmi_name(card->dmi_longname);

	product = dmi_get_system_info(DMI_PRODUCT_NAME);
	if (product && is_dmi_valid(product)) {
		append_dmi_string(card, product);

		/*
		 * some vendors like Lenovo may only put a self-explanatory
		 * name in the product version field
		 */
		product_version = dmi_get_system_info(DMI_PRODUCT_VERSION);
		if (product_version && is_dmi_valid(product_version))
			append_dmi_string(card, product_version);
	}

	board = dmi_get_system_info(DMI_BOARD_NAME);
	if (board && is_dmi_valid(board)) {
		if (!product || strcasecmp(board, product))
			append_dmi_string(card, board);
	} else if (!product) {
		/* fall back to using legacy name */
		dev_warn(card->dev, "ASoC: no DMI board/product name!\n");
		return 0;
	}

	/* Add flavour to dmi long name */
	if (flavour)
		append_dmi_string(card, flavour);

	/* set the card long name */
	card->long_name = card->dmi_longname;

	return 0;
}
EXPORT_SYMBOL_GPL(snd_soc_set_dmi_name);
#endif /* CONFIG_DMI */

static void soc_check_tplg_fes(struct snd_soc_card *card)
{
	struct snd_soc_component *component;
	const struct snd_soc_component_driver *comp_drv;
	struct snd_soc_dai_link *dai_link;
	int i;

	for_each_component(component) {

		/* does this component override BEs ? */
		if (!component->driver->ignore_machine)
			continue;

		/* for this machine ? */
		if (!strcmp(component->driver->ignore_machine,
			    card->dev->driver->name))
			goto match;
		if (strcmp(component->driver->ignore_machine,
			   dev_name(card->dev)))
			continue;
match:
		/* machine matches, so override the rtd data */
		for_each_card_prelinks(card, i, dai_link) {

			/* ignore this FE */
			if (dai_link->dynamic) {
				dai_link->ignore = true;
				continue;
			}

			dev_info(card->dev, "info: override BE DAI link %s\n",
				 card->dai_link[i].name);

			/* override platform component */
			if (!dai_link->platforms) {
				dev_err(card->dev, "init platform error");
				continue;
			}
			dai_link->platforms->name = component->name;

			/* convert non BE into BE */
			dai_link->no_pcm = 1;

			/* override any BE fixups */
			dai_link->be_hw_params_fixup =
				component->driver->be_hw_params_fixup;

			/*
			 * most BE links don't set stream name, so set it to
			 * dai link name if it's NULL to help bind widgets.
			 */
			if (!dai_link->stream_name)
				dai_link->stream_name = dai_link->name;
		}

		/* Inform userspace we are using alternate topology */
		if (component->driver->topology_name_prefix) {

			/* topology shortname created? */
			if (!card->topology_shortname_created) {
				comp_drv = component->driver;

				snprintf(card->topology_shortname, 32, "%s-%s",
					 comp_drv->topology_name_prefix,
					 card->name);
				card->topology_shortname_created = true;
			}

			/* use topology shortname */
			card->name = card->topology_shortname;
		}
	}
}

#define soc_setup_card_name(name, name1, name2, norm)		\
	__soc_setup_card_name(name, sizeof(name), name1, name2, norm)
static void __soc_setup_card_name(char *name, int len,
				  const char *name1, const char *name2,
				  int normalization)
{
	int i;

	snprintf(name, len, "%s", name1 ? name1 : name2);

	if (!normalization)
		return;

	/*
	 * Name normalization
	 *
	 * The driver name is somewhat special, as it's used as a key for
	 * searches in the user-space.
	 *
	 * ex)
	 *	"abcd??efg" -> "abcd__efg"
	 */
	for (i = 0; i < len; i++) {
		switch (name[i]) {
		case '_':
		case '-':
		case '\0':
			break;
		default:
			if (!isalnum(name[i]))
				name[i] = '_';
			break;
		}
	}
}

static void soc_cleanup_card_resources(struct snd_soc_card *card,
				       int card_probed)
{
	struct snd_soc_dai_link *link, *_link;

	if (card->snd_card)
		snd_card_disconnect_sync(card->snd_card);

	snd_soc_dapm_shutdown(card);

	/* remove and free each DAI */
	soc_remove_link_dais(card);
	soc_remove_link_components(card);

	for_each_card_links_safe(card, link, _link)
		snd_soc_remove_dai_link(card, link);

	/* remove auxiliary devices */
	soc_remove_aux_devices(card);
	soc_unbind_aux_dev(card);

	snd_soc_dapm_free(&card->dapm);
	soc_cleanup_card_debugfs(card);

	/* remove the card */
	if (card_probed && card->remove)
		card->remove(card);

	if (card->snd_card) {
		snd_card_free(card->snd_card);
		card->snd_card = NULL;
	}
}

static void snd_soc_unbind_card(struct snd_soc_card *card, bool unregister)
{
	if (card->instantiated) {
		int card_probed = 1;

		card->instantiated = false;
		snd_soc_flush_all_delayed_work(card);

		soc_cleanup_card_resources(card, card_probed);
		if (!unregister)
			list_add(&card->list, &unbind_card_list);
	} else {
		if (unregister)
			list_del(&card->list);
	}
}

static int snd_soc_bind_card(struct snd_soc_card *card)
{
	struct snd_soc_pcm_runtime *rtd;
	struct snd_soc_dai_link *dai_link;
	int ret, i, card_probed = 0;

	mutex_lock(&client_mutex);
	mutex_lock_nested(&card->mutex, SND_SOC_CARD_CLASS_INIT);

	snd_soc_dapm_init(&card->dapm, card, NULL);

	/* check whether any platform is ignore machine FE and using topology */
	soc_check_tplg_fes(card);

	/* bind aux_devs too */
	ret = soc_bind_aux_dev(card);
	if (ret < 0)
		goto probe_end;

	/* add predefined DAI links to the list */
	card->num_rtd = 0;
	for_each_card_prelinks(card, i, dai_link) {
		ret = snd_soc_add_dai_link(card, dai_link);
		if (ret < 0)
			goto probe_end;
	}

	/* card bind complete so register a sound card */
	ret = snd_card_new(card->dev, SNDRV_DEFAULT_IDX1, SNDRV_DEFAULT_STR1,
			card->owner, 0, &card->snd_card);
	if (ret < 0) {
		dev_err(card->dev,
			"ASoC: can't create sound card for card %s: %d\n",
			card->name, ret);
		goto probe_end;
	}

	soc_init_card_debugfs(card);

	soc_resume_init(card);

	ret = snd_soc_dapm_new_controls(&card->dapm, card->dapm_widgets,
					card->num_dapm_widgets);
	if (ret < 0)
		goto probe_end;

	ret = snd_soc_dapm_new_controls(&card->dapm, card->of_dapm_widgets,
					card->num_of_dapm_widgets);
	if (ret < 0)
		goto probe_end;

	/* initialise the sound card only once */
	if (card->probe) {
		ret = card->probe(card);
		if (ret < 0)
			goto probe_end;
		card_probed = 1;
	}

	/* probe all components used by DAI links on this card */
	ret = soc_probe_link_components(card);
	if (ret < 0) {
		dev_err(card->dev,
			"ASoC: failed to instantiate card %d\n", ret);
		goto probe_end;
	}

	/* probe auxiliary components */
	ret = soc_probe_aux_devices(card);
	if (ret < 0) {
		dev_err(card->dev,
			"ASoC: failed to probe aux component %d\n", ret);
		goto probe_end;
	}

	/* probe all DAI links on this card */
	ret = soc_probe_link_dais(card);
	if (ret < 0) {
		dev_err(card->dev,
			"ASoC: failed to instantiate card %d\n", ret);
		goto probe_end;
	}

	for_each_card_rtds(card, rtd)
		soc_link_init(card, rtd);

	snd_soc_dapm_link_dai_widgets(card);
	snd_soc_dapm_connect_dai_link_widgets(card);

	ret = snd_soc_add_card_controls(card, card->controls,
					card->num_controls);
	if (ret < 0)
		goto probe_end;

	ret = snd_soc_dapm_add_routes(&card->dapm, card->dapm_routes,
				      card->num_dapm_routes);
	if (ret < 0)
		goto probe_end;

	ret = snd_soc_dapm_add_routes(&card->dapm, card->of_dapm_routes,
				      card->num_of_dapm_routes);
	if (ret < 0)
		goto probe_end;

	/* try to set some sane longname if DMI is available */
	snd_soc_set_dmi_name(card, NULL);

	soc_setup_card_name(card->snd_card->shortname,
			    card->name, NULL, 0);
	soc_setup_card_name(card->snd_card->longname,
			    card->long_name, card->name, 0);
	soc_setup_card_name(card->snd_card->driver,
			    card->driver_name, card->name, 1);

	if (card->components) {
		/* the current implementation of snd_component_add() accepts */
		/* multiple components in the string separated by space, */
		/* but the string collision (identical string) check might */
		/* not work correctly */
		ret = snd_component_add(card->snd_card, card->components);
		if (ret < 0) {
			dev_err(card->dev, "ASoC: %s snd_component_add() failed: %d\n",
				card->name, ret);
			goto probe_end;
		}
	}

	if (card->late_probe) {
		ret = card->late_probe(card);
		if (ret < 0) {
			dev_err(card->dev, "ASoC: %s late_probe() failed: %d\n",
				card->name, ret);
			goto probe_end;
		}
	}
	card_probed = 1;

	snd_soc_dapm_new_widgets(card);

	ret = snd_card_register(card->snd_card);
	if (ret < 0) {
		dev_err(card->dev, "ASoC: failed to register soundcard %d\n",
				ret);
		goto probe_end;
	}

	card->instantiated = 1;
	dapm_mark_endpoints_dirty(card);
	snd_soc_dapm_sync(&card->dapm);

	/* deactivate pins to sleep state */
	for_each_card_rtds(card, rtd) {
		struct snd_soc_dai *dai;

		for_each_rtd_codec_dai(rtd, i, dai) {
			if (!dai->active)
				pinctrl_pm_select_sleep_state(dai->dev);
		}

		if (!rtd->cpu_dai->active)
			pinctrl_pm_select_sleep_state(rtd->cpu_dai->dev);
	}

probe_end:
	if (ret < 0)
		soc_cleanup_card_resources(card, card_probed);

	mutex_unlock(&card->mutex);
	mutex_unlock(&client_mutex);

	return ret;
}

/* probes a new socdev */
static int soc_probe(struct platform_device *pdev)
{
	struct snd_soc_card *card = platform_get_drvdata(pdev);

	/*
	 * no card, so machine driver should be registering card
	 * we should not be here in that case so ret error
	 */
	if (!card)
		return -EINVAL;

	dev_warn(&pdev->dev,
		 "ASoC: machine %s should use snd_soc_register_card()\n",
		 card->name);

	/* Bodge while we unpick instantiation */
	card->dev = &pdev->dev;

	return snd_soc_register_card(card);
}

/* removes a socdev */
static int soc_remove(struct platform_device *pdev)
{
	struct snd_soc_card *card = platform_get_drvdata(pdev);

	snd_soc_unregister_card(card);
	return 0;
}

int snd_soc_poweroff(struct device *dev)
{
	struct snd_soc_card *card = dev_get_drvdata(dev);
	struct snd_soc_pcm_runtime *rtd;

	if (!card->instantiated)
		return 0;

	/*
	 * Flush out pmdown_time work - we actually do want to run it
	 * now, we're shutting down so no imminent restart.
	 */
	snd_soc_flush_all_delayed_work(card);

	snd_soc_dapm_shutdown(card);

	/* deactivate pins to sleep state */
	for_each_card_rtds(card, rtd) {
		struct snd_soc_dai *cpu_dai = rtd->cpu_dai;
		struct snd_soc_dai *codec_dai;
		int i;

		pinctrl_pm_select_sleep_state(cpu_dai->dev);
		for_each_rtd_codec_dai(rtd, i, codec_dai) {
			pinctrl_pm_select_sleep_state(codec_dai->dev);
		}
	}

	return 0;
}
EXPORT_SYMBOL_GPL(snd_soc_poweroff);

const struct dev_pm_ops snd_soc_pm_ops = {
	.suspend = snd_soc_suspend,
	.resume = snd_soc_resume,
	.freeze = snd_soc_suspend,
	.thaw = snd_soc_resume,
	.poweroff = snd_soc_poweroff,
	.restore = snd_soc_resume,
};
EXPORT_SYMBOL_GPL(snd_soc_pm_ops);

/* ASoC platform driver */
static struct platform_driver soc_driver = {
	.driver		= {
		.name		= "soc-audio",
		.pm		= &snd_soc_pm_ops,
	},
	.probe		= soc_probe,
	.remove		= soc_remove,
};

/**
 * snd_soc_cnew - create new control
 * @_template: control template
 * @data: control private data
 * @long_name: control long name
 * @prefix: control name prefix
 *
 * Create a new mixer control from a template control.
 *
 * Returns 0 for success, else error.
 */
struct snd_kcontrol *snd_soc_cnew(const struct snd_kcontrol_new *_template,
				  void *data, const char *long_name,
				  const char *prefix)
{
	struct snd_kcontrol_new template;
	struct snd_kcontrol *kcontrol;
	char *name = NULL;

	memcpy(&template, _template, sizeof(template));
	template.index = 0;

	if (!long_name)
		long_name = template.name;

	if (prefix) {
		name = kasprintf(GFP_KERNEL, "%s %s", prefix, long_name);
		if (!name)
			return NULL;

		template.name = name;
	} else {
		template.name = long_name;
	}

	kcontrol = snd_ctl_new1(&template, data);

	kfree(name);

	return kcontrol;
}
EXPORT_SYMBOL_GPL(snd_soc_cnew);

static int snd_soc_add_controls(struct snd_card *card, struct device *dev,
	const struct snd_kcontrol_new *controls, int num_controls,
	const char *prefix, void *data)
{
	int err, i;

	for (i = 0; i < num_controls; i++) {
		const struct snd_kcontrol_new *control = &controls[i];

		err = snd_ctl_add(card, snd_soc_cnew(control, data,
						     control->name, prefix));
		if (err < 0) {
			dev_err(dev, "ASoC: Failed to add %s: %d\n",
				control->name, err);
			return err;
		}
	}

	return 0;
}

struct snd_kcontrol *snd_soc_card_get_kcontrol(struct snd_soc_card *soc_card,
					       const char *name)
{
	struct snd_card *card = soc_card->snd_card;
	struct snd_kcontrol *kctl;

	if (unlikely(!name))
		return NULL;

	list_for_each_entry(kctl, &card->controls, list)
		if (!strncmp(kctl->id.name, name, sizeof(kctl->id.name)))
			return kctl;
	return NULL;
}
EXPORT_SYMBOL_GPL(snd_soc_card_get_kcontrol);

/**
 * snd_soc_add_component_controls - Add an array of controls to a component.
 *
 * @component: Component to add controls to
 * @controls: Array of controls to add
 * @num_controls: Number of elements in the array
 *
 * Return: 0 for success, else error.
 */
int snd_soc_add_component_controls(struct snd_soc_component *component,
	const struct snd_kcontrol_new *controls, unsigned int num_controls)
{
	struct snd_card *card = component->card->snd_card;

	return snd_soc_add_controls(card, component->dev, controls,
			num_controls, component->name_prefix, component);
}
EXPORT_SYMBOL_GPL(snd_soc_add_component_controls);

/**
 * snd_soc_add_card_controls - add an array of controls to a SoC card.
 * Convenience function to add a list of controls.
 *
 * @soc_card: SoC card to add controls to
 * @controls: array of controls to add
 * @num_controls: number of elements in the array
 *
 * Return 0 for success, else error.
 */
int snd_soc_add_card_controls(struct snd_soc_card *soc_card,
	const struct snd_kcontrol_new *controls, int num_controls)
{
	struct snd_card *card = soc_card->snd_card;

	return snd_soc_add_controls(card, soc_card->dev, controls, num_controls,
			NULL, soc_card);
}
EXPORT_SYMBOL_GPL(snd_soc_add_card_controls);

/**
 * snd_soc_add_dai_controls - add an array of controls to a DAI.
 * Convienience function to add a list of controls.
 *
 * @dai: DAI to add controls to
 * @controls: array of controls to add
 * @num_controls: number of elements in the array
 *
 * Return 0 for success, else error.
 */
int snd_soc_add_dai_controls(struct snd_soc_dai *dai,
	const struct snd_kcontrol_new *controls, int num_controls)
{
	struct snd_card *card = dai->component->card->snd_card;

	return snd_soc_add_controls(card, dai->dev, controls, num_controls,
			NULL, dai);
}
EXPORT_SYMBOL_GPL(snd_soc_add_dai_controls);

/**
 * snd_soc_register_card - Register a card with the ASoC core
 *
 * @card: Card to register
 *
 */
int snd_soc_register_card(struct snd_soc_card *card)
{
	if (!card->name || !card->dev)
		return -EINVAL;

	dev_set_drvdata(card->dev, card);

	INIT_LIST_HEAD(&card->widgets);
	INIT_LIST_HEAD(&card->paths);
	INIT_LIST_HEAD(&card->dapm_list);
	INIT_LIST_HEAD(&card->aux_comp_list);
	INIT_LIST_HEAD(&card->component_dev_list);
	INIT_LIST_HEAD(&card->list);
	INIT_LIST_HEAD(&card->dai_link_list);
	INIT_LIST_HEAD(&card->rtd_list);
	INIT_LIST_HEAD(&card->dapm_dirty);
	INIT_LIST_HEAD(&card->dobj_list);

	card->instantiated = 0;
	mutex_init(&card->mutex);
	mutex_init(&card->dapm_mutex);
	mutex_init(&card->pcm_mutex);
	spin_lock_init(&card->dpcm_lock);

	return snd_soc_bind_card(card);
}
EXPORT_SYMBOL_GPL(snd_soc_register_card);

/**
 * snd_soc_unregister_card - Unregister a card with the ASoC core
 *
 * @card: Card to unregister
 *
 */
int snd_soc_unregister_card(struct snd_soc_card *card)
{
	mutex_lock(&client_mutex);
	snd_soc_unbind_card(card, true);
	mutex_unlock(&client_mutex);
	dev_dbg(card->dev, "ASoC: Unregistered card '%s'\n", card->name);

	return 0;
}
EXPORT_SYMBOL_GPL(snd_soc_unregister_card);

/*
 * Simplify DAI link configuration by removing ".-1" from device names
 * and sanitizing names.
 */
static char *fmt_single_name(struct device *dev, int *id)
{
	char *found, name[NAME_SIZE];
	int id1, id2;

	if (dev_name(dev) == NULL)
		return NULL;

	strlcpy(name, dev_name(dev), NAME_SIZE);

	/* are we a "%s.%d" name (platform and SPI components) */
	found = strstr(name, dev->driver->name);
	if (found) {
		/* get ID */
		if (sscanf(&found[strlen(dev->driver->name)], ".%d", id) == 1) {

			/* discard ID from name if ID == -1 */
			if (*id == -1)
				found[strlen(dev->driver->name)] = '\0';
		}

	} else {
		/* I2C component devices are named "bus-addr" */
		if (sscanf(name, "%x-%x", &id1, &id2) == 2) {
			char tmp[NAME_SIZE];

			/* create unique ID number from I2C addr and bus */
			*id = ((id1 & 0xffff) << 16) + id2;

			/* sanitize component name for DAI link creation */
			snprintf(tmp, NAME_SIZE, "%s.%s", dev->driver->name,
				 name);
			strlcpy(name, tmp, NAME_SIZE);
		} else
			*id = 0;
	}

	return devm_kstrdup(dev, name, GFP_KERNEL);
}

/*
 * Simplify DAI link naming for single devices with multiple DAIs by removing
 * any ".-1" and using the DAI name (instead of device name).
 */
static inline char *fmt_multiple_name(struct device *dev,
		struct snd_soc_dai_driver *dai_drv)
{
	if (dai_drv->name == NULL) {
		dev_err(dev,
			"ASoC: error - multiple DAI %s registered with no name\n",
			dev_name(dev));
		return NULL;
	}

	return devm_kstrdup(dev, dai_drv->name, GFP_KERNEL);
}

void snd_soc_unregister_dai(struct snd_soc_dai *dai)
{
	dev_dbg(dai->dev, "ASoC: Unregistered DAI '%s'\n", dai->name);
	list_del(&dai->list);
}
EXPORT_SYMBOL_GPL(snd_soc_unregister_dai);

/**
 * snd_soc_register_dai - Register a DAI dynamically & create its widgets
 *
 * @component: The component the DAIs are registered for
 * @dai_drv: DAI driver to use for the DAI
 *
 * Topology can use this API to register DAIs when probing a component.
 * These DAIs's widgets will be freed in the card cleanup and the DAIs
 * will be freed in the component cleanup.
 */
struct snd_soc_dai *snd_soc_register_dai(struct snd_soc_component *component,
					 struct snd_soc_dai_driver *dai_drv,
					 bool legacy_dai_naming)
{
	struct device *dev = component->dev;
	struct snd_soc_dai *dai;

	dev_dbg(dev, "ASoC: dynamically register DAI %s\n", dev_name(dev));

	lockdep_assert_held(&client_mutex);

	dai = devm_kzalloc(dev, sizeof(*dai), GFP_KERNEL);
	if (dai == NULL)
		return NULL;

	/*
	 * Back in the old days when we still had component-less DAIs,
	 * instead of having a static name, component-less DAIs would
	 * inherit the name of the parent device so it is possible to
	 * register multiple instances of the DAI. We still need to keep
	 * the same naming style even though those DAIs are not
	 * component-less anymore.
	 */
	if (legacy_dai_naming &&
	    (dai_drv->id == 0 || dai_drv->name == NULL)) {
		dai->name = fmt_single_name(dev, &dai->id);
	} else {
		dai->name = fmt_multiple_name(dev, dai_drv);
		if (dai_drv->id)
			dai->id = dai_drv->id;
		else
			dai->id = component->num_dai;
	}
	if (!dai->name)
		return NULL;

	dai->component = component;
	dai->dev = dev;
	dai->driver = dai_drv;
	if (!dai->driver->ops)
		dai->driver->ops = &null_dai_ops;

	/* see for_each_component_dais */
	list_add_tail(&dai->list, &component->dai_list);
	component->num_dai++;

	dev_dbg(dev, "ASoC: Registered DAI '%s'\n", dai->name);
	return dai;
}

/**
 * snd_soc_unregister_dai - Unregister DAIs from the ASoC core
 *
 * @component: The component for which the DAIs should be unregistered
 */
static void snd_soc_unregister_dais(struct snd_soc_component *component)
{
	struct snd_soc_dai *dai, *_dai;

	for_each_component_dais_safe(component, dai, _dai)
		snd_soc_unregister_dai(dai);
}

/**
 * snd_soc_register_dais - Register a DAI with the ASoC core
 *
 * @component: The component the DAIs are registered for
 * @dai_drv: DAI driver to use for the DAIs
 * @count: Number of DAIs
 */
static int snd_soc_register_dais(struct snd_soc_component *component,
				 struct snd_soc_dai_driver *dai_drv,
				 size_t count)
{
	struct snd_soc_dai *dai;
	unsigned int i;
	int ret;

	for (i = 0; i < count; i++) {
		dai = snd_soc_register_dai(component, dai_drv + i, count == 1 &&
				  !component->driver->non_legacy_dai_naming);
		if (dai == NULL) {
			ret = -ENOMEM;
			goto err;
		}
	}

	return 0;

err:
	snd_soc_unregister_dais(component);

	return ret;
}

static int snd_soc_component_initialize(struct snd_soc_component *component,
	const struct snd_soc_component_driver *driver, struct device *dev)
{
	INIT_LIST_HEAD(&component->dai_list);
	INIT_LIST_HEAD(&component->dobj_list);
	INIT_LIST_HEAD(&component->card_list);
	mutex_init(&component->io_mutex);

	component->name = fmt_single_name(dev, &component->id);
	if (!component->name) {
		dev_err(dev, "ASoC: Failed to allocate name\n");
		return -ENOMEM;
	}

	component->dev = dev;
	component->driver = driver;

	return 0;
}

static void snd_soc_component_setup_regmap(struct snd_soc_component *component)
{
	int val_bytes = regmap_get_val_bytes(component->regmap);

	/* Errors are legitimate for non-integer byte multiples */
	if (val_bytes > 0)
		component->val_bytes = val_bytes;
}

#ifdef CONFIG_REGMAP

/**
 * snd_soc_component_init_regmap() - Initialize regmap instance for the
 *                                   component
 * @component: The component for which to initialize the regmap instance
 * @regmap: The regmap instance that should be used by the component
 *
 * This function allows deferred assignment of the regmap instance that is
 * associated with the component. Only use this if the regmap instance is not
 * yet ready when the component is registered. The function must also be called
 * before the first IO attempt of the component.
 */
void snd_soc_component_init_regmap(struct snd_soc_component *component,
	struct regmap *regmap)
{
	component->regmap = regmap;
	snd_soc_component_setup_regmap(component);
}
EXPORT_SYMBOL_GPL(snd_soc_component_init_regmap);

/**
 * snd_soc_component_exit_regmap() - De-initialize regmap instance for the
 *                                   component
 * @component: The component for which to de-initialize the regmap instance
 *
 * Calls regmap_exit() on the regmap instance associated to the component and
 * removes the regmap instance from the component.
 *
 * This function should only be used if snd_soc_component_init_regmap() was used
 * to initialize the regmap instance.
 */
void snd_soc_component_exit_regmap(struct snd_soc_component *component)
{
	regmap_exit(component->regmap);
	component->regmap = NULL;
}
EXPORT_SYMBOL_GPL(snd_soc_component_exit_regmap);

#endif

#define ENDIANNESS_MAP(name) \
	(SNDRV_PCM_FMTBIT_##name##LE | SNDRV_PCM_FMTBIT_##name##BE)
static u64 endianness_format_map[] = {
	ENDIANNESS_MAP(S16_),
	ENDIANNESS_MAP(U16_),
	ENDIANNESS_MAP(S24_),
	ENDIANNESS_MAP(U24_),
	ENDIANNESS_MAP(S32_),
	ENDIANNESS_MAP(U32_),
	ENDIANNESS_MAP(S24_3),
	ENDIANNESS_MAP(U24_3),
	ENDIANNESS_MAP(S20_3),
	ENDIANNESS_MAP(U20_3),
	ENDIANNESS_MAP(S18_3),
	ENDIANNESS_MAP(U18_3),
	ENDIANNESS_MAP(FLOAT_),
	ENDIANNESS_MAP(FLOAT64_),
	ENDIANNESS_MAP(IEC958_SUBFRAME_),
};

/*
 * Fix up the DAI formats for endianness: codecs don't actually see
 * the endianness of the data but we're using the CPU format
 * definitions which do need to include endianness so we ensure that
 * codec DAIs always have both big and little endian variants set.
 */
static void convert_endianness_formats(struct snd_soc_pcm_stream *stream)
{
	int i;

	for (i = 0; i < ARRAY_SIZE(endianness_format_map); i++)
		if (stream->formats & endianness_format_map[i])
			stream->formats |= endianness_format_map[i];
}

static void snd_soc_try_rebind_card(void)
{
	struct snd_soc_card *card, *c;

	list_for_each_entry_safe(card, c, &unbind_card_list, list)
		if (!snd_soc_bind_card(card))
			list_del(&card->list);
}

static void snd_soc_del_component_unlocked(struct snd_soc_component *component)
{
	struct snd_soc_card *card = component->card;

	snd_soc_unregister_dais(component);

	if (card)
		snd_soc_unbind_card(card, false);

	list_del(&component->list);
}

int snd_soc_add_component(struct device *dev,
			struct snd_soc_component *component,
			const struct snd_soc_component_driver *component_driver,
			struct snd_soc_dai_driver *dai_drv,
			int num_dai)
{
	int ret;
	int i;

	mutex_lock(&client_mutex);

	ret = snd_soc_component_initialize(component, component_driver, dev);
	if (ret)
		goto err_free;

	if (component_driver->endianness) {
		for (i = 0; i < num_dai; i++) {
			convert_endianness_formats(&dai_drv[i].playback);
			convert_endianness_formats(&dai_drv[i].capture);
		}
	}

	ret = snd_soc_register_dais(component, dai_drv, num_dai);
	if (ret < 0) {
		dev_err(dev, "ASoC: Failed to register DAIs: %d\n", ret);
		goto err_cleanup;
	}

	if (!component->driver->write && !component->driver->read) {
		if (!component->regmap)
			component->regmap = dev_get_regmap(component->dev,
							   NULL);
		if (component->regmap)
			snd_soc_component_setup_regmap(component);
	}

	/* see for_each_component */
	list_add(&component->list, &component_list);

err_cleanup:
	if (ret < 0)
		snd_soc_del_component_unlocked(component);
err_free:
	mutex_unlock(&client_mutex);

	if (ret == 0)
		snd_soc_try_rebind_card();

	return ret;
}
EXPORT_SYMBOL_GPL(snd_soc_add_component);

int snd_soc_register_component(struct device *dev,
			const struct snd_soc_component_driver *component_driver,
			struct snd_soc_dai_driver *dai_drv,
			int num_dai)
{
	struct snd_soc_component *component;

	component = devm_kzalloc(dev, sizeof(*component), GFP_KERNEL);
	if (!component)
		return -ENOMEM;

	return snd_soc_add_component(dev, component, component_driver,
				     dai_drv, num_dai);
}
EXPORT_SYMBOL_GPL(snd_soc_register_component);

/**
 * snd_soc_unregister_component - Unregister all related component
 * from the ASoC core
 *
 * @dev: The device to unregister
 */
void snd_soc_unregister_component(struct device *dev)
{
	struct snd_soc_component *component;

	mutex_lock(&client_mutex);
	while (1) {
		component = snd_soc_lookup_component_nolocked(dev, NULL);
		if (!component)
			break;

		snd_soc_del_component_unlocked(component);
	}
	mutex_unlock(&client_mutex);
}
EXPORT_SYMBOL_GPL(snd_soc_unregister_component);

/* Retrieve a card's name from device tree */
int snd_soc_of_parse_card_name(struct snd_soc_card *card,
			       const char *propname)
{
	struct device_node *np;
	int ret;

	if (!card->dev) {
		pr_err("card->dev is not set before calling %s\n", __func__);
		return -EINVAL;
	}

	np = card->dev->of_node;

	ret = of_property_read_string_index(np, propname, 0, &card->name);
	/*
	 * EINVAL means the property does not exist. This is fine providing
	 * card->name was previously set, which is checked later in
	 * snd_soc_register_card.
	 */
	if (ret < 0 && ret != -EINVAL) {
		dev_err(card->dev,
			"ASoC: Property '%s' could not be read: %d\n",
			propname, ret);
		return ret;
	}

	return 0;
}
EXPORT_SYMBOL_GPL(snd_soc_of_parse_card_name);

static const struct snd_soc_dapm_widget simple_widgets[] = {
	SND_SOC_DAPM_MIC("Microphone", NULL),
	SND_SOC_DAPM_LINE("Line", NULL),
	SND_SOC_DAPM_HP("Headphone", NULL),
	SND_SOC_DAPM_SPK("Speaker", NULL),
};

int snd_soc_of_parse_audio_simple_widgets(struct snd_soc_card *card,
					  const char *propname)
{
	struct device_node *np = card->dev->of_node;
	struct snd_soc_dapm_widget *widgets;
	const char *template, *wname;
	int i, j, num_widgets, ret;

	num_widgets = of_property_count_strings(np, propname);
	if (num_widgets < 0) {
		dev_err(card->dev,
			"ASoC: Property '%s' does not exist\n",	propname);
		return -EINVAL;
	}
	if (num_widgets & 1) {
		dev_err(card->dev,
			"ASoC: Property '%s' length is not even\n", propname);
		return -EINVAL;
	}

	num_widgets /= 2;
	if (!num_widgets) {
		dev_err(card->dev, "ASoC: Property '%s's length is zero\n",
			propname);
		return -EINVAL;
	}

	widgets = devm_kcalloc(card->dev, num_widgets, sizeof(*widgets),
			       GFP_KERNEL);
	if (!widgets) {
		dev_err(card->dev,
			"ASoC: Could not allocate memory for widgets\n");
		return -ENOMEM;
	}

	for (i = 0; i < num_widgets; i++) {
		ret = of_property_read_string_index(np, propname,
			2 * i, &template);
		if (ret) {
			dev_err(card->dev,
				"ASoC: Property '%s' index %d read error:%d\n",
				propname, 2 * i, ret);
			return -EINVAL;
		}

		for (j = 0; j < ARRAY_SIZE(simple_widgets); j++) {
			if (!strncmp(template, simple_widgets[j].name,
				     strlen(simple_widgets[j].name))) {
				widgets[i] = simple_widgets[j];
				break;
			}
		}

		if (j >= ARRAY_SIZE(simple_widgets)) {
			dev_err(card->dev,
				"ASoC: DAPM widget '%s' is not supported\n",
				template);
			return -EINVAL;
		}

		ret = of_property_read_string_index(np, propname,
						    (2 * i) + 1,
						    &wname);
		if (ret) {
			dev_err(card->dev,
				"ASoC: Property '%s' index %d read error:%d\n",
				propname, (2 * i) + 1, ret);
			return -EINVAL;
		}

		widgets[i].name = wname;
	}

	card->of_dapm_widgets = widgets;
	card->num_of_dapm_widgets = num_widgets;

	return 0;
}
EXPORT_SYMBOL_GPL(snd_soc_of_parse_audio_simple_widgets);

int snd_soc_of_get_slot_mask(struct device_node *np,
			     const char *prop_name,
			     unsigned int *mask)
{
	u32 val;
	const __be32 *of_slot_mask = of_get_property(np, prop_name, &val);
	int i;

	if (!of_slot_mask)
		return 0;
	val /= sizeof(u32);
	for (i = 0; i < val; i++)
		if (be32_to_cpup(&of_slot_mask[i]))
			*mask |= (1 << i);

	return val;
}
EXPORT_SYMBOL_GPL(snd_soc_of_get_slot_mask);

int snd_soc_of_parse_tdm_slot(struct device_node *np,
			      unsigned int *tx_mask,
			      unsigned int *rx_mask,
			      unsigned int *slots,
			      unsigned int *slot_width)
{
	u32 val;
	int ret;

	if (tx_mask)
		snd_soc_of_get_slot_mask(np, "dai-tdm-slot-tx-mask", tx_mask);
	if (rx_mask)
		snd_soc_of_get_slot_mask(np, "dai-tdm-slot-rx-mask", rx_mask);

	if (of_property_read_bool(np, "dai-tdm-slot-num")) {
		ret = of_property_read_u32(np, "dai-tdm-slot-num", &val);
		if (ret)
			return ret;

		if (slots)
			*slots = val;
	}

	if (of_property_read_bool(np, "dai-tdm-slot-width")) {
		ret = of_property_read_u32(np, "dai-tdm-slot-width", &val);
		if (ret)
			return ret;

		if (slot_width)
			*slot_width = val;
	}

	return 0;
}
EXPORT_SYMBOL_GPL(snd_soc_of_parse_tdm_slot);

void snd_soc_of_parse_node_prefix(struct device_node *np,
				  struct snd_soc_codec_conf *codec_conf,
				  struct device_node *of_node,
				  const char *propname)
{
	const char *str;
	int ret;

	ret = of_property_read_string(np, propname, &str);
	if (ret < 0) {
		/* no prefix is not error */
		return;
	}

	codec_conf->of_node	= of_node;
	codec_conf->name_prefix	= str;
}
EXPORT_SYMBOL_GPL(snd_soc_of_parse_node_prefix);

int snd_soc_of_parse_audio_routing(struct snd_soc_card *card,
				   const char *propname)
{
	struct device_node *np = card->dev->of_node;
	int num_routes;
	struct snd_soc_dapm_route *routes;
	int i, ret;

	num_routes = of_property_count_strings(np, propname);
	if (num_routes < 0 || num_routes & 1) {
		dev_err(card->dev,
			"ASoC: Property '%s' does not exist or its length is not even\n",
			propname);
		return -EINVAL;
	}
	num_routes /= 2;
	if (!num_routes) {
		dev_err(card->dev, "ASoC: Property '%s's length is zero\n",
			propname);
		return -EINVAL;
	}

	routes = devm_kcalloc(card->dev, num_routes, sizeof(*routes),
			      GFP_KERNEL);
	if (!routes) {
		dev_err(card->dev,
			"ASoC: Could not allocate DAPM route table\n");
		return -EINVAL;
	}

	for (i = 0; i < num_routes; i++) {
		ret = of_property_read_string_index(np, propname,
			2 * i, &routes[i].sink);
		if (ret) {
			dev_err(card->dev,
				"ASoC: Property '%s' index %d could not be read: %d\n",
				propname, 2 * i, ret);
			return -EINVAL;
		}
		ret = of_property_read_string_index(np, propname,
			(2 * i) + 1, &routes[i].source);
		if (ret) {
			dev_err(card->dev,
				"ASoC: Property '%s' index %d could not be read: %d\n",
				propname, (2 * i) + 1, ret);
			return -EINVAL;
		}
	}

	card->num_of_dapm_routes = num_routes;
	card->of_dapm_routes = routes;

	return 0;
}
EXPORT_SYMBOL_GPL(snd_soc_of_parse_audio_routing);

unsigned int snd_soc_of_parse_daifmt(struct device_node *np,
				     const char *prefix,
				     struct device_node **bitclkmaster,
				     struct device_node **framemaster)
{
	int ret, i;
	char prop[128];
	unsigned int format = 0;
	int bit, frame;
	const char *str;
	struct {
		char *name;
		unsigned int val;
	} of_fmt_table[] = {
		{ "i2s",	SND_SOC_DAIFMT_I2S },
		{ "right_j",	SND_SOC_DAIFMT_RIGHT_J },
		{ "left_j",	SND_SOC_DAIFMT_LEFT_J },
		{ "dsp_a",	SND_SOC_DAIFMT_DSP_A },
		{ "dsp_b",	SND_SOC_DAIFMT_DSP_B },
		{ "ac97",	SND_SOC_DAIFMT_AC97 },
		{ "pdm",	SND_SOC_DAIFMT_PDM},
		{ "msb",	SND_SOC_DAIFMT_MSB },
		{ "lsb",	SND_SOC_DAIFMT_LSB },
	};

	if (!prefix)
		prefix = "";

	/*
	 * check "dai-format = xxx"
	 * or    "[prefix]format = xxx"
	 * SND_SOC_DAIFMT_FORMAT_MASK area
	 */
	ret = of_property_read_string(np, "dai-format", &str);
	if (ret < 0) {
		snprintf(prop, sizeof(prop), "%sformat", prefix);
		ret = of_property_read_string(np, prop, &str);
	}
	if (ret == 0) {
		for (i = 0; i < ARRAY_SIZE(of_fmt_table); i++) {
			if (strcmp(str, of_fmt_table[i].name) == 0) {
				format |= of_fmt_table[i].val;
				break;
			}
		}
	}

	/*
	 * check "[prefix]continuous-clock"
	 * SND_SOC_DAIFMT_CLOCK_MASK area
	 */
	snprintf(prop, sizeof(prop), "%scontinuous-clock", prefix);
	if (of_property_read_bool(np, prop))
		format |= SND_SOC_DAIFMT_CONT;
	else
		format |= SND_SOC_DAIFMT_GATED;

	/*
	 * check "[prefix]bitclock-inversion"
	 * check "[prefix]frame-inversion"
	 * SND_SOC_DAIFMT_INV_MASK area
	 */
	snprintf(prop, sizeof(prop), "%sbitclock-inversion", prefix);
	bit = !!of_get_property(np, prop, NULL);

	snprintf(prop, sizeof(prop), "%sframe-inversion", prefix);
	frame = !!of_get_property(np, prop, NULL);

	switch ((bit << 4) + frame) {
	case 0x11:
		format |= SND_SOC_DAIFMT_IB_IF;
		break;
	case 0x10:
		format |= SND_SOC_DAIFMT_IB_NF;
		break;
	case 0x01:
		format |= SND_SOC_DAIFMT_NB_IF;
		break;
	default:
		/* SND_SOC_DAIFMT_NB_NF is default */
		break;
	}

	/*
	 * check "[prefix]bitclock-master"
	 * check "[prefix]frame-master"
	 * SND_SOC_DAIFMT_MASTER_MASK area
	 */
	snprintf(prop, sizeof(prop), "%sbitclock-master", prefix);
	bit = !!of_get_property(np, prop, NULL);
	if (bit && bitclkmaster)
		*bitclkmaster = of_parse_phandle(np, prop, 0);

	snprintf(prop, sizeof(prop), "%sframe-master", prefix);
	frame = !!of_get_property(np, prop, NULL);
	if (frame && framemaster)
		*framemaster = of_parse_phandle(np, prop, 0);

	switch ((bit << 4) + frame) {
	case 0x11:
		format |= SND_SOC_DAIFMT_CBM_CFM;
		break;
	case 0x10:
		format |= SND_SOC_DAIFMT_CBM_CFS;
		break;
	case 0x01:
		format |= SND_SOC_DAIFMT_CBS_CFM;
		break;
	default:
		format |= SND_SOC_DAIFMT_CBS_CFS;
		break;
	}

	return format;
}
EXPORT_SYMBOL_GPL(snd_soc_of_parse_daifmt);

int snd_soc_get_dai_id(struct device_node *ep)
{
	struct snd_soc_component *component;
	struct snd_soc_dai_link_component dlc;
	int ret;

	dlc.of_node	= of_graph_get_port_parent(ep);
	dlc.name	= NULL;
	/*
	 * For example HDMI case, HDMI has video/sound port,
	 * but ALSA SoC needs sound port number only.
	 * Thus counting HDMI DT port/endpoint doesn't work.
	 * Then, it should have .of_xlate_dai_id
	 */
	ret = -ENOTSUPP;
	mutex_lock(&client_mutex);
	component = soc_find_component(&dlc);
	if (component)
		ret = snd_soc_component_of_xlate_dai_id(component, ep);
	mutex_unlock(&client_mutex);

	of_node_put(dlc.of_node);

	return ret;
}
EXPORT_SYMBOL_GPL(snd_soc_get_dai_id);

int snd_soc_get_dai_name(struct of_phandle_args *args,
				const char **dai_name)
{
	struct snd_soc_component *pos;
	struct device_node *component_of_node;
	int ret = -EPROBE_DEFER;

	mutex_lock(&client_mutex);
	for_each_component(pos) {
		component_of_node = soc_component_to_node(pos);

		if (component_of_node != args->np)
			continue;

		ret = snd_soc_component_of_xlate_dai_name(pos, args, dai_name);
		if (ret == -ENOTSUPP) {
			struct snd_soc_dai *dai;
			int id = -1;

			switch (args->args_count) {
			case 0:
				id = 0; /* same as dai_drv[0] */
				break;
			case 1:
				id = args->args[0];
				break;
			default:
				/* not supported */
				break;
			}

			if (id < 0 || id >= pos->num_dai) {
				ret = -EINVAL;
				continue;
			}

			ret = 0;

			/* find target DAI */
			for_each_component_dais(pos, dai) {
				if (id == 0)
					break;
				id--;
			}

			*dai_name = dai->driver->name;
			if (!*dai_name)
				*dai_name = pos->name;
		}

		break;
	}
	mutex_unlock(&client_mutex);
	return ret;
}
EXPORT_SYMBOL_GPL(snd_soc_get_dai_name);

int snd_soc_of_get_dai_name(struct device_node *of_node,
			    const char **dai_name)
{
	struct of_phandle_args args;
	int ret;

	ret = of_parse_phandle_with_args(of_node, "sound-dai",
					 "#sound-dai-cells", 0, &args);
	if (ret)
		return ret;

	ret = snd_soc_get_dai_name(&args, dai_name);

	of_node_put(args.np);

	return ret;
}
EXPORT_SYMBOL_GPL(snd_soc_of_get_dai_name);

/*
 * snd_soc_of_put_dai_link_codecs - Dereference device nodes in the codecs array
 * @dai_link: DAI link
 *
 * Dereference device nodes acquired by snd_soc_of_get_dai_link_codecs().
 */
void snd_soc_of_put_dai_link_codecs(struct snd_soc_dai_link *dai_link)
{
	struct snd_soc_dai_link_component *component;
	int index;

	for_each_link_codecs(dai_link, index, component) {
		if (!component->of_node)
			break;
		of_node_put(component->of_node);
		component->of_node = NULL;
	}
}
EXPORT_SYMBOL_GPL(snd_soc_of_put_dai_link_codecs);

/*
 * snd_soc_of_get_dai_link_codecs - Parse a list of CODECs in the devicetree
 * @dev: Card device
 * @of_node: Device node
 * @dai_link: DAI link
 *
 * Builds an array of CODEC DAI components from the DAI link property
 * 'sound-dai'.
 * The array is set in the DAI link and the number of DAIs is set accordingly.
 * The device nodes in the array (of_node) must be dereferenced by calling
 * snd_soc_of_put_dai_link_codecs() on @dai_link.
 *
 * Returns 0 for success
 */
int snd_soc_of_get_dai_link_codecs(struct device *dev,
				   struct device_node *of_node,
				   struct snd_soc_dai_link *dai_link)
{
	struct of_phandle_args args;
	struct snd_soc_dai_link_component *component;
	char *name;
	int index, num_codecs, ret;

	/* Count the number of CODECs */
	name = "sound-dai";
	num_codecs = of_count_phandle_with_args(of_node, name,
						"#sound-dai-cells");
	if (num_codecs <= 0) {
		if (num_codecs == -ENOENT)
			dev_err(dev, "No 'sound-dai' property\n");
		else
			dev_err(dev, "Bad phandle in 'sound-dai'\n");
		return num_codecs;
	}
	component = devm_kcalloc(dev,
				 num_codecs, sizeof(*component),
				 GFP_KERNEL);
	if (!component)
		return -ENOMEM;
	dai_link->codecs = component;
	dai_link->num_codecs = num_codecs;

	/* Parse the list */
	for_each_link_codecs(dai_link, index, component) {
		ret = of_parse_phandle_with_args(of_node, name,
						 "#sound-dai-cells",
						 index, &args);
		if (ret)
			goto err;
		component->of_node = args.np;
		ret = snd_soc_get_dai_name(&args, &component->dai_name);
		if (ret < 0)
			goto err;
	}
	return 0;
err:
	snd_soc_of_put_dai_link_codecs(dai_link);
	dai_link->codecs = NULL;
	dai_link->num_codecs = 0;
	return ret;
}
EXPORT_SYMBOL_GPL(snd_soc_of_get_dai_link_codecs);

static int __init snd_soc_init(void)
{
	snd_soc_debugfs_init();
	snd_soc_util_init();

	return platform_driver_register(&soc_driver);
}
module_init(snd_soc_init);

static void __exit snd_soc_exit(void)
{
	snd_soc_util_exit();
	snd_soc_debugfs_exit();

	platform_driver_unregister(&soc_driver);
}
module_exit(snd_soc_exit);

/* Module information */
MODULE_AUTHOR("Liam Girdwood, lrg@slimlogic.co.uk");
MODULE_DESCRIPTION("ALSA SoC Core");
MODULE_LICENSE("GPL");
MODULE_ALIAS("platform:soc-audio");<|MERGE_RESOLUTION|>--- conflicted
+++ resolved
@@ -1208,18 +1208,6 @@
 				 int probed)
 {
 
-<<<<<<< HEAD
-	list_del_init(&component->card_list);
-	snd_soc_dapm_free(snd_soc_component_get_dapm(component));
-	soc_cleanup_component_debugfs(component);
-	component->card = NULL;
-	snd_soc_component_module_put_when_remove(component);
-}
-
-static void soc_remove_component(struct snd_soc_component *component)
-{
-=======
->>>>>>> 348b80b2
 	if (!component->card)
 		return;
 
