--- conflicted
+++ resolved
@@ -2234,17 +2234,9 @@
 
 	snd_hdac_ext_bus_link_put(bus, hlink);
 
-<<<<<<< HEAD
-	err = snd_hdac_display_power(bus, false);
-	if (err < 0)
-		dev_err(dev, "Cannot turn off display power on i915\n");
-
-	return err;
-=======
 	snd_hdac_display_power(bus, hdev->addr, false);
 
 	return 0;
->>>>>>> cf26057a
 }
 
 static int hdac_hdmi_runtime_resume(struct device *dev)
