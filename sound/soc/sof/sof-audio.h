--- conflicted
+++ resolved
@@ -382,11 +382,6 @@
  * be freed by snd_soc_unregister_component,
  */
 int snd_sof_load_topology(struct snd_soc_component *scomp, const char *file);
-<<<<<<< HEAD
-int snd_sof_complete_pipeline(struct snd_sof_dev *sdev,
-			      struct snd_sof_widget *swidget);
-=======
->>>>>>> 95cd2cdc
 
 /*
  * Stream IPC
@@ -464,8 +459,6 @@
 			 struct snd_sof_pcm *spcm);
 int sof_pcm_stream_free(struct snd_sof_dev *sdev, struct snd_pcm_substream *substream,
 			struct snd_sof_pcm *spcm, int dir, bool free_widget_list);
-<<<<<<< HEAD
-=======
 int get_token_u32(void *elem, void *object, u32 offset);
 int get_token_u16(void *elem, void *object, u32 offset);
 int get_token_comp_format(void *elem, void *object, u32 offset);
@@ -476,5 +469,4 @@
 			  size_t object_size, int token_instance_num);
 int sof_pcm_setup_connected_widgets(struct snd_sof_dev *sdev, struct snd_soc_pcm_runtime *rtd,
 				    struct snd_sof_pcm *spcm, int dir);
->>>>>>> 95cd2cdc
 #endif