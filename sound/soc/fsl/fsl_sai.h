/* SPDX-License-Identifier: GPL-2.0 */
/*
 * Copyright 2012-2013 Freescale Semiconductor, Inc.
 */

#ifndef __FSL_SAI_H
#define __FSL_SAI_H

#include <linux/dma/imx-dma.h>
#include <sound/dmaengine_pcm.h>

#define FSL_SAI_FORMATS (SNDRV_PCM_FMTBIT_S16_LE |\
			 SNDRV_PCM_FMTBIT_S20_3LE |\
			 SNDRV_PCM_FMTBIT_S24_LE |\
			 SNDRV_PCM_FMTBIT_S32_LE |\
			 SNDRV_PCM_FMTBIT_DSD_U8 |\
			 SNDRV_PCM_FMTBIT_DSD_U16_LE |\
			 SNDRV_PCM_FMTBIT_DSD_U32_LE)

/* SAI Register Map Register */
#define FSL_SAI_VERID	0x00 /* SAI Version ID Register */
#define FSL_SAI_PARAM	0x04 /* SAI Parameter Register */
#define FSL_SAI_TCSR(ofs)	(0x00 + ofs) /* SAI Transmit Control */
#define FSL_SAI_TCR1(ofs)	(0x04 + ofs) /* SAI Transmit Configuration 1 */
#define FSL_SAI_TCR2(ofs)	(0x08 + ofs) /* SAI Transmit Configuration 2 */
#define FSL_SAI_TCR3(ofs)	(0x0c + ofs) /* SAI Transmit Configuration 3 */
#define FSL_SAI_TCR4(ofs)	(0x10 + ofs) /* SAI Transmit Configuration 4 */
#define FSL_SAI_TCR5(ofs)	(0x14 + ofs) /* SAI Transmit Configuration 5 */
#define FSL_SAI_TDR0	0x20 /* SAI Transmit Data 0 */
#define FSL_SAI_TDR1	0x24 /* SAI Transmit Data 1 */
#define FSL_SAI_TDR2	0x28 /* SAI Transmit Data 2 */
#define FSL_SAI_TDR3	0x2C /* SAI Transmit Data 3 */
#define FSL_SAI_TDR4	0x30 /* SAI Transmit Data 4 */
#define FSL_SAI_TDR5	0x34 /* SAI Transmit Data 5 */
#define FSL_SAI_TDR6	0x38 /* SAI Transmit Data 6 */
#define FSL_SAI_TDR7	0x3C /* SAI Transmit Data 7 */
#define FSL_SAI_TFR0	0x40 /* SAI Transmit FIFO 0 */
#define FSL_SAI_TFR1	0x44 /* SAI Transmit FIFO 1 */
#define FSL_SAI_TFR2	0x48 /* SAI Transmit FIFO 2 */
#define FSL_SAI_TFR3	0x4C /* SAI Transmit FIFO 3 */
#define FSL_SAI_TFR4	0x50 /* SAI Transmit FIFO 4 */
#define FSL_SAI_TFR5	0x54 /* SAI Transmit FIFO 5 */
#define FSL_SAI_TFR6	0x58 /* SAI Transmit FIFO 6 */
#define FSL_SAI_TFR7	0x5C /* SAI Transmit FIFO 7 */
#define FSL_SAI_TMR	0x60 /* SAI Transmit Mask */
#define FSL_SAI_TTCTL	0x70 /* SAI Transmit Timestamp Control Register */
#define FSL_SAI_TTCTN	0x74 /* SAI Transmit Timestamp Counter Register */
#define FSL_SAI_TBCTN	0x78 /* SAI Transmit Bit Counter Register */
#define FSL_SAI_TTCAP	0x7C /* SAI Transmit Timestamp Capture */
#define FSL_SAI_RCSR(ofs)	(0x80 + ofs) /* SAI Receive Control */
#define FSL_SAI_RCR1(ofs)	(0x84 + ofs)/* SAI Receive Configuration 1 */
#define FSL_SAI_RCR2(ofs)	(0x88 + ofs) /* SAI Receive Configuration 2 */
#define FSL_SAI_RCR3(ofs)	(0x8c + ofs) /* SAI Receive Configuration 3 */
#define FSL_SAI_RCR4(ofs)	(0x90 + ofs) /* SAI Receive Configuration 4 */
#define FSL_SAI_RCR5(ofs)	(0x94 + ofs) /* SAI Receive Configuration 5 */
#define FSL_SAI_RDR0	0xa0 /* SAI Receive Data 0 */
#define FSL_SAI_RDR1	0xa4 /* SAI Receive Data 1 */
#define FSL_SAI_RDR2	0xa8 /* SAI Receive Data 2 */
#define FSL_SAI_RDR3	0xac /* SAI Receive Data 3 */
#define FSL_SAI_RDR4	0xb0 /* SAI Receive Data 4 */
#define FSL_SAI_RDR5	0xb4 /* SAI Receive Data 5 */
#define FSL_SAI_RDR6	0xb8 /* SAI Receive Data 6 */
#define FSL_SAI_RDR7	0xbc /* SAI Receive Data 7 */
#define FSL_SAI_RFR0	0xc0 /* SAI Receive FIFO 0 */
#define FSL_SAI_RFR1	0xc4 /* SAI Receive FIFO 1 */
#define FSL_SAI_RFR2	0xc8 /* SAI Receive FIFO 2 */
#define FSL_SAI_RFR3	0xcc /* SAI Receive FIFO 3 */
#define FSL_SAI_RFR4	0xd0 /* SAI Receive FIFO 4 */
#define FSL_SAI_RFR5	0xd4 /* SAI Receive FIFO 5 */
#define FSL_SAI_RFR6	0xd8 /* SAI Receive FIFO 6 */
#define FSL_SAI_RFR7	0xdc /* SAI Receive FIFO 7 */
#define FSL_SAI_RMR	0xe0 /* SAI Receive Mask */
#define FSL_SAI_RTCTL	0xf0 /* SAI Receive Timestamp Control Register */
#define FSL_SAI_RTCTN	0xf4 /* SAI Receive Timestamp Counter Register */
#define FSL_SAI_RBCTN	0xf8 /* SAI Receive Bit Counter Register */
#define FSL_SAI_RTCAP	0xfc /* SAI Receive Timestamp Capture */

#define FSL_SAI_MCTL	0x100 /* SAI MCLK Control Register */
#define FSL_SAI_MDIV	0x104 /* SAI MCLK Divide Register */

#define FSL_SAI_xCSR(tx, ofs)	(tx ? FSL_SAI_TCSR(ofs) : FSL_SAI_RCSR(ofs))
#define FSL_SAI_xCR1(tx, ofs)	(tx ? FSL_SAI_TCR1(ofs) : FSL_SAI_RCR1(ofs))
#define FSL_SAI_xCR2(tx, ofs)	(tx ? FSL_SAI_TCR2(ofs) : FSL_SAI_RCR2(ofs))
#define FSL_SAI_xCR3(tx, ofs)	(tx ? FSL_SAI_TCR3(ofs) : FSL_SAI_RCR3(ofs))
#define FSL_SAI_xCR4(tx, ofs)	(tx ? FSL_SAI_TCR4(ofs) : FSL_SAI_RCR4(ofs))
#define FSL_SAI_xCR5(tx, ofs)	(tx ? FSL_SAI_TCR5(ofs) : FSL_SAI_RCR5(ofs))
#define FSL_SAI_xDR0(tx)	(tx ? FSL_SAI_TDR0 : FSL_SAI_RDR0)
#define FSL_SAI_xFR0(tx)	(tx ? FSL_SAI_TFR0 : FSL_SAI_RFR0)
#define FSL_SAI_xMR(tx)		(tx ? FSL_SAI_TMR : FSL_SAI_RMR)

/* SAI Transmit/Receive Control Register */
#define FSL_SAI_CSR_TERE	BIT(31)
#define FSL_SAI_CSR_SE		BIT(30)
#define FSL_SAI_CSR_FR		BIT(25)
#define FSL_SAI_CSR_SR		BIT(24)
#define FSL_SAI_CSR_xF_SHIFT	16
#define FSL_SAI_CSR_xF_W_SHIFT	18
#define FSL_SAI_CSR_xF_MASK	(0x1f << FSL_SAI_CSR_xF_SHIFT)
#define FSL_SAI_CSR_xF_W_MASK	(0x7 << FSL_SAI_CSR_xF_W_SHIFT)
#define FSL_SAI_CSR_WSF		BIT(20)
#define FSL_SAI_CSR_SEF		BIT(19)
#define FSL_SAI_CSR_FEF		BIT(18)
#define FSL_SAI_CSR_FWF		BIT(17)
#define FSL_SAI_CSR_FRF		BIT(16)
#define FSL_SAI_CSR_xIE_SHIFT	8
#define FSL_SAI_CSR_xIE_MASK	(0x1f << FSL_SAI_CSR_xIE_SHIFT)
#define FSL_SAI_CSR_WSIE	BIT(12)
#define FSL_SAI_CSR_SEIE	BIT(11)
#define FSL_SAI_CSR_FEIE	BIT(10)
#define FSL_SAI_CSR_FWIE	BIT(9)
#define FSL_SAI_CSR_FRIE	BIT(8)
#define FSL_SAI_CSR_FRDE	BIT(0)

/* SAI Transmit and Receive Configuration 1 Register */
#define FSL_SAI_CR1_RFW_MASK(x)	((x) - 1)

/* SAI Transmit and Receive Configuration 2 Register */
#define FSL_SAI_CR2_SYNC	BIT(30)
#define FSL_SAI_CR2_MSEL_MASK	(0x3 << 26)
#define FSL_SAI_CR2_MSEL_BUS	0
#define FSL_SAI_CR2_MSEL_MCLK1	BIT(26)
#define FSL_SAI_CR2_MSEL_MCLK2	BIT(27)
#define FSL_SAI_CR2_MSEL_MCLK3	(BIT(26) | BIT(27))
#define FSL_SAI_CR2_MSEL(ID)	((ID) << 26)
#define FSL_SAI_CR2_BCP		BIT(25)
#define FSL_SAI_CR2_BCD_MSTR	BIT(24)
#define FSL_SAI_CR2_BYP		BIT(23) /* BCLK bypass */
#define FSL_SAI_CR2_DIV_MASK	0xff

/* SAI Transmit and Receive Configuration 3 Register */
#define FSL_SAI_CR3_TRCE(x)     ((x) << 16)
#define FSL_SAI_CR3_TRCE_MASK	GENMASK(23, 16)
#define FSL_SAI_CR3_WDFL(x)	(x)
#define FSL_SAI_CR3_WDFL_MASK	0x1f

/* SAI Transmit and Receive Configuration 4 Register */

#define FSL_SAI_CR4_FCONT	BIT(28)
#define FSL_SAI_CR4_FCOMB_SHIFT BIT(26)
#define FSL_SAI_CR4_FCOMB_SOFT  BIT(27)
#define FSL_SAI_CR4_FCOMB_MASK  (0x3 << 26)
#define FSL_SAI_CR4_FPACK_8     (0x2 << 24)
#define FSL_SAI_CR4_FPACK_16    (0x3 << 24)
#define FSL_SAI_CR4_FRSZ(x)	(((x) - 1) << 16)
#define FSL_SAI_CR4_FRSZ_MASK	(0x1f << 16)
#define FSL_SAI_CR4_SYWD(x)	(((x) - 1) << 8)
#define FSL_SAI_CR4_SYWD_MASK	(0x1f << 8)
#define FSL_SAI_CR4_CHMOD       BIT(5)
#define FSL_SAI_CR4_CHMOD_MASK  BIT(5)
#define FSL_SAI_CR4_MF		BIT(4)
#define FSL_SAI_CR4_FSE		BIT(3)
#define FSL_SAI_CR4_FSP		BIT(1)
#define FSL_SAI_CR4_FSD_MSTR	BIT(0)

/* SAI Transmit and Receive Configuration 5 Register */
#define FSL_SAI_CR5_WNW(x)	(((x) - 1) << 24)
#define FSL_SAI_CR5_WNW_MASK	(0x1f << 24)
#define FSL_SAI_CR5_W0W(x)	(((x) - 1) << 16)
#define FSL_SAI_CR5_W0W_MASK	(0x1f << 16)
#define FSL_SAI_CR5_FBT(x)	((x) << 8)
#define FSL_SAI_CR5_FBT_MASK	(0x1f << 8)

/* SAI MCLK Control Register */
#define FSL_SAI_MCTL_MCLK_EN	BIT(30)	/* MCLK Enable */
#define FSL_SAI_MCTL_MSEL_MASK	(0x3 << 24)
#define FSL_SAI_MCTL_MSEL(ID)   ((ID) << 24)
#define FSL_SAI_MCTL_MSEL_BUS	0
#define FSL_SAI_MCTL_MSEL_MCLK1	BIT(24)
#define FSL_SAI_MCTL_MSEL_MCLK2	BIT(25)
#define FSL_SAI_MCTL_MSEL_MCLK3	(BIT(24) | BIT(25))
#define FSL_SAI_MCTL_DIV_EN	BIT(23)
#define FSL_SAI_MCTL_DIV_MASK	0xFF

/* SAI VERID Register */
#define FSL_SAI_VERID_MAJOR_SHIFT   24
#define FSL_SAI_VERID_MAJOR_MASK    GENMASK(31, 24)
#define FSL_SAI_VERID_MINOR_SHIFT   16
#define FSL_SAI_VERID_MINOR_MASK    GENMASK(23, 16)
#define FSL_SAI_VERID_FEATURE_SHIFT 0
#define FSL_SAI_VERID_FEATURE_MASK  GENMASK(15, 0)
#define FSL_SAI_VERID_EFIFO_EN	    BIT(0)
#define FSL_SAI_VERID_TSTMP_EN	    BIT(1)

/* SAI PARAM Register */
#define FSL_SAI_PARAM_SPF_SHIFT	    16
#define FSL_SAI_PARAM_SPF_MASK	    GENMASK(19, 16)
#define FSL_SAI_PARAM_WPF_SHIFT	    8
#define FSL_SAI_PARAM_WPF_MASK	    GENMASK(11, 8)
#define FSL_SAI_PARAM_DLN_MASK	    GENMASK(3, 0)

/* SAI MCLK Divide Register */
#define FSL_SAI_MDIV_MASK	    0xFFFFF

/* SAI timestamp and bitcounter */
#define FSL_SAI_xTCTL_TSEN         BIT(0)
#define FSL_SAI_xTCTL_TSINC        BIT(1)
#define FSL_SAI_xTCTL_RTSC         BIT(8)
#define FSL_SAI_xTCTL_RBC          BIT(9)

/* SAI type */
#define FSL_SAI_DMA		BIT(0)
#define FSL_SAI_USE_AC97	BIT(1)
#define FSL_SAI_NET		BIT(2)
#define FSL_SAI_TRA_SYN		BIT(3)
#define FSL_SAI_REC_SYN		BIT(4)
#define FSL_SAI_USE_I2S_SLAVE	BIT(5)

/* SAI clock sources */
#define FSL_SAI_CLK_BUS		0
#define FSL_SAI_CLK_MAST1	1
#define FSL_SAI_CLK_MAST2	2
#define FSL_SAI_CLK_MAST3	3

#define FSL_SAI_MCLK_MAX	4

/* SAI data transfer numbers per DMA request */
#define FSL_SAI_MAXBURST_TX 6
#define FSL_SAI_MAXBURST_RX 6

#define PMQOS_CPU_LATENCY   BIT(0)

/* Max number of dataline */
#define FSL_SAI_DL_NUM		(8)
/* default dataline type is zero */
#define FSL_SAI_DL_DEFAULT	(0)
#define FSL_SAI_DL_I2S		BIT(0)
#define FSL_SAI_DL_PDM		BIT(1)

struct fsl_sai_soc_data {
	bool use_imx_pcm;
	bool use_edma;
	bool mclk0_is_mclk1;
	unsigned int fifo_depth;
	unsigned int pins;
	unsigned int reg_offset;
	unsigned int flags;
	unsigned int max_register;
};

/**
 * struct fsl_sai_verid - version id data
 * @version: version number
 * @feature: feature specification number
 *           0000000000000000b - Standard feature set
 *           0000000000000000b - Standard feature set
 */
struct fsl_sai_verid {
	u32 version;
	u32 feature;
};

/**
 * struct fsl_sai_param - parameter data
 * @slot_num: The maximum number of slots per frame
 * @fifo_depth: The number of words in each FIFO (depth)
 * @dataline: The number of datalines implemented
 */
struct fsl_sai_param {
	u32 slot_num;
	u32 fifo_depth;
	u32 dataline;
};

struct fsl_sai_dl_cfg {
	unsigned int type;
	unsigned int pins[2];
	unsigned int mask[2];
	unsigned int start_off[2];
	unsigned int next_off[2];
};

struct fsl_sai {
	struct platform_device *pdev;
	struct regmap *regmap;
	struct clk *bus_clk;
	struct clk *mclk_clk[FSL_SAI_MCLK_MAX];
	struct clk *pll8k_clk;
	struct clk *pll11k_clk;
	struct resource *res;

	bool is_consumer_mode;
	bool is_lsb_first;
	bool is_dsp_mode;
	bool is_pdm_mode;
<<<<<<< HEAD
=======
	bool is_multi_fifo_dma;
>>>>>>> 9fecab24
	bool synchronous[2];
	struct fsl_sai_dl_cfg *dl_cfg;
	unsigned int dl_cfg_cnt;

	unsigned int mclk_id[2];
	unsigned int mclk_streams;
	unsigned int slots;
	unsigned int slot_width;
	unsigned int bclk_ratio;

	const struct fsl_sai_soc_data *soc_data;
	struct snd_soc_dai_driver cpu_dai_drv;
	struct snd_dmaengine_dai_dma_data dma_params_rx;
	struct snd_dmaengine_dai_dma_data dma_params_tx;
	struct fsl_sai_verid verid;
	struct fsl_sai_param param;
	struct pm_qos_request pm_qos_req;
	struct pinctrl *pinctrl;
	struct pinctrl_state *pins_state;
<<<<<<< HEAD
=======
	struct sdma_peripheral_config audio_config[2];
>>>>>>> 9fecab24
};

#define TX 1
#define RX 0

#endif /* __FSL_SAI_H */<|MERGE_RESOLUTION|>--- conflicted
+++ resolved
@@ -282,10 +282,7 @@
 	bool is_lsb_first;
 	bool is_dsp_mode;
 	bool is_pdm_mode;
-<<<<<<< HEAD
-=======
 	bool is_multi_fifo_dma;
->>>>>>> 9fecab24
 	bool synchronous[2];
 	struct fsl_sai_dl_cfg *dl_cfg;
 	unsigned int dl_cfg_cnt;
@@ -305,10 +302,7 @@
 	struct pm_qos_request pm_qos_req;
 	struct pinctrl *pinctrl;
 	struct pinctrl_state *pins_state;
-<<<<<<< HEAD
-=======
 	struct sdma_peripheral_config audio_config[2];
->>>>>>> 9fecab24
 };
 
 #define TX 1
