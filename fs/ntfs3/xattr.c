// SPDX-License-Identifier: GPL-2.0
/*
 *
 * Copyright (C) 2019-2021 Paragon Software GmbH, All rights reserved.
 *
 */

#include <linux/fs.h>
#include <linux/posix_acl.h>
#include <linux/posix_acl_xattr.h>
#include <linux/xattr.h>

#include "debug.h"
#include "ntfs.h"
#include "ntfs_fs.h"

// clang-format off
#define SYSTEM_DOS_ATTRIB    "system.dos_attrib"
#define SYSTEM_NTFS_ATTRIB   "system.ntfs_attrib"
#define SYSTEM_NTFS_SECURITY "system.ntfs_security"
// clang-format on

static inline size_t unpacked_ea_size(const struct EA_FULL *ea)
{
	return ea->size ? le32_to_cpu(ea->size)
			: ALIGN(struct_size(ea, name,
					    1 + ea->name_len +
						    le16_to_cpu(ea->elength)),
				4);
}

static inline size_t packed_ea_size(const struct EA_FULL *ea)
{
	return struct_size(ea, name,
			   1 + ea->name_len + le16_to_cpu(ea->elength)) -
	       offsetof(struct EA_FULL, flags);
}

/*
 * find_ea
 *
 * Assume there is at least one xattr in the list.
 */
static inline bool find_ea(const struct EA_FULL *ea_all, u32 bytes,
			   const char *name, u8 name_len, u32 *off)
{
	*off = 0;

	if (!ea_all || !bytes)
		return false;

	for (;;) {
		const struct EA_FULL *ea = Add2Ptr(ea_all, *off);
		u32 next_off = *off + unpacked_ea_size(ea);

		if (next_off > bytes)
			return false;

		if (ea->name_len == name_len &&
		    !memcmp(ea->name, name, name_len))
			return true;

		*off = next_off;
		if (next_off >= bytes)
			return false;
	}
}

/*
 * ntfs_read_ea - Read all extended attributes.
 * @ea:		New allocated memory.
 * @info:	Pointer into resident data.
 */
static int ntfs_read_ea(struct ntfs_inode *ni, struct EA_FULL **ea,
			size_t add_bytes, const struct EA_INFO **info)
{
	int err;
	struct ntfs_sb_info *sbi = ni->mi.sbi;
	struct ATTR_LIST_ENTRY *le = NULL;
	struct ATTRIB *attr_info, *attr_ea;
	void *ea_p;
	u32 size;

	static_assert(le32_to_cpu(ATTR_EA_INFO) < le32_to_cpu(ATTR_EA));

	*ea = NULL;
	*info = NULL;

	attr_info =
		ni_find_attr(ni, NULL, &le, ATTR_EA_INFO, NULL, 0, NULL, NULL);
	attr_ea =
		ni_find_attr(ni, attr_info, &le, ATTR_EA, NULL, 0, NULL, NULL);

	if (!attr_ea || !attr_info)
		return 0;

	*info = resident_data_ex(attr_info, sizeof(struct EA_INFO));
	if (!*info)
		return -EINVAL;

	/* Check Ea limit. */
	size = le32_to_cpu((*info)->size);
	if (size > sbi->ea_max_size)
		return -EFBIG;

	if (attr_size(attr_ea) > sbi->ea_max_size)
		return -EFBIG;

	/* Allocate memory for packed Ea. */
	ea_p = kmalloc(size + add_bytes, GFP_NOFS);
	if (!ea_p)
		return -ENOMEM;

	if (!size) {
		/* EA info persists, but xattr is empty. Looks like EA problem. */
	} else if (attr_ea->non_res) {
		struct runs_tree run;

		run_init(&run);

		err = attr_load_runs_range(ni, ATTR_EA, NULL, 0, &run, 0, size);
		if (!err)
			err = ntfs_read_run_nb(sbi, &run, 0, ea_p, size, NULL);
		run_close(&run);

		if (err)
			goto out;
	} else {
		void *p = resident_data_ex(attr_ea, size);

		if (!p) {
			err = -EINVAL;
			goto out;
		}
		memcpy(ea_p, p, size);
	}

	memset(Add2Ptr(ea_p, size), 0, add_bytes);
	*ea = ea_p;
	return 0;

out:
	kfree(ea_p);
	*ea = NULL;
	return err;
}

/*
 * ntfs_list_ea
 *
 * Copy a list of xattrs names into the buffer
 * provided, or compute the buffer size required.
 *
 * Return:
 * * Number of bytes used / required on
 * * -ERRNO - on failure
 */
static ssize_t ntfs_list_ea(struct ntfs_inode *ni, char *buffer,
			    size_t bytes_per_buffer)
{
	const struct EA_INFO *info;
	struct EA_FULL *ea_all = NULL;
	const struct EA_FULL *ea;
	u32 off, size;
	int err;
	size_t ret;

	err = ntfs_read_ea(ni, &ea_all, 0, &info);
	if (err)
		return err;

	if (!info || !ea_all)
		return 0;

	size = le32_to_cpu(info->size);

	/* Enumerate all xattrs. */
	for (ret = 0, off = 0; off < size; off += unpacked_ea_size(ea)) {
		ea = Add2Ptr(ea_all, off);

		if (buffer) {
			if (ret + ea->name_len + 1 > bytes_per_buffer) {
				err = -ERANGE;
				goto out;
			}

			memcpy(buffer + ret, ea->name, ea->name_len);
			buffer[ret + ea->name_len] = 0;
		}

		ret += ea->name_len + 1;
	}

out:
	kfree(ea_all);
	return err ? err : ret;
}

static int ntfs_get_ea(struct inode *inode, const char *name, size_t name_len,
		       void *buffer, size_t size, size_t *required)
{
	struct ntfs_inode *ni = ntfs_i(inode);
	const struct EA_INFO *info;
	struct EA_FULL *ea_all = NULL;
	const struct EA_FULL *ea;
	u32 off, len;
	int err;

	if (!(ni->ni_flags & NI_FLAG_EA))
		return -ENODATA;

	if (!required)
		ni_lock(ni);

	len = 0;

	if (name_len > 255) {
		err = -ENAMETOOLONG;
		goto out;
	}

	err = ntfs_read_ea(ni, &ea_all, 0, &info);
	if (err)
		goto out;

	if (!info)
		goto out;

	/* Enumerate all xattrs. */
	if (!find_ea(ea_all, le32_to_cpu(info->size), name, name_len, &off)) {
		err = -ENODATA;
		goto out;
	}
	ea = Add2Ptr(ea_all, off);

	len = le16_to_cpu(ea->elength);
	if (!buffer) {
		err = 0;
		goto out;
	}

	if (len > size) {
		err = -ERANGE;
		if (required)
			*required = len;
		goto out;
	}

	memcpy(buffer, ea->name + ea->name_len + 1, len);
	err = 0;

out:
	kfree(ea_all);
	if (!required)
		ni_unlock(ni);

	return err ? err : len;
}

static noinline int ntfs_set_ea(struct inode *inode, const char *name,
				size_t name_len, const void *value,
				size_t val_size, int flags, bool locked)
{
	struct ntfs_inode *ni = ntfs_i(inode);
	struct ntfs_sb_info *sbi = ni->mi.sbi;
	int err;
	struct EA_INFO ea_info;
	const struct EA_INFO *info;
	struct EA_FULL *new_ea;
	struct EA_FULL *ea_all = NULL;
	size_t add, new_pack;
	u32 off, size;
	__le16 size_pack;
	struct ATTRIB *attr;
	struct ATTR_LIST_ENTRY *le;
	struct mft_inode *mi;
	struct runs_tree ea_run;
	u64 new_sz;
	void *p;

	if (!locked)
		ni_lock(ni);

	run_init(&ea_run);

	if (name_len > 255) {
		err = -ENAMETOOLONG;
		goto out;
	}

	add = ALIGN(struct_size(ea_all, name, 1 + name_len + val_size), 4);

	err = ntfs_read_ea(ni, &ea_all, add, &info);
	if (err)
		goto out;

	if (!info) {
		memset(&ea_info, 0, sizeof(ea_info));
		size = 0;
		size_pack = 0;
	} else {
		memcpy(&ea_info, info, sizeof(ea_info));
		size = le32_to_cpu(ea_info.size);
		size_pack = ea_info.size_pack;
	}

	if (info && find_ea(ea_all, size, name, name_len, &off)) {
		struct EA_FULL *ea;
		size_t ea_sz;

		if (flags & XATTR_CREATE) {
			err = -EEXIST;
			goto out;
		}

		ea = Add2Ptr(ea_all, off);

		/*
		 * Check simple case when we try to insert xattr with the same value
		 * e.g. ntfs_save_wsl_perm
		 */
		if (val_size && le16_to_cpu(ea->elength) == val_size &&
		    !memcmp(ea->name + ea->name_len + 1, value, val_size)) {
			/* xattr already contains the required value. */
			goto out;
		}

		/* Remove current xattr. */
		if (ea->flags & FILE_NEED_EA)
			le16_add_cpu(&ea_info.count, -1);

		ea_sz = unpacked_ea_size(ea);

		le16_add_cpu(&ea_info.size_pack, 0 - packed_ea_size(ea));

		memmove(ea, Add2Ptr(ea, ea_sz), size - off - ea_sz);

		size -= ea_sz;
		memset(Add2Ptr(ea_all, size), 0, ea_sz);

		ea_info.size = cpu_to_le32(size);

		if ((flags & XATTR_REPLACE) && !val_size) {
			/* Remove xattr. */
			goto update_ea;
		}
	} else {
		if (flags & XATTR_REPLACE) {
			err = -ENODATA;
			goto out;
		}

		if (!ea_all) {
			ea_all = kzalloc(add, GFP_NOFS);
			if (!ea_all) {
				err = -ENOMEM;
				goto out;
			}
		}
	}

	/* Append new xattr. */
	new_ea = Add2Ptr(ea_all, size);
	new_ea->size = cpu_to_le32(add);
	new_ea->flags = 0;
	new_ea->name_len = name_len;
	new_ea->elength = cpu_to_le16(val_size);
	memcpy(new_ea->name, name, name_len);
	new_ea->name[name_len] = 0;
	memcpy(new_ea->name + name_len + 1, value, val_size);
	new_pack = le16_to_cpu(ea_info.size_pack) + packed_ea_size(new_ea);
	ea_info.size_pack = cpu_to_le16(new_pack);
	/* New size of ATTR_EA. */
	size += add;
	ea_info.size = cpu_to_le32(size);

	/*
	 * 1. Check ea_info.size_pack for overflow.
	 * 2. New attibute size must fit value from $AttrDef
	 */
	if (new_pack > 0xffff || size > sbi->ea_max_size) {
		ntfs_inode_warn(
			inode,
			"The size of extended attributes must not exceed 64KiB");
		err = -EFBIG; // -EINVAL?
		goto out;
	}

update_ea:

	if (!info) {
		/* Create xattr. */
		if (!size) {
			err = 0;
			goto out;
		}

		err = ni_insert_resident(ni, sizeof(struct EA_INFO),
					 ATTR_EA_INFO, NULL, 0, NULL, NULL,
					 NULL);
		if (err)
			goto out;

		err = ni_insert_resident(ni, 0, ATTR_EA, NULL, 0, NULL, NULL,
					 NULL);
		if (err)
			goto out;
	}

	new_sz = size;
	err = attr_set_size(ni, ATTR_EA, NULL, 0, &ea_run, new_sz, &new_sz,
			    false, NULL);
	if (err)
		goto out;

	le = NULL;
	attr = ni_find_attr(ni, NULL, &le, ATTR_EA_INFO, NULL, 0, NULL, &mi);
	if (!attr) {
		err = -EINVAL;
		goto out;
	}

	if (!size) {
		/* Delete xattr, ATTR_EA_INFO */
		ni_remove_attr_le(ni, attr, mi, le);
	} else {
		p = resident_data_ex(attr, sizeof(struct EA_INFO));
		if (!p) {
			err = -EINVAL;
			goto out;
		}
		memcpy(p, &ea_info, sizeof(struct EA_INFO));
		mi->dirty = true;
	}

	le = NULL;
	attr = ni_find_attr(ni, NULL, &le, ATTR_EA, NULL, 0, NULL, &mi);
	if (!attr) {
		err = -EINVAL;
		goto out;
	}

	if (!size) {
		/* Delete xattr, ATTR_EA */
		ni_remove_attr_le(ni, attr, mi, le);
	} else if (attr->non_res) {
		err = attr_load_runs_range(ni, ATTR_EA, NULL, 0, &ea_run, 0,
					   size);
		if (err)
			goto out;

		err = ntfs_sb_write_run(sbi, &ea_run, 0, ea_all, size, 0);
		if (err)
			goto out;
	} else {
		p = resident_data_ex(attr, size);
		if (!p) {
			err = -EINVAL;
			goto out;
		}
		memcpy(p, ea_all, size);
		mi->dirty = true;
	}

	/* Check if we delete the last xattr. */
	if (size)
		ni->ni_flags |= NI_FLAG_EA;
	else
		ni->ni_flags &= ~NI_FLAG_EA;

	if (ea_info.size_pack != size_pack)
		ni->ni_flags |= NI_FLAG_UPDATE_PARENT;
	mark_inode_dirty(&ni->vfs_inode);

out:
	if (!locked)
		ni_unlock(ni);

	run_close(&ea_run);
	kfree(ea_all);

	return err;
}

#ifdef CONFIG_NTFS3_FS_POSIX_ACL
static struct posix_acl *ntfs_get_acl_ex(struct inode *inode, int type,
					 int locked)
{
	struct ntfs_inode *ni = ntfs_i(inode);
	const char *name;
	size_t name_len;
	struct posix_acl *acl;
	size_t req;
	int err;
	void *buf;

	/* Allocate PATH_MAX bytes. */
	buf = __getname();
	if (!buf)
		return ERR_PTR(-ENOMEM);

	/* Possible values of 'type' was already checked above. */
	if (type == ACL_TYPE_ACCESS) {
		name = XATTR_NAME_POSIX_ACL_ACCESS;
		name_len = sizeof(XATTR_NAME_POSIX_ACL_ACCESS) - 1;
	} else {
		name = XATTR_NAME_POSIX_ACL_DEFAULT;
		name_len = sizeof(XATTR_NAME_POSIX_ACL_DEFAULT) - 1;
	}

	if (!locked)
		ni_lock(ni);

	err = ntfs_get_ea(inode, name, name_len, buf, PATH_MAX, &req);

	if (!locked)
		ni_unlock(ni);

	/* Translate extended attribute to acl. */
	if (err >= 0) {
		acl = posix_acl_from_xattr(&init_user_ns, buf, err);
	} else if (err == -ENODATA) {
		acl = NULL;
	} else {
		acl = ERR_PTR(err);
	}

	if (!IS_ERR(acl))
		set_cached_acl(inode, type, acl);

	__putname(buf);

	return acl;
}

/*
 * ntfs_get_acl - inode_operations::get_acl
 */
struct posix_acl *ntfs_get_acl(struct inode *inode, int type, bool rcu)
{
	if (rcu)
		return ERR_PTR(-ECHILD);

	return ntfs_get_acl_ex(inode, type, 0);
}

static noinline int ntfs_set_acl_ex(struct user_namespace *mnt_userns,
				    struct inode *inode, struct posix_acl *acl,
				    int type, bool init_acl)
{
	const char *name;
	size_t size, name_len;
	void *value;
	int err;
	int flags;
	umode_t mode;

	if (S_ISLNK(inode->i_mode))
		return -EOPNOTSUPP;

	mode = inode->i_mode;
	switch (type) {
	case ACL_TYPE_ACCESS:
		/* Do not change i_mode if we are in init_acl */
		if (acl && !init_acl) {
			err = posix_acl_update_mode(mnt_userns, inode, &mode,
						    &acl);
			if (err)
				return err;
		}
		name = XATTR_NAME_POSIX_ACL_ACCESS;
		name_len = sizeof(XATTR_NAME_POSIX_ACL_ACCESS) - 1;
		break;

	case ACL_TYPE_DEFAULT:
		if (!S_ISDIR(inode->i_mode))
			return acl ? -EACCES : 0;
		name = XATTR_NAME_POSIX_ACL_DEFAULT;
		name_len = sizeof(XATTR_NAME_POSIX_ACL_DEFAULT) - 1;
		break;

	default:
		return -EINVAL;
	}

	if (!acl) {
		/* Remove xattr if it can be presented via mode. */
		size = 0;
		value = NULL;
		flags = XATTR_REPLACE;
	} else {
		size = posix_acl_xattr_size(acl->a_count);
		value = kmalloc(size, GFP_NOFS);
		if (!value)
			return -ENOMEM;
		err = posix_acl_to_xattr(&init_user_ns, acl, value, size);
		if (err < 0)
			goto out;
		flags = 0;
	}

	err = ntfs_set_ea(inode, name, name_len, value, size, flags, 0);
	if (err == -ENODATA && !size)
		err = 0; /* Removing non existed xattr. */
	if (!err) {
		set_cached_acl(inode, type, acl);
		if (inode->i_mode != mode) {
			inode->i_mode = mode;
			mark_inode_dirty(inode);
		}
	}

out:
	kfree(value);

	return err;
}

/*
 * ntfs_set_acl - inode_operations::set_acl
 */
int ntfs_set_acl(struct user_namespace *mnt_userns, struct inode *inode,
		 struct posix_acl *acl, int type)
{
	return ntfs_set_acl_ex(mnt_userns, inode, acl, type, false);
}

<<<<<<< HEAD
static int ntfs_xattr_get_acl(struct user_namespace *mnt_userns,
			      struct inode *inode, int type, void *buffer,
			      size_t size)
{
	struct posix_acl *acl;
	int err;

	if (!(inode->i_sb->s_flags & SB_POSIXACL)) {
		ntfs_inode_warn(inode, "add mount option \"acl\" to use acl");
		return -EOPNOTSUPP;
	}

	acl = ntfs_get_acl(inode, type, false);
	if (IS_ERR(acl))
		return PTR_ERR(acl);

	if (!acl)
		return -ENODATA;

	err = posix_acl_to_xattr(&init_user_ns, acl, buffer, size);
	posix_acl_release(acl);

	return err;
}

static int ntfs_xattr_set_acl(struct user_namespace *mnt_userns,
			      struct inode *inode, int type, const void *value,
			      size_t size)
{
	struct posix_acl *acl;
	int err;

	if (!(inode->i_sb->s_flags & SB_POSIXACL)) {
		ntfs_inode_warn(inode, "add mount option \"acl\" to use acl");
		return -EOPNOTSUPP;
	}

	if (!inode_owner_or_capable(mnt_userns, inode))
		return -EPERM;

	if (!value) {
		acl = NULL;
	} else {
		acl = posix_acl_from_xattr(&init_user_ns, value, size);
		if (IS_ERR(acl))
			return PTR_ERR(acl);

		if (acl) {
			err = posix_acl_valid(&init_user_ns, acl);
			if (err)
				goto release_and_out;
		}
	}

	err = ntfs_set_acl(mnt_userns, inode, acl, type);

release_and_out:
	posix_acl_release(acl);
	return err;
}

=======
>>>>>>> 9fecab24
/*
 * ntfs_init_acl - Initialize the ACLs of a new inode.
 *
 * Called from ntfs_create_inode().
 */
int ntfs_init_acl(struct user_namespace *mnt_userns, struct inode *inode,
		  struct inode *dir)
{
	struct posix_acl *default_acl, *acl;
	int err;

	err = posix_acl_create(dir, &inode->i_mode, &default_acl, &acl);
	if (err)
		return err;

	if (default_acl) {
		err = ntfs_set_acl_ex(mnt_userns, inode, default_acl,
				      ACL_TYPE_DEFAULT, true);
		posix_acl_release(default_acl);
	} else {
		inode->i_default_acl = NULL;
	}

	if (acl) {
		if (!err)
			err = ntfs_set_acl_ex(mnt_userns, inode, acl,
					      ACL_TYPE_ACCESS, true);
		posix_acl_release(acl);
	} else {
		inode->i_acl = NULL;
	}

	return err;
}
#endif

/*
 * ntfs_acl_chmod - Helper for ntfs3_setattr().
 */
int ntfs_acl_chmod(struct user_namespace *mnt_userns, struct inode *inode)
{
	struct super_block *sb = inode->i_sb;

	if (!(sb->s_flags & SB_POSIXACL))
		return 0;

	if (S_ISLNK(inode->i_mode))
		return -EOPNOTSUPP;

	return posix_acl_chmod(mnt_userns, inode, inode->i_mode);
}

/*
 * ntfs_permission - inode_operations::permission
 */
int ntfs_permission(struct user_namespace *mnt_userns, struct inode *inode,
		    int mask)
{
	if (ntfs_sb(inode->i_sb)->options->noacsrules) {
		/* "No access rules" mode - Allow all changes. */
		return 0;
	}

	return generic_permission(mnt_userns, inode, mask);
}

/*
 * ntfs_listxattr - inode_operations::listxattr
 */
ssize_t ntfs_listxattr(struct dentry *dentry, char *buffer, size_t size)
{
	struct inode *inode = d_inode(dentry);
	struct ntfs_inode *ni = ntfs_i(inode);
	ssize_t ret;

	if (!(ni->ni_flags & NI_FLAG_EA)) {
		/* no xattr in file */
		return 0;
	}

	ni_lock(ni);

	ret = ntfs_list_ea(ni, buffer, size);

	ni_unlock(ni);

	return ret;
}

static int ntfs_getxattr(const struct xattr_handler *handler, struct dentry *de,
			 struct inode *inode, const char *name, void *buffer,
			 size_t size)
{
	int err;
	struct ntfs_inode *ni = ntfs_i(inode);
	size_t name_len = strlen(name);

	/* Dispatch request. */
	if (name_len == sizeof(SYSTEM_DOS_ATTRIB) - 1 &&
	    !memcmp(name, SYSTEM_DOS_ATTRIB, sizeof(SYSTEM_DOS_ATTRIB))) {
		/* system.dos_attrib */
		if (!buffer) {
			err = sizeof(u8);
		} else if (size < sizeof(u8)) {
			err = -ENODATA;
		} else {
			err = sizeof(u8);
			*(u8 *)buffer = le32_to_cpu(ni->std_fa);
		}
		goto out;
	}

	if (name_len == sizeof(SYSTEM_NTFS_ATTRIB) - 1 &&
	    !memcmp(name, SYSTEM_NTFS_ATTRIB, sizeof(SYSTEM_NTFS_ATTRIB))) {
		/* system.ntfs_attrib */
		if (!buffer) {
			err = sizeof(u32);
		} else if (size < sizeof(u32)) {
			err = -ENODATA;
		} else {
			err = sizeof(u32);
			*(u32 *)buffer = le32_to_cpu(ni->std_fa);
		}
		goto out;
	}

	if (name_len == sizeof(SYSTEM_NTFS_SECURITY) - 1 &&
	    !memcmp(name, SYSTEM_NTFS_SECURITY, sizeof(SYSTEM_NTFS_SECURITY))) {
		/* system.ntfs_security*/
		struct SECURITY_DESCRIPTOR_RELATIVE *sd = NULL;
		size_t sd_size = 0;

		if (!is_ntfs3(ni->mi.sbi)) {
			/* We should get nt4 security. */
			err = -EINVAL;
			goto out;
		} else if (le32_to_cpu(ni->std_security_id) <
			   SECURITY_ID_FIRST) {
			err = -ENOENT;
			goto out;
		}

		err = ntfs_get_security_by_id(ni->mi.sbi, ni->std_security_id,
					      &sd, &sd_size);
		if (err)
			goto out;

		if (!is_sd_valid(sd, sd_size)) {
			ntfs_inode_warn(
				inode,
				"looks like you get incorrect security descriptor id=%u",
				ni->std_security_id);
		}

		if (!buffer) {
			err = sd_size;
		} else if (size < sd_size) {
			err = -ENODATA;
		} else {
			err = sd_size;
			memcpy(buffer, sd, sd_size);
		}
		kfree(sd);
		goto out;
	}

	/* Deal with NTFS extended attribute. */
	err = ntfs_get_ea(inode, name, name_len, buffer, size, NULL);

out:
	return err;
}

/*
 * ntfs_setxattr - inode_operations::setxattr
 */
static noinline int ntfs_setxattr(const struct xattr_handler *handler,
				  struct user_namespace *mnt_userns,
				  struct dentry *de, struct inode *inode,
				  const char *name, const void *value,
				  size_t size, int flags)
{
	int err = -EINVAL;
	struct ntfs_inode *ni = ntfs_i(inode);
	size_t name_len = strlen(name);
	enum FILE_ATTRIBUTE new_fa;

	/* Dispatch request. */
	if (name_len == sizeof(SYSTEM_DOS_ATTRIB) - 1 &&
	    !memcmp(name, SYSTEM_DOS_ATTRIB, sizeof(SYSTEM_DOS_ATTRIB))) {
		if (sizeof(u8) != size)
			goto out;
		new_fa = cpu_to_le32(*(u8 *)value);
		goto set_new_fa;
	}

	if (name_len == sizeof(SYSTEM_NTFS_ATTRIB) - 1 &&
	    !memcmp(name, SYSTEM_NTFS_ATTRIB, sizeof(SYSTEM_NTFS_ATTRIB))) {
		if (size != sizeof(u32))
			goto out;
		new_fa = cpu_to_le32(*(u32 *)value);

		if (S_ISREG(inode->i_mode)) {
			/* Process compressed/sparsed in special way. */
			ni_lock(ni);
			err = ni_new_attr_flags(ni, new_fa);
			ni_unlock(ni);
			if (err)
				goto out;
		}
set_new_fa:
		/*
		 * Thanks Mark Harmstone:
		 * Keep directory bit consistency.
		 */
		if (S_ISDIR(inode->i_mode))
			new_fa |= FILE_ATTRIBUTE_DIRECTORY;
		else
			new_fa &= ~FILE_ATTRIBUTE_DIRECTORY;

		if (ni->std_fa != new_fa) {
			ni->std_fa = new_fa;
			if (new_fa & FILE_ATTRIBUTE_READONLY)
				inode->i_mode &= ~0222;
			else
				inode->i_mode |= 0222;
			/* Std attribute always in primary record. */
			ni->mi.dirty = true;
			mark_inode_dirty(inode);
		}
		err = 0;

		goto out;
	}

	if (name_len == sizeof(SYSTEM_NTFS_SECURITY) - 1 &&
	    !memcmp(name, SYSTEM_NTFS_SECURITY, sizeof(SYSTEM_NTFS_SECURITY))) {
		/* system.ntfs_security*/
		__le32 security_id;
		bool inserted;
		struct ATTR_STD_INFO5 *std;

		if (!is_ntfs3(ni->mi.sbi)) {
			/*
			 * We should replace ATTR_SECURE.
			 * Skip this way cause it is nt4 feature.
			 */
			err = -EINVAL;
			goto out;
		}

		if (!is_sd_valid(value, size)) {
			err = -EINVAL;
			ntfs_inode_warn(
				inode,
				"you try to set invalid security descriptor");
			goto out;
		}

		err = ntfs_insert_security(ni->mi.sbi, value, size,
					   &security_id, &inserted);
		if (err)
			goto out;

		ni_lock(ni);
		std = ni_std5(ni);
		if (!std) {
			err = -EINVAL;
		} else if (std->security_id != security_id) {
			std->security_id = ni->std_security_id = security_id;
			/* Std attribute always in primary record. */
			ni->mi.dirty = true;
			mark_inode_dirty(&ni->vfs_inode);
		}
		ni_unlock(ni);
		goto out;
	}

	/* Deal with NTFS extended attribute. */
	err = ntfs_set_ea(inode, name, name_len, value, size, flags, 0);

out:
	inode->i_ctime = current_time(inode);
	mark_inode_dirty(inode);

	return err;
}

/*
 * ntfs_save_wsl_perm
 *
 * save uid/gid/mode in xattr
 */
int ntfs_save_wsl_perm(struct inode *inode)
{
	int err;
	__le32 value;
	struct ntfs_inode *ni = ntfs_i(inode);

	ni_lock(ni);
	value = cpu_to_le32(i_uid_read(inode));
	err = ntfs_set_ea(inode, "$LXUID", sizeof("$LXUID") - 1, &value,
			  sizeof(value), 0, true); /* true == already locked. */
	if (err)
		goto out;

	value = cpu_to_le32(i_gid_read(inode));
	err = ntfs_set_ea(inode, "$LXGID", sizeof("$LXGID") - 1, &value,
			  sizeof(value), 0, true);
	if (err)
		goto out;

	value = cpu_to_le32(inode->i_mode);
	err = ntfs_set_ea(inode, "$LXMOD", sizeof("$LXMOD") - 1, &value,
			  sizeof(value), 0, true);
	if (err)
		goto out;

	if (S_ISCHR(inode->i_mode) || S_ISBLK(inode->i_mode)) {
		value = cpu_to_le32(inode->i_rdev);
		err = ntfs_set_ea(inode, "$LXDEV", sizeof("$LXDEV") - 1, &value,
				  sizeof(value), 0, true);
		if (err)
			goto out;
	}

out:
	ni_unlock(ni);
	/* In case of error should we delete all WSL xattr? */
	return err;
}

/*
 * ntfs_get_wsl_perm
 *
 * get uid/gid/mode from xattr
 * it is called from ntfs_iget5->ntfs_read_mft
 */
void ntfs_get_wsl_perm(struct inode *inode)
{
	size_t sz;
	__le32 value[3];

	if (ntfs_get_ea(inode, "$LXUID", sizeof("$LXUID") - 1, &value[0],
			sizeof(value[0]), &sz) == sizeof(value[0]) &&
	    ntfs_get_ea(inode, "$LXGID", sizeof("$LXGID") - 1, &value[1],
			sizeof(value[1]), &sz) == sizeof(value[1]) &&
	    ntfs_get_ea(inode, "$LXMOD", sizeof("$LXMOD") - 1, &value[2],
			sizeof(value[2]), &sz) == sizeof(value[2])) {
		i_uid_write(inode, (uid_t)le32_to_cpu(value[0]));
		i_gid_write(inode, (gid_t)le32_to_cpu(value[1]));
		inode->i_mode = le32_to_cpu(value[2]);

		if (ntfs_get_ea(inode, "$LXDEV", sizeof("$$LXDEV") - 1,
				&value[0], sizeof(value),
				&sz) == sizeof(value[0])) {
			inode->i_rdev = le32_to_cpu(value[0]);
		}
	}
}

static bool ntfs_xattr_user_list(struct dentry *dentry)
{
	return true;
}

// clang-format off
static const struct xattr_handler ntfs_other_xattr_handler = {
	.prefix	= "",
	.get	= ntfs_getxattr,
	.set	= ntfs_setxattr,
	.list	= ntfs_xattr_user_list,
};

const struct xattr_handler *ntfs_xattr_handlers[] = {
#ifdef CONFIG_NTFS3_FS_POSIX_ACL
	&posix_acl_access_xattr_handler,
	&posix_acl_default_xattr_handler,
#endif
	&ntfs_other_xattr_handler,
	NULL,
};
// clang-format on<|MERGE_RESOLUTION|>--- conflicted
+++ resolved
@@ -625,70 +625,6 @@
 	return ntfs_set_acl_ex(mnt_userns, inode, acl, type, false);
 }
 
-<<<<<<< HEAD
-static int ntfs_xattr_get_acl(struct user_namespace *mnt_userns,
-			      struct inode *inode, int type, void *buffer,
-			      size_t size)
-{
-	struct posix_acl *acl;
-	int err;
-
-	if (!(inode->i_sb->s_flags & SB_POSIXACL)) {
-		ntfs_inode_warn(inode, "add mount option \"acl\" to use acl");
-		return -EOPNOTSUPP;
-	}
-
-	acl = ntfs_get_acl(inode, type, false);
-	if (IS_ERR(acl))
-		return PTR_ERR(acl);
-
-	if (!acl)
-		return -ENODATA;
-
-	err = posix_acl_to_xattr(&init_user_ns, acl, buffer, size);
-	posix_acl_release(acl);
-
-	return err;
-}
-
-static int ntfs_xattr_set_acl(struct user_namespace *mnt_userns,
-			      struct inode *inode, int type, const void *value,
-			      size_t size)
-{
-	struct posix_acl *acl;
-	int err;
-
-	if (!(inode->i_sb->s_flags & SB_POSIXACL)) {
-		ntfs_inode_warn(inode, "add mount option \"acl\" to use acl");
-		return -EOPNOTSUPP;
-	}
-
-	if (!inode_owner_or_capable(mnt_userns, inode))
-		return -EPERM;
-
-	if (!value) {
-		acl = NULL;
-	} else {
-		acl = posix_acl_from_xattr(&init_user_ns, value, size);
-		if (IS_ERR(acl))
-			return PTR_ERR(acl);
-
-		if (acl) {
-			err = posix_acl_valid(&init_user_ns, acl);
-			if (err)
-				goto release_and_out;
-		}
-	}
-
-	err = ntfs_set_acl(mnt_userns, inode, acl, type);
-
-release_and_out:
-	posix_acl_release(acl);
-	return err;
-}
-
-=======
->>>>>>> 9fecab24
 /*
  * ntfs_init_acl - Initialize the ACLs of a new inode.
  *
