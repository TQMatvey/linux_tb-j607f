--- conflicted
+++ resolved
@@ -349,10 +349,6 @@
 again:
 	ret = btrfs_search_slot(trans, tree_root, &key, path, -1, 1);
 	if (ret < 0) {
-<<<<<<< HEAD
-		err = ret;
-=======
->>>>>>> 9fecab24
 		goto out;
 	} else if (ret == 0) {
 		leaf = path->nodes[0];
