// SPDX-License-Identifier: GPL-2.0

#include <linux/bitops.h>
#include <linux/slab.h>
#include <linux/bio.h>
#include <linux/mm.h>
#include <linux/pagemap.h>
#include <linux/page-flags.h>
#include <linux/sched/mm.h>
#include <linux/spinlock.h>
#include <linux/blkdev.h>
#include <linux/swap.h>
#include <linux/writeback.h>
#include <linux/pagevec.h>
#include <linux/prefetch.h>
#include <linux/fsverity.h>
#include "misc.h"
#include "extent_io.h"
#include "extent-io-tree.h"
#include "extent_map.h"
#include "ctree.h"
#include "btrfs_inode.h"
#include "volumes.h"
#include "check-integrity.h"
#include "locking.h"
#include "rcu-string.h"
#include "backref.h"
#include "disk-io.h"
#include "subpage.h"
#include "zoned.h"
#include "block-group.h"

static struct kmem_cache *extent_state_cache;
static struct kmem_cache *extent_buffer_cache;
static struct bio_set btrfs_bioset;

static inline bool extent_state_in_tree(const struct extent_state *state)
{
	return !RB_EMPTY_NODE(&state->rb_node);
}

#ifdef CONFIG_BTRFS_DEBUG
static LIST_HEAD(states);
static DEFINE_SPINLOCK(leak_lock);

static inline void btrfs_leak_debug_add(spinlock_t *lock,
					struct list_head *new,
					struct list_head *head)
{
	unsigned long flags;

	spin_lock_irqsave(lock, flags);
	list_add(new, head);
	spin_unlock_irqrestore(lock, flags);
}

static inline void btrfs_leak_debug_del(spinlock_t *lock,
					struct list_head *entry)
{
	unsigned long flags;

	spin_lock_irqsave(lock, flags);
	list_del(entry);
	spin_unlock_irqrestore(lock, flags);
}

void btrfs_extent_buffer_leak_debug_check(struct btrfs_fs_info *fs_info)
{
	struct extent_buffer *eb;
	unsigned long flags;

	/*
	 * If we didn't get into open_ctree our allocated_ebs will not be
	 * initialized, so just skip this.
	 */
	if (!fs_info->allocated_ebs.next)
		return;

	WARN_ON(!list_empty(&fs_info->allocated_ebs));
	spin_lock_irqsave(&fs_info->eb_leak_lock, flags);
	while (!list_empty(&fs_info->allocated_ebs)) {
		eb = list_first_entry(&fs_info->allocated_ebs,
				      struct extent_buffer, leak_list);
		pr_err(
	"BTRFS: buffer leak start %llu len %lu refs %d bflags %lu owner %llu\n",
		       eb->start, eb->len, atomic_read(&eb->refs), eb->bflags,
		       btrfs_header_owner(eb));
		list_del(&eb->leak_list);
		kmem_cache_free(extent_buffer_cache, eb);
	}
	spin_unlock_irqrestore(&fs_info->eb_leak_lock, flags);
}

static inline void btrfs_extent_state_leak_debug_check(void)
{
	struct extent_state *state;

	while (!list_empty(&states)) {
		state = list_entry(states.next, struct extent_state, leak_list);
		pr_err("BTRFS: state leak: start %llu end %llu state %u in tree %d refs %d\n",
		       state->start, state->end, state->state,
		       extent_state_in_tree(state),
		       refcount_read(&state->refs));
		list_del(&state->leak_list);
		kmem_cache_free(extent_state_cache, state);
	}
}

#define btrfs_debug_check_extent_io_range(tree, start, end)		\
	__btrfs_debug_check_extent_io_range(__func__, (tree), (start), (end))
static inline void __btrfs_debug_check_extent_io_range(const char *caller,
		struct extent_io_tree *tree, u64 start, u64 end)
{
	struct inode *inode = tree->private_data;
	u64 isize;

	if (!inode || !is_data_inode(inode))
		return;

	isize = i_size_read(inode);
	if (end >= PAGE_SIZE && (end % 2) == 0 && end != isize - 1) {
		btrfs_debug_rl(BTRFS_I(inode)->root->fs_info,
		    "%s: ino %llu isize %llu odd range [%llu,%llu]",
			caller, btrfs_ino(BTRFS_I(inode)), isize, start, end);
	}
}
#else
#define btrfs_leak_debug_add(lock, new, head)	do {} while (0)
#define btrfs_leak_debug_del(lock, entry)	do {} while (0)
#define btrfs_extent_state_leak_debug_check()	do {} while (0)
#define btrfs_debug_check_extent_io_range(c, s, e)	do {} while (0)
#endif

struct tree_entry {
	u64 start;
	u64 end;
	struct rb_node rb_node;
};

/*
 * Structure to record info about the bio being assembled, and other info like
 * how many bytes are there before stripe/ordered extent boundary.
 */
struct btrfs_bio_ctrl {
	struct bio *bio;
	unsigned long bio_flags;
	u32 len_to_stripe_boundary;
	u32 len_to_oe_boundary;
};

struct extent_page_data {
	struct btrfs_bio_ctrl bio_ctrl;
	/* tells writepage not to lock the state bits for this range
	 * it still does the unlocking
	 */
	unsigned int extent_locked:1;

	/* tells the submit_bio code to use REQ_SYNC */
	unsigned int sync_io:1;
};

static int add_extent_changeset(struct extent_state *state, u32 bits,
				 struct extent_changeset *changeset,
				 int set)
{
	int ret;

	if (!changeset)
		return 0;
	if (set && (state->state & bits) == bits)
		return 0;
	if (!set && (state->state & bits) == 0)
		return 0;
	changeset->bytes_changed += state->end - state->start + 1;
	ret = ulist_add(&changeset->range_changed, state->start, state->end,
			GFP_ATOMIC);
	return ret;
}

static void submit_one_bio(struct bio *bio, int mirror_num, unsigned long bio_flags)
{
	struct extent_io_tree *tree = bio->bi_private;

	bio->bi_private = NULL;

	/* Caller should ensure the bio has at least some range added */
	ASSERT(bio->bi_iter.bi_size);

	if (is_data_inode(tree->private_data))
		btrfs_submit_data_bio(tree->private_data, bio, mirror_num,
					    bio_flags);
	else
		btrfs_submit_metadata_bio(tree->private_data, bio, mirror_num);
	/*
	 * Above submission hooks will handle the error by ending the bio,
	 * which will do the cleanup properly.  So here we should not return
	 * any error, or the caller of submit_extent_page() will do cleanup
	 * again, causing problems.
	 */
}

/* Cleanup unsubmitted bios */
static void end_write_bio(struct extent_page_data *epd, int ret)
{
	struct bio *bio = epd->bio_ctrl.bio;

	if (bio) {
		bio->bi_status = errno_to_blk_status(ret);
		bio_endio(bio);
		epd->bio_ctrl.bio = NULL;
	}
}

/*
 * Submit bio from extent page data via submit_one_bio
 *
 * Return 0 if everything is OK.
 * Return <0 for error.
 */
static void flush_write_bio(struct extent_page_data *epd)
{
	struct bio *bio = epd->bio_ctrl.bio;

	if (bio) {
		submit_one_bio(bio, 0, 0);
		/*
		 * Clean up of epd->bio is handled by its endio function.
		 * And endio is either triggered by successful bio execution
		 * or the error handler of submit bio hook.
		 * So at this point, no matter what happened, we don't need
		 * to clean up epd->bio.
		 */
		epd->bio_ctrl.bio = NULL;
	}
}

int __init extent_state_cache_init(void)
{
	extent_state_cache = kmem_cache_create("btrfs_extent_state",
			sizeof(struct extent_state), 0,
			SLAB_MEM_SPREAD, NULL);
	if (!extent_state_cache)
		return -ENOMEM;
	return 0;
}

int __init extent_io_init(void)
{
	extent_buffer_cache = kmem_cache_create("btrfs_extent_buffer",
			sizeof(struct extent_buffer), 0,
			SLAB_MEM_SPREAD, NULL);
	if (!extent_buffer_cache)
		return -ENOMEM;

	if (bioset_init(&btrfs_bioset, BIO_POOL_SIZE,
			offsetof(struct btrfs_bio, bio),
			BIOSET_NEED_BVECS))
		goto free_buffer_cache;

	if (bioset_integrity_create(&btrfs_bioset, BIO_POOL_SIZE))
		goto free_bioset;

	return 0;

free_bioset:
	bioset_exit(&btrfs_bioset);

free_buffer_cache:
	kmem_cache_destroy(extent_buffer_cache);
	extent_buffer_cache = NULL;
	return -ENOMEM;
}

void __cold extent_state_cache_exit(void)
{
	btrfs_extent_state_leak_debug_check();
	kmem_cache_destroy(extent_state_cache);
}

void __cold extent_io_exit(void)
{
	/*
	 * Make sure all delayed rcu free are flushed before we
	 * destroy caches.
	 */
	rcu_barrier();
	kmem_cache_destroy(extent_buffer_cache);
	bioset_exit(&btrfs_bioset);
}

/*
 * For the file_extent_tree, we want to hold the inode lock when we lookup and
 * update the disk_i_size, but lockdep will complain because our io_tree we hold
 * the tree lock and get the inode lock when setting delalloc.  These two things
 * are unrelated, so make a class for the file_extent_tree so we don't get the
 * two locking patterns mixed up.
 */
static struct lock_class_key file_extent_tree_class;

void extent_io_tree_init(struct btrfs_fs_info *fs_info,
			 struct extent_io_tree *tree, unsigned int owner,
			 void *private_data)
{
	tree->fs_info = fs_info;
	tree->state = RB_ROOT;
	tree->dirty_bytes = 0;
	spin_lock_init(&tree->lock);
	tree->private_data = private_data;
	tree->owner = owner;
	if (owner == IO_TREE_INODE_FILE_EXTENT)
		lockdep_set_class(&tree->lock, &file_extent_tree_class);
}

void extent_io_tree_release(struct extent_io_tree *tree)
{
	spin_lock(&tree->lock);
	/*
	 * Do a single barrier for the waitqueue_active check here, the state
	 * of the waitqueue should not change once extent_io_tree_release is
	 * called.
	 */
	smp_mb();
	while (!RB_EMPTY_ROOT(&tree->state)) {
		struct rb_node *node;
		struct extent_state *state;

		node = rb_first(&tree->state);
		state = rb_entry(node, struct extent_state, rb_node);
		rb_erase(&state->rb_node, &tree->state);
		RB_CLEAR_NODE(&state->rb_node);
		/*
		 * btree io trees aren't supposed to have tasks waiting for
		 * changes in the flags of extent states ever.
		 */
		ASSERT(!waitqueue_active(&state->wq));
		free_extent_state(state);

		cond_resched_lock(&tree->lock);
	}
	spin_unlock(&tree->lock);
}

static struct extent_state *alloc_extent_state(gfp_t mask)
{
	struct extent_state *state;

	/*
	 * The given mask might be not appropriate for the slab allocator,
	 * drop the unsupported bits
	 */
	mask &= ~(__GFP_DMA32|__GFP_HIGHMEM);
	state = kmem_cache_alloc(extent_state_cache, mask);
	if (!state)
		return state;
	state->state = 0;
	state->failrec = NULL;
	RB_CLEAR_NODE(&state->rb_node);
	btrfs_leak_debug_add(&leak_lock, &state->leak_list, &states);
	refcount_set(&state->refs, 1);
	init_waitqueue_head(&state->wq);
	trace_alloc_extent_state(state, mask, _RET_IP_);
	return state;
}

void free_extent_state(struct extent_state *state)
{
	if (!state)
		return;
	if (refcount_dec_and_test(&state->refs)) {
		WARN_ON(extent_state_in_tree(state));
		btrfs_leak_debug_del(&leak_lock, &state->leak_list);
		trace_free_extent_state(state, _RET_IP_);
		kmem_cache_free(extent_state_cache, state);
	}
}

static struct rb_node *tree_insert(struct rb_root *root,
				   struct rb_node *search_start,
				   u64 offset,
				   struct rb_node *node,
				   struct rb_node ***p_in,
				   struct rb_node **parent_in)
{
	struct rb_node **p;
	struct rb_node *parent = NULL;
	struct tree_entry *entry;

	if (p_in && parent_in) {
		p = *p_in;
		parent = *parent_in;
		goto do_insert;
	}

	p = search_start ? &search_start : &root->rb_node;
	while (*p) {
		parent = *p;
		entry = rb_entry(parent, struct tree_entry, rb_node);

		if (offset < entry->start)
			p = &(*p)->rb_left;
		else if (offset > entry->end)
			p = &(*p)->rb_right;
		else
			return parent;
	}

do_insert:
	rb_link_node(node, parent, p);
	rb_insert_color(node, root);
	return NULL;
}

/**
 * Search @tree for an entry that contains @offset. Such entry would have
 * entry->start <= offset && entry->end >= offset.
 *
 * @tree:       the tree to search
 * @offset:     offset that should fall within an entry in @tree
 * @next_ret:   pointer to the first entry whose range ends after @offset
 * @prev_ret:   pointer to the first entry whose range begins before @offset
 * @p_ret:      pointer where new node should be anchored (used when inserting an
 *	        entry in the tree)
 * @parent_ret: points to entry which would have been the parent of the entry,
 *               containing @offset
 *
 * This function returns a pointer to the entry that contains @offset byte
 * address. If no such entry exists, then NULL is returned and the other
 * pointer arguments to the function are filled, otherwise the found entry is
 * returned and other pointers are left untouched.
 */
static struct rb_node *__etree_search(struct extent_io_tree *tree, u64 offset,
				      struct rb_node **next_ret,
				      struct rb_node **prev_ret,
				      struct rb_node ***p_ret,
				      struct rb_node **parent_ret)
{
	struct rb_root *root = &tree->state;
	struct rb_node **n = &root->rb_node;
	struct rb_node *prev = NULL;
	struct rb_node *orig_prev = NULL;
	struct tree_entry *entry;
	struct tree_entry *prev_entry = NULL;

	while (*n) {
		prev = *n;
		entry = rb_entry(prev, struct tree_entry, rb_node);
		prev_entry = entry;

		if (offset < entry->start)
			n = &(*n)->rb_left;
		else if (offset > entry->end)
			n = &(*n)->rb_right;
		else
			return *n;
	}

	if (p_ret)
		*p_ret = n;
	if (parent_ret)
		*parent_ret = prev;

	if (next_ret) {
		orig_prev = prev;
		while (prev && offset > prev_entry->end) {
			prev = rb_next(prev);
			prev_entry = rb_entry(prev, struct tree_entry, rb_node);
		}
		*next_ret = prev;
		prev = orig_prev;
	}

	if (prev_ret) {
		prev_entry = rb_entry(prev, struct tree_entry, rb_node);
		while (prev && offset < prev_entry->start) {
			prev = rb_prev(prev);
			prev_entry = rb_entry(prev, struct tree_entry, rb_node);
		}
		*prev_ret = prev;
	}
	return NULL;
}

static inline struct rb_node *
tree_search_for_insert(struct extent_io_tree *tree,
		       u64 offset,
		       struct rb_node ***p_ret,
		       struct rb_node **parent_ret)
{
	struct rb_node *next= NULL;
	struct rb_node *ret;

	ret = __etree_search(tree, offset, &next, NULL, p_ret, parent_ret);
	if (!ret)
		return next;
	return ret;
}

static inline struct rb_node *tree_search(struct extent_io_tree *tree,
					  u64 offset)
{
	return tree_search_for_insert(tree, offset, NULL, NULL);
}

/*
 * utility function to look for merge candidates inside a given range.
 * Any extents with matching state are merged together into a single
 * extent in the tree.  Extents with EXTENT_IO in their state field
 * are not merged because the end_io handlers need to be able to do
 * operations on them without sleeping (or doing allocations/splits).
 *
 * This should be called with the tree lock held.
 */
static void merge_state(struct extent_io_tree *tree,
		        struct extent_state *state)
{
	struct extent_state *other;
	struct rb_node *other_node;

	if (state->state & (EXTENT_LOCKED | EXTENT_BOUNDARY))
		return;

	other_node = rb_prev(&state->rb_node);
	if (other_node) {
		other = rb_entry(other_node, struct extent_state, rb_node);
		if (other->end == state->start - 1 &&
		    other->state == state->state) {
			if (tree->private_data &&
			    is_data_inode(tree->private_data))
				btrfs_merge_delalloc_extent(tree->private_data,
							    state, other);
			state->start = other->start;
			rb_erase(&other->rb_node, &tree->state);
			RB_CLEAR_NODE(&other->rb_node);
			free_extent_state(other);
		}
	}
	other_node = rb_next(&state->rb_node);
	if (other_node) {
		other = rb_entry(other_node, struct extent_state, rb_node);
		if (other->start == state->end + 1 &&
		    other->state == state->state) {
			if (tree->private_data &&
			    is_data_inode(tree->private_data))
				btrfs_merge_delalloc_extent(tree->private_data,
							    state, other);
			state->end = other->end;
			rb_erase(&other->rb_node, &tree->state);
			RB_CLEAR_NODE(&other->rb_node);
			free_extent_state(other);
		}
	}
}

static void set_state_bits(struct extent_io_tree *tree,
			   struct extent_state *state, u32 *bits,
			   struct extent_changeset *changeset);

/*
 * insert an extent_state struct into the tree.  'bits' are set on the
 * struct before it is inserted.
 *
 * This may return -EEXIST if the extent is already there, in which case the
 * state struct is freed.
 *
 * The tree lock is not taken internally.  This is a utility function and
 * probably isn't what you want to call (see set/clear_extent_bit).
 */
static int insert_state(struct extent_io_tree *tree,
			struct extent_state *state, u64 start, u64 end,
			struct rb_node ***p,
			struct rb_node **parent,
			u32 *bits, struct extent_changeset *changeset)
{
	struct rb_node *node;

	if (end < start) {
		btrfs_err(tree->fs_info,
			"insert state: end < start %llu %llu", end, start);
		WARN_ON(1);
	}
	state->start = start;
	state->end = end;

	set_state_bits(tree, state, bits, changeset);

	node = tree_insert(&tree->state, NULL, end, &state->rb_node, p, parent);
	if (node) {
		struct extent_state *found;
		found = rb_entry(node, struct extent_state, rb_node);
		btrfs_err(tree->fs_info,
		       "found node %llu %llu on insert of %llu %llu",
		       found->start, found->end, start, end);
		return -EEXIST;
	}
	merge_state(tree, state);
	return 0;
}

/*
 * split a given extent state struct in two, inserting the preallocated
 * struct 'prealloc' as the newly created second half.  'split' indicates an
 * offset inside 'orig' where it should be split.
 *
 * Before calling,
 * the tree has 'orig' at [orig->start, orig->end].  After calling, there
 * are two extent state structs in the tree:
 * prealloc: [orig->start, split - 1]
 * orig: [ split, orig->end ]
 *
 * The tree locks are not taken by this function. They need to be held
 * by the caller.
 */
static int split_state(struct extent_io_tree *tree, struct extent_state *orig,
		       struct extent_state *prealloc, u64 split)
{
	struct rb_node *node;

	if (tree->private_data && is_data_inode(tree->private_data))
		btrfs_split_delalloc_extent(tree->private_data, orig, split);

	prealloc->start = orig->start;
	prealloc->end = split - 1;
	prealloc->state = orig->state;
	orig->start = split;

	node = tree_insert(&tree->state, &orig->rb_node, prealloc->end,
			   &prealloc->rb_node, NULL, NULL);
	if (node) {
		free_extent_state(prealloc);
		return -EEXIST;
	}
	return 0;
}

static struct extent_state *next_state(struct extent_state *state)
{
	struct rb_node *next = rb_next(&state->rb_node);
	if (next)
		return rb_entry(next, struct extent_state, rb_node);
	else
		return NULL;
}

/*
 * utility function to clear some bits in an extent state struct.
 * it will optionally wake up anyone waiting on this state (wake == 1).
 *
 * If no bits are set on the state struct after clearing things, the
 * struct is freed and removed from the tree
 */
static struct extent_state *clear_state_bit(struct extent_io_tree *tree,
					    struct extent_state *state,
					    u32 *bits, int wake,
					    struct extent_changeset *changeset)
{
	struct extent_state *next;
	u32 bits_to_clear = *bits & ~EXTENT_CTLBITS;
	int ret;

	if ((bits_to_clear & EXTENT_DIRTY) && (state->state & EXTENT_DIRTY)) {
		u64 range = state->end - state->start + 1;
		WARN_ON(range > tree->dirty_bytes);
		tree->dirty_bytes -= range;
	}

	if (tree->private_data && is_data_inode(tree->private_data))
		btrfs_clear_delalloc_extent(tree->private_data, state, bits);

	ret = add_extent_changeset(state, bits_to_clear, changeset, 0);
	BUG_ON(ret < 0);
	state->state &= ~bits_to_clear;
	if (wake)
		wake_up(&state->wq);
	if (state->state == 0) {
		next = next_state(state);
		if (extent_state_in_tree(state)) {
			rb_erase(&state->rb_node, &tree->state);
			RB_CLEAR_NODE(&state->rb_node);
			free_extent_state(state);
		} else {
			WARN_ON(1);
		}
	} else {
		merge_state(tree, state);
		next = next_state(state);
	}
	return next;
}

static struct extent_state *
alloc_extent_state_atomic(struct extent_state *prealloc)
{
	if (!prealloc)
		prealloc = alloc_extent_state(GFP_ATOMIC);

	return prealloc;
}

static void extent_io_tree_panic(struct extent_io_tree *tree, int err)
{
	btrfs_panic(tree->fs_info, err,
	"locking error: extent tree was modified by another thread while locked");
}

/*
 * clear some bits on a range in the tree.  This may require splitting
 * or inserting elements in the tree, so the gfp mask is used to
 * indicate which allocations or sleeping are allowed.
 *
 * pass 'wake' == 1 to kick any sleepers, and 'delete' == 1 to remove
 * the given range from the tree regardless of state (ie for truncate).
 *
 * the range [start, end] is inclusive.
 *
 * This takes the tree lock, and returns 0 on success and < 0 on error.
 */
int __clear_extent_bit(struct extent_io_tree *tree, u64 start, u64 end,
		       u32 bits, int wake, int delete,
		       struct extent_state **cached_state,
		       gfp_t mask, struct extent_changeset *changeset)
{
	struct extent_state *state;
	struct extent_state *cached;
	struct extent_state *prealloc = NULL;
	struct rb_node *node;
	u64 last_end;
	int err;
	int clear = 0;

	btrfs_debug_check_extent_io_range(tree, start, end);
	trace_btrfs_clear_extent_bit(tree, start, end - start + 1, bits);

	if (bits & EXTENT_DELALLOC)
		bits |= EXTENT_NORESERVE;

	if (delete)
		bits |= ~EXTENT_CTLBITS;

	if (bits & (EXTENT_LOCKED | EXTENT_BOUNDARY))
		clear = 1;
again:
	if (!prealloc && gfpflags_allow_blocking(mask)) {
		/*
		 * Don't care for allocation failure here because we might end
		 * up not needing the pre-allocated extent state at all, which
		 * is the case if we only have in the tree extent states that
		 * cover our input range and don't cover too any other range.
		 * If we end up needing a new extent state we allocate it later.
		 */
		prealloc = alloc_extent_state(mask);
	}

	spin_lock(&tree->lock);
	if (cached_state) {
		cached = *cached_state;

		if (clear) {
			*cached_state = NULL;
			cached_state = NULL;
		}

		if (cached && extent_state_in_tree(cached) &&
		    cached->start <= start && cached->end > start) {
			if (clear)
				refcount_dec(&cached->refs);
			state = cached;
			goto hit_next;
		}
		if (clear)
			free_extent_state(cached);
	}
	/*
	 * this search will find the extents that end after
	 * our range starts
	 */
	node = tree_search(tree, start);
	if (!node)
		goto out;
	state = rb_entry(node, struct extent_state, rb_node);
hit_next:
	if (state->start > end)
		goto out;
	WARN_ON(state->end < start);
	last_end = state->end;

	/* the state doesn't have the wanted bits, go ahead */
	if (!(state->state & bits)) {
		state = next_state(state);
		goto next;
	}

	/*
	 *     | ---- desired range ---- |
	 *  | state | or
	 *  | ------------- state -------------- |
	 *
	 * We need to split the extent we found, and may flip
	 * bits on second half.
	 *
	 * If the extent we found extends past our range, we
	 * just split and search again.  It'll get split again
	 * the next time though.
	 *
	 * If the extent we found is inside our range, we clear
	 * the desired bit on it.
	 */

	if (state->start < start) {
		prealloc = alloc_extent_state_atomic(prealloc);
		BUG_ON(!prealloc);
		err = split_state(tree, state, prealloc, start);
		if (err)
			extent_io_tree_panic(tree, err);

		prealloc = NULL;
		if (err)
			goto out;
		if (state->end <= end) {
			state = clear_state_bit(tree, state, &bits, wake,
						changeset);
			goto next;
		}
		goto search_again;
	}
	/*
	 * | ---- desired range ---- |
	 *                        | state |
	 * We need to split the extent, and clear the bit
	 * on the first half
	 */
	if (state->start <= end && state->end > end) {
		prealloc = alloc_extent_state_atomic(prealloc);
		BUG_ON(!prealloc);
		err = split_state(tree, state, prealloc, end + 1);
		if (err)
			extent_io_tree_panic(tree, err);

		if (wake)
			wake_up(&state->wq);

		clear_state_bit(tree, prealloc, &bits, wake, changeset);

		prealloc = NULL;
		goto out;
	}

	state = clear_state_bit(tree, state, &bits, wake, changeset);
next:
	if (last_end == (u64)-1)
		goto out;
	start = last_end + 1;
	if (start <= end && state && !need_resched())
		goto hit_next;

search_again:
	if (start > end)
		goto out;
	spin_unlock(&tree->lock);
	if (gfpflags_allow_blocking(mask))
		cond_resched();
	goto again;

out:
	spin_unlock(&tree->lock);
	if (prealloc)
		free_extent_state(prealloc);

	return 0;

}

static void wait_on_state(struct extent_io_tree *tree,
			  struct extent_state *state)
		__releases(tree->lock)
		__acquires(tree->lock)
{
	DEFINE_WAIT(wait);
	prepare_to_wait(&state->wq, &wait, TASK_UNINTERRUPTIBLE);
	spin_unlock(&tree->lock);
	schedule();
	spin_lock(&tree->lock);
	finish_wait(&state->wq, &wait);
}

/*
 * waits for one or more bits to clear on a range in the state tree.
 * The range [start, end] is inclusive.
 * The tree lock is taken by this function
 */
static void wait_extent_bit(struct extent_io_tree *tree, u64 start, u64 end,
			    u32 bits)
{
	struct extent_state *state;
	struct rb_node *node;

	btrfs_debug_check_extent_io_range(tree, start, end);

	spin_lock(&tree->lock);
again:
	while (1) {
		/*
		 * this search will find all the extents that end after
		 * our range starts
		 */
		node = tree_search(tree, start);
process_node:
		if (!node)
			break;

		state = rb_entry(node, struct extent_state, rb_node);

		if (state->start > end)
			goto out;

		if (state->state & bits) {
			start = state->start;
			refcount_inc(&state->refs);
			wait_on_state(tree, state);
			free_extent_state(state);
			goto again;
		}
		start = state->end + 1;

		if (start > end)
			break;

		if (!cond_resched_lock(&tree->lock)) {
			node = rb_next(node);
			goto process_node;
		}
	}
out:
	spin_unlock(&tree->lock);
}

static void set_state_bits(struct extent_io_tree *tree,
			   struct extent_state *state,
			   u32 *bits, struct extent_changeset *changeset)
{
	u32 bits_to_set = *bits & ~EXTENT_CTLBITS;
	int ret;

	if (tree->private_data && is_data_inode(tree->private_data))
		btrfs_set_delalloc_extent(tree->private_data, state, bits);

	if ((bits_to_set & EXTENT_DIRTY) && !(state->state & EXTENT_DIRTY)) {
		u64 range = state->end - state->start + 1;
		tree->dirty_bytes += range;
	}
	ret = add_extent_changeset(state, bits_to_set, changeset, 1);
	BUG_ON(ret < 0);
	state->state |= bits_to_set;
}

static void cache_state_if_flags(struct extent_state *state,
				 struct extent_state **cached_ptr,
				 unsigned flags)
{
	if (cached_ptr && !(*cached_ptr)) {
		if (!flags || (state->state & flags)) {
			*cached_ptr = state;
			refcount_inc(&state->refs);
		}
	}
}

static void cache_state(struct extent_state *state,
			struct extent_state **cached_ptr)
{
	return cache_state_if_flags(state, cached_ptr,
				    EXTENT_LOCKED | EXTENT_BOUNDARY);
}

/*
 * set some bits on a range in the tree.  This may require allocations or
 * sleeping, so the gfp mask is used to indicate what is allowed.
 *
 * If any of the exclusive bits are set, this will fail with -EEXIST if some
 * part of the range already has the desired bits set.  The start of the
 * existing range is returned in failed_start in this case.
 *
 * [start, end] is inclusive This takes the tree lock.
 */
int set_extent_bit(struct extent_io_tree *tree, u64 start, u64 end, u32 bits,
		   u32 exclusive_bits, u64 *failed_start,
		   struct extent_state **cached_state, gfp_t mask,
		   struct extent_changeset *changeset)
{
	struct extent_state *state;
	struct extent_state *prealloc = NULL;
	struct rb_node *node;
	struct rb_node **p;
	struct rb_node *parent;
	int err = 0;
	u64 last_start;
	u64 last_end;

	btrfs_debug_check_extent_io_range(tree, start, end);
	trace_btrfs_set_extent_bit(tree, start, end - start + 1, bits);

	if (exclusive_bits)
		ASSERT(failed_start);
	else
		ASSERT(failed_start == NULL);
again:
	if (!prealloc && gfpflags_allow_blocking(mask)) {
		/*
		 * Don't care for allocation failure here because we might end
		 * up not needing the pre-allocated extent state at all, which
		 * is the case if we only have in the tree extent states that
		 * cover our input range and don't cover too any other range.
		 * If we end up needing a new extent state we allocate it later.
		 */
		prealloc = alloc_extent_state(mask);
	}

	spin_lock(&tree->lock);
	if (cached_state && *cached_state) {
		state = *cached_state;
		if (state->start <= start && state->end > start &&
		    extent_state_in_tree(state)) {
			node = &state->rb_node;
			goto hit_next;
		}
	}
	/*
	 * this search will find all the extents that end after
	 * our range starts.
	 */
	node = tree_search_for_insert(tree, start, &p, &parent);
	if (!node) {
		prealloc = alloc_extent_state_atomic(prealloc);
		BUG_ON(!prealloc);
		err = insert_state(tree, prealloc, start, end,
				   &p, &parent, &bits, changeset);
		if (err)
			extent_io_tree_panic(tree, err);

		cache_state(prealloc, cached_state);
		prealloc = NULL;
		goto out;
	}
	state = rb_entry(node, struct extent_state, rb_node);
hit_next:
	last_start = state->start;
	last_end = state->end;

	/*
	 * | ---- desired range ---- |
	 * | state |
	 *
	 * Just lock what we found and keep going
	 */
	if (state->start == start && state->end <= end) {
		if (state->state & exclusive_bits) {
			*failed_start = state->start;
			err = -EEXIST;
			goto out;
		}

		set_state_bits(tree, state, &bits, changeset);
		cache_state(state, cached_state);
		merge_state(tree, state);
		if (last_end == (u64)-1)
			goto out;
		start = last_end + 1;
		state = next_state(state);
		if (start < end && state && state->start == start &&
		    !need_resched())
			goto hit_next;
		goto search_again;
	}

	/*
	 *     | ---- desired range ---- |
	 * | state |
	 *   or
	 * | ------------- state -------------- |
	 *
	 * We need to split the extent we found, and may flip bits on
	 * second half.
	 *
	 * If the extent we found extends past our
	 * range, we just split and search again.  It'll get split
	 * again the next time though.
	 *
	 * If the extent we found is inside our range, we set the
	 * desired bit on it.
	 */
	if (state->start < start) {
		if (state->state & exclusive_bits) {
			*failed_start = start;
			err = -EEXIST;
			goto out;
		}

		/*
		 * If this extent already has all the bits we want set, then
		 * skip it, not necessary to split it or do anything with it.
		 */
		if ((state->state & bits) == bits) {
			start = state->end + 1;
			cache_state(state, cached_state);
			goto search_again;
		}

		prealloc = alloc_extent_state_atomic(prealloc);
		BUG_ON(!prealloc);
		err = split_state(tree, state, prealloc, start);
		if (err)
			extent_io_tree_panic(tree, err);

		prealloc = NULL;
		if (err)
			goto out;
		if (state->end <= end) {
			set_state_bits(tree, state, &bits, changeset);
			cache_state(state, cached_state);
			merge_state(tree, state);
			if (last_end == (u64)-1)
				goto out;
			start = last_end + 1;
			state = next_state(state);
			if (start < end && state && state->start == start &&
			    !need_resched())
				goto hit_next;
		}
		goto search_again;
	}
	/*
	 * | ---- desired range ---- |
	 *     | state | or               | state |
	 *
	 * There's a hole, we need to insert something in it and
	 * ignore the extent we found.
	 */
	if (state->start > start) {
		u64 this_end;
		if (end < last_start)
			this_end = end;
		else
			this_end = last_start - 1;

		prealloc = alloc_extent_state_atomic(prealloc);
		BUG_ON(!prealloc);

		/*
		 * Avoid to free 'prealloc' if it can be merged with
		 * the later extent.
		 */
		err = insert_state(tree, prealloc, start, this_end,
				   NULL, NULL, &bits, changeset);
		if (err)
			extent_io_tree_panic(tree, err);

		cache_state(prealloc, cached_state);
		prealloc = NULL;
		start = this_end + 1;
		goto search_again;
	}
	/*
	 * | ---- desired range ---- |
	 *                        | state |
	 * We need to split the extent, and set the bit
	 * on the first half
	 */
	if (state->start <= end && state->end > end) {
		if (state->state & exclusive_bits) {
			*failed_start = start;
			err = -EEXIST;
			goto out;
		}

		prealloc = alloc_extent_state_atomic(prealloc);
		BUG_ON(!prealloc);
		err = split_state(tree, state, prealloc, end + 1);
		if (err)
			extent_io_tree_panic(tree, err);

		set_state_bits(tree, prealloc, &bits, changeset);
		cache_state(prealloc, cached_state);
		merge_state(tree, prealloc);
		prealloc = NULL;
		goto out;
	}

search_again:
	if (start > end)
		goto out;
	spin_unlock(&tree->lock);
	if (gfpflags_allow_blocking(mask))
		cond_resched();
	goto again;

out:
	spin_unlock(&tree->lock);
	if (prealloc)
		free_extent_state(prealloc);

	return err;

}

/**
 * convert_extent_bit - convert all bits in a given range from one bit to
 * 			another
 * @tree:	the io tree to search
 * @start:	the start offset in bytes
 * @end:	the end offset in bytes (inclusive)
 * @bits:	the bits to set in this range
 * @clear_bits:	the bits to clear in this range
 * @cached_state:	state that we're going to cache
 *
 * This will go through and set bits for the given range.  If any states exist
 * already in this range they are set with the given bit and cleared of the
 * clear_bits.  This is only meant to be used by things that are mergeable, ie
 * converting from say DELALLOC to DIRTY.  This is not meant to be used with
 * boundary bits like LOCK.
 *
 * All allocations are done with GFP_NOFS.
 */
int convert_extent_bit(struct extent_io_tree *tree, u64 start, u64 end,
		       u32 bits, u32 clear_bits,
		       struct extent_state **cached_state)
{
	struct extent_state *state;
	struct extent_state *prealloc = NULL;
	struct rb_node *node;
	struct rb_node **p;
	struct rb_node *parent;
	int err = 0;
	u64 last_start;
	u64 last_end;
	bool first_iteration = true;

	btrfs_debug_check_extent_io_range(tree, start, end);
	trace_btrfs_convert_extent_bit(tree, start, end - start + 1, bits,
				       clear_bits);

again:
	if (!prealloc) {
		/*
		 * Best effort, don't worry if extent state allocation fails
		 * here for the first iteration. We might have a cached state
		 * that matches exactly the target range, in which case no
		 * extent state allocations are needed. We'll only know this
		 * after locking the tree.
		 */
		prealloc = alloc_extent_state(GFP_NOFS);
		if (!prealloc && !first_iteration)
			return -ENOMEM;
	}

	spin_lock(&tree->lock);
	if (cached_state && *cached_state) {
		state = *cached_state;
		if (state->start <= start && state->end > start &&
		    extent_state_in_tree(state)) {
			node = &state->rb_node;
			goto hit_next;
		}
	}

	/*
	 * this search will find all the extents that end after
	 * our range starts.
	 */
	node = tree_search_for_insert(tree, start, &p, &parent);
	if (!node) {
		prealloc = alloc_extent_state_atomic(prealloc);
		if (!prealloc) {
			err = -ENOMEM;
			goto out;
		}
		err = insert_state(tree, prealloc, start, end,
				   &p, &parent, &bits, NULL);
		if (err)
			extent_io_tree_panic(tree, err);
		cache_state(prealloc, cached_state);
		prealloc = NULL;
		goto out;
	}
	state = rb_entry(node, struct extent_state, rb_node);
hit_next:
	last_start = state->start;
	last_end = state->end;

	/*
	 * | ---- desired range ---- |
	 * | state |
	 *
	 * Just lock what we found and keep going
	 */
	if (state->start == start && state->end <= end) {
		set_state_bits(tree, state, &bits, NULL);
		cache_state(state, cached_state);
		state = clear_state_bit(tree, state, &clear_bits, 0, NULL);
		if (last_end == (u64)-1)
			goto out;
		start = last_end + 1;
		if (start < end && state && state->start == start &&
		    !need_resched())
			goto hit_next;
		goto search_again;
	}

	/*
	 *     | ---- desired range ---- |
	 * | state |
	 *   or
	 * | ------------- state -------------- |
	 *
	 * We need to split the extent we found, and may flip bits on
	 * second half.
	 *
	 * If the extent we found extends past our
	 * range, we just split and search again.  It'll get split
	 * again the next time though.
	 *
	 * If the extent we found is inside our range, we set the
	 * desired bit on it.
	 */
	if (state->start < start) {
		prealloc = alloc_extent_state_atomic(prealloc);
		if (!prealloc) {
			err = -ENOMEM;
			goto out;
		}
		err = split_state(tree, state, prealloc, start);
		if (err)
			extent_io_tree_panic(tree, err);
		prealloc = NULL;
		if (err)
			goto out;
		if (state->end <= end) {
			set_state_bits(tree, state, &bits, NULL);
			cache_state(state, cached_state);
			state = clear_state_bit(tree, state, &clear_bits, 0,
						NULL);
			if (last_end == (u64)-1)
				goto out;
			start = last_end + 1;
			if (start < end && state && state->start == start &&
			    !need_resched())
				goto hit_next;
		}
		goto search_again;
	}
	/*
	 * | ---- desired range ---- |
	 *     | state | or               | state |
	 *
	 * There's a hole, we need to insert something in it and
	 * ignore the extent we found.
	 */
	if (state->start > start) {
		u64 this_end;
		if (end < last_start)
			this_end = end;
		else
			this_end = last_start - 1;

		prealloc = alloc_extent_state_atomic(prealloc);
		if (!prealloc) {
			err = -ENOMEM;
			goto out;
		}

		/*
		 * Avoid to free 'prealloc' if it can be merged with
		 * the later extent.
		 */
		err = insert_state(tree, prealloc, start, this_end,
				   NULL, NULL, &bits, NULL);
		if (err)
			extent_io_tree_panic(tree, err);
		cache_state(prealloc, cached_state);
		prealloc = NULL;
		start = this_end + 1;
		goto search_again;
	}
	/*
	 * | ---- desired range ---- |
	 *                        | state |
	 * We need to split the extent, and set the bit
	 * on the first half
	 */
	if (state->start <= end && state->end > end) {
		prealloc = alloc_extent_state_atomic(prealloc);
		if (!prealloc) {
			err = -ENOMEM;
			goto out;
		}

		err = split_state(tree, state, prealloc, end + 1);
		if (err)
			extent_io_tree_panic(tree, err);

		set_state_bits(tree, prealloc, &bits, NULL);
		cache_state(prealloc, cached_state);
		clear_state_bit(tree, prealloc, &clear_bits, 0, NULL);
		prealloc = NULL;
		goto out;
	}

search_again:
	if (start > end)
		goto out;
	spin_unlock(&tree->lock);
	cond_resched();
	first_iteration = false;
	goto again;

out:
	spin_unlock(&tree->lock);
	if (prealloc)
		free_extent_state(prealloc);

	return err;
}

/* wrappers around set/clear extent bit */
int set_record_extent_bits(struct extent_io_tree *tree, u64 start, u64 end,
			   u32 bits, struct extent_changeset *changeset)
{
	/*
	 * We don't support EXTENT_LOCKED yet, as current changeset will
	 * record any bits changed, so for EXTENT_LOCKED case, it will
	 * either fail with -EEXIST or changeset will record the whole
	 * range.
	 */
	BUG_ON(bits & EXTENT_LOCKED);

	return set_extent_bit(tree, start, end, bits, 0, NULL, NULL, GFP_NOFS,
			      changeset);
}

int set_extent_bits_nowait(struct extent_io_tree *tree, u64 start, u64 end,
			   u32 bits)
{
	return set_extent_bit(tree, start, end, bits, 0, NULL, NULL,
			      GFP_NOWAIT, NULL);
}

int clear_extent_bit(struct extent_io_tree *tree, u64 start, u64 end,
		     u32 bits, int wake, int delete,
		     struct extent_state **cached)
{
	return __clear_extent_bit(tree, start, end, bits, wake, delete,
				  cached, GFP_NOFS, NULL);
}

int clear_record_extent_bits(struct extent_io_tree *tree, u64 start, u64 end,
		u32 bits, struct extent_changeset *changeset)
{
	/*
	 * Don't support EXTENT_LOCKED case, same reason as
	 * set_record_extent_bits().
	 */
	BUG_ON(bits & EXTENT_LOCKED);

	return __clear_extent_bit(tree, start, end, bits, 0, 0, NULL, GFP_NOFS,
				  changeset);
}

/*
 * either insert or lock state struct between start and end use mask to tell
 * us if waiting is desired.
 */
int lock_extent_bits(struct extent_io_tree *tree, u64 start, u64 end,
		     struct extent_state **cached_state)
{
	int err;
	u64 failed_start;

	while (1) {
		err = set_extent_bit(tree, start, end, EXTENT_LOCKED,
				     EXTENT_LOCKED, &failed_start,
				     cached_state, GFP_NOFS, NULL);
		if (err == -EEXIST) {
			wait_extent_bit(tree, failed_start, end, EXTENT_LOCKED);
			start = failed_start;
		} else
			break;
		WARN_ON(start > end);
	}
	return err;
}

int try_lock_extent(struct extent_io_tree *tree, u64 start, u64 end)
{
	int err;
	u64 failed_start;

	err = set_extent_bit(tree, start, end, EXTENT_LOCKED, EXTENT_LOCKED,
			     &failed_start, NULL, GFP_NOFS, NULL);
	if (err == -EEXIST) {
		if (failed_start > start)
			clear_extent_bit(tree, start, failed_start - 1,
					 EXTENT_LOCKED, 1, 0, NULL);
		return 0;
	}
	return 1;
}

void extent_range_clear_dirty_for_io(struct inode *inode, u64 start, u64 end)
{
	unsigned long index = start >> PAGE_SHIFT;
	unsigned long end_index = end >> PAGE_SHIFT;
	struct page *page;

	while (index <= end_index) {
		page = find_get_page(inode->i_mapping, index);
		BUG_ON(!page); /* Pages should be in the extent_io_tree */
		clear_page_dirty_for_io(page);
		put_page(page);
		index++;
	}
}

void extent_range_redirty_for_io(struct inode *inode, u64 start, u64 end)
{
	struct address_space *mapping = inode->i_mapping;
	unsigned long index = start >> PAGE_SHIFT;
	unsigned long end_index = end >> PAGE_SHIFT;
	struct folio *folio;

	while (index <= end_index) {
		folio = filemap_get_folio(mapping, index);
		filemap_dirty_folio(mapping, folio);
		folio_account_redirty(folio);
		index += folio_nr_pages(folio);
		folio_put(folio);
	}
}

/* find the first state struct with 'bits' set after 'start', and
 * return it.  tree->lock must be held.  NULL will returned if
 * nothing was found after 'start'
 */
static struct extent_state *
find_first_extent_bit_state(struct extent_io_tree *tree, u64 start, u32 bits)
{
	struct rb_node *node;
	struct extent_state *state;

	/*
	 * this search will find all the extents that end after
	 * our range starts.
	 */
	node = tree_search(tree, start);
	if (!node)
		goto out;

	while (1) {
		state = rb_entry(node, struct extent_state, rb_node);
		if (state->end >= start && (state->state & bits))
			return state;

		node = rb_next(node);
		if (!node)
			break;
	}
out:
	return NULL;
}

/*
 * Find the first offset in the io tree with one or more @bits set.
 *
 * Note: If there are multiple bits set in @bits, any of them will match.
 *
 * Return 0 if we find something, and update @start_ret and @end_ret.
 * Return 1 if we found nothing.
 */
int find_first_extent_bit(struct extent_io_tree *tree, u64 start,
			  u64 *start_ret, u64 *end_ret, u32 bits,
			  struct extent_state **cached_state)
{
	struct extent_state *state;
	int ret = 1;

	spin_lock(&tree->lock);
	if (cached_state && *cached_state) {
		state = *cached_state;
		if (state->end == start - 1 && extent_state_in_tree(state)) {
			while ((state = next_state(state)) != NULL) {
				if (state->state & bits)
					goto got_it;
			}
			free_extent_state(*cached_state);
			*cached_state = NULL;
			goto out;
		}
		free_extent_state(*cached_state);
		*cached_state = NULL;
	}

	state = find_first_extent_bit_state(tree, start, bits);
got_it:
	if (state) {
		cache_state_if_flags(state, cached_state, 0);
		*start_ret = state->start;
		*end_ret = state->end;
		ret = 0;
	}
out:
	spin_unlock(&tree->lock);
	return ret;
}

/**
 * Find a contiguous area of bits
 *
 * @tree:      io tree to check
 * @start:     offset to start the search from
 * @start_ret: the first offset we found with the bits set
 * @end_ret:   the final contiguous range of the bits that were set
 * @bits:      bits to look for
 *
 * set_extent_bit and clear_extent_bit can temporarily split contiguous ranges
 * to set bits appropriately, and then merge them again.  During this time it
 * will drop the tree->lock, so use this helper if you want to find the actual
 * contiguous area for given bits.  We will search to the first bit we find, and
 * then walk down the tree until we find a non-contiguous area.  The area
 * returned will be the full contiguous area with the bits set.
 */
int find_contiguous_extent_bit(struct extent_io_tree *tree, u64 start,
			       u64 *start_ret, u64 *end_ret, u32 bits)
{
	struct extent_state *state;
	int ret = 1;

	spin_lock(&tree->lock);
	state = find_first_extent_bit_state(tree, start, bits);
	if (state) {
		*start_ret = state->start;
		*end_ret = state->end;
		while ((state = next_state(state)) != NULL) {
			if (state->start > (*end_ret + 1))
				break;
			*end_ret = state->end;
		}
		ret = 0;
	}
	spin_unlock(&tree->lock);
	return ret;
}

/**
 * Find the first range that has @bits not set. This range could start before
 * @start.
 *
 * @tree:      the tree to search
 * @start:     offset at/after which the found extent should start
 * @start_ret: records the beginning of the range
 * @end_ret:   records the end of the range (inclusive)
 * @bits:      the set of bits which must be unset
 *
 * Since unallocated range is also considered one which doesn't have the bits
 * set it's possible that @end_ret contains -1, this happens in case the range
 * spans (last_range_end, end of device]. In this case it's up to the caller to
 * trim @end_ret to the appropriate size.
 */
void find_first_clear_extent_bit(struct extent_io_tree *tree, u64 start,
				 u64 *start_ret, u64 *end_ret, u32 bits)
{
	struct extent_state *state;
	struct rb_node *node, *prev = NULL, *next;

	spin_lock(&tree->lock);

	/* Find first extent with bits cleared */
	while (1) {
		node = __etree_search(tree, start, &next, &prev, NULL, NULL);
		if (!node && !next && !prev) {
			/*
			 * Tree is completely empty, send full range and let
			 * caller deal with it
			 */
			*start_ret = 0;
			*end_ret = -1;
			goto out;
		} else if (!node && !next) {
			/*
			 * We are past the last allocated chunk, set start at
			 * the end of the last extent.
			 */
			state = rb_entry(prev, struct extent_state, rb_node);
			*start_ret = state->end + 1;
			*end_ret = -1;
			goto out;
		} else if (!node) {
			node = next;
		}
		/*
		 * At this point 'node' either contains 'start' or start is
		 * before 'node'
		 */
		state = rb_entry(node, struct extent_state, rb_node);

		if (in_range(start, state->start, state->end - state->start + 1)) {
			if (state->state & bits) {
				/*
				 * |--range with bits sets--|
				 *    |
				 *    start
				 */
				start = state->end + 1;
			} else {
				/*
				 * 'start' falls within a range that doesn't
				 * have the bits set, so take its start as
				 * the beginning of the desired range
				 *
				 * |--range with bits cleared----|
				 *      |
				 *      start
				 */
				*start_ret = state->start;
				break;
			}
		} else {
			/*
			 * |---prev range---|---hole/unset---|---node range---|
			 *                          |
			 *                        start
			 *
			 *                        or
			 *
			 * |---hole/unset--||--first node--|
			 * 0   |
			 *    start
			 */
			if (prev) {
				state = rb_entry(prev, struct extent_state,
						 rb_node);
				*start_ret = state->end + 1;
			} else {
				*start_ret = 0;
			}
			break;
		}
	}

	/*
	 * Find the longest stretch from start until an entry which has the
	 * bits set
	 */
	while (1) {
		state = rb_entry(node, struct extent_state, rb_node);
		if (state->end >= start && !(state->state & bits)) {
			*end_ret = state->end;
		} else {
			*end_ret = state->start - 1;
			break;
		}

		node = rb_next(node);
		if (!node)
			break;
	}
out:
	spin_unlock(&tree->lock);
}

/*
 * find a contiguous range of bytes in the file marked as delalloc, not
 * more than 'max_bytes'.  start and end are used to return the range,
 *
 * true is returned if we find something, false if nothing was in the tree
 */
bool btrfs_find_delalloc_range(struct extent_io_tree *tree, u64 *start,
			       u64 *end, u64 max_bytes,
			       struct extent_state **cached_state)
{
	struct rb_node *node;
	struct extent_state *state;
	u64 cur_start = *start;
	bool found = false;
	u64 total_bytes = 0;

	spin_lock(&tree->lock);

	/*
	 * this search will find all the extents that end after
	 * our range starts.
	 */
	node = tree_search(tree, cur_start);
	if (!node) {
		*end = (u64)-1;
		goto out;
	}

	while (1) {
		state = rb_entry(node, struct extent_state, rb_node);
		if (found && (state->start != cur_start ||
			      (state->state & EXTENT_BOUNDARY))) {
			goto out;
		}
		if (!(state->state & EXTENT_DELALLOC)) {
			if (!found)
				*end = state->end;
			goto out;
		}
		if (!found) {
			*start = state->start;
			*cached_state = state;
			refcount_inc(&state->refs);
		}
		found = true;
		*end = state->end;
		cur_start = state->end + 1;
		node = rb_next(node);
		total_bytes += state->end - state->start + 1;
		if (total_bytes >= max_bytes)
			break;
		if (!node)
			break;
	}
out:
	spin_unlock(&tree->lock);
	return found;
}

/*
 * Process one page for __process_pages_contig().
 *
 * Return >0 if we hit @page == @locked_page.
 * Return 0 if we updated the page status.
 * Return -EGAIN if the we need to try again.
 * (For PAGE_LOCK case but got dirty page or page not belong to mapping)
 */
static int process_one_page(struct btrfs_fs_info *fs_info,
			    struct address_space *mapping,
			    struct page *page, struct page *locked_page,
			    unsigned long page_ops, u64 start, u64 end)
{
	u32 len;

	ASSERT(end + 1 - start != 0 && end + 1 - start < U32_MAX);
	len = end + 1 - start;

	if (page_ops & PAGE_SET_ORDERED)
		btrfs_page_clamp_set_ordered(fs_info, page, start, len);
	if (page_ops & PAGE_SET_ERROR)
		btrfs_page_clamp_set_error(fs_info, page, start, len);
	if (page_ops & PAGE_START_WRITEBACK) {
		btrfs_page_clamp_clear_dirty(fs_info, page, start, len);
		btrfs_page_clamp_set_writeback(fs_info, page, start, len);
	}
	if (page_ops & PAGE_END_WRITEBACK)
		btrfs_page_clamp_clear_writeback(fs_info, page, start, len);

	if (page == locked_page)
		return 1;

	if (page_ops & PAGE_LOCK) {
		int ret;

		ret = btrfs_page_start_writer_lock(fs_info, page, start, len);
		if (ret)
			return ret;
		if (!PageDirty(page) || page->mapping != mapping) {
			btrfs_page_end_writer_lock(fs_info, page, start, len);
			return -EAGAIN;
		}
	}
	if (page_ops & PAGE_UNLOCK)
		btrfs_page_end_writer_lock(fs_info, page, start, len);
	return 0;
}

static int __process_pages_contig(struct address_space *mapping,
				  struct page *locked_page,
				  u64 start, u64 end, unsigned long page_ops,
				  u64 *processed_end)
{
	struct btrfs_fs_info *fs_info = btrfs_sb(mapping->host->i_sb);
	pgoff_t start_index = start >> PAGE_SHIFT;
	pgoff_t end_index = end >> PAGE_SHIFT;
	pgoff_t index = start_index;
	unsigned long nr_pages = end_index - start_index + 1;
	unsigned long pages_processed = 0;
	struct page *pages[16];
	int err = 0;
	int i;

	if (page_ops & PAGE_LOCK) {
		ASSERT(page_ops == PAGE_LOCK);
		ASSERT(processed_end && *processed_end == start);
	}

	if ((page_ops & PAGE_SET_ERROR) && nr_pages > 0)
		mapping_set_error(mapping, -EIO);

	while (nr_pages > 0) {
		int found_pages;

		found_pages = find_get_pages_contig(mapping, index,
				     min_t(unsigned long,
				     nr_pages, ARRAY_SIZE(pages)), pages);
		if (found_pages == 0) {
			/*
			 * Only if we're going to lock these pages, we can find
			 * nothing at @index.
			 */
			ASSERT(page_ops & PAGE_LOCK);
			err = -EAGAIN;
			goto out;
		}

		for (i = 0; i < found_pages; i++) {
			int process_ret;

			process_ret = process_one_page(fs_info, mapping,
					pages[i], locked_page, page_ops,
					start, end);
			if (process_ret < 0) {
				for (; i < found_pages; i++)
					put_page(pages[i]);
				err = -EAGAIN;
				goto out;
			}
			put_page(pages[i]);
			pages_processed++;
		}
		nr_pages -= found_pages;
		index += found_pages;
		cond_resched();
	}
out:
	if (err && processed_end) {
		/*
		 * Update @processed_end. I know this is awful since it has
		 * two different return value patterns (inclusive vs exclusive).
		 *
		 * But the exclusive pattern is necessary if @start is 0, or we
		 * underflow and check against processed_end won't work as
		 * expected.
		 */
		if (pages_processed)
			*processed_end = min(end,
			((u64)(start_index + pages_processed) << PAGE_SHIFT) - 1);
		else
			*processed_end = start;
	}
	return err;
}

static noinline void __unlock_for_delalloc(struct inode *inode,
					   struct page *locked_page,
					   u64 start, u64 end)
{
	unsigned long index = start >> PAGE_SHIFT;
	unsigned long end_index = end >> PAGE_SHIFT;

	ASSERT(locked_page);
	if (index == locked_page->index && end_index == index)
		return;

	__process_pages_contig(inode->i_mapping, locked_page, start, end,
			       PAGE_UNLOCK, NULL);
}

static noinline int lock_delalloc_pages(struct inode *inode,
					struct page *locked_page,
					u64 delalloc_start,
					u64 delalloc_end)
{
	unsigned long index = delalloc_start >> PAGE_SHIFT;
	unsigned long end_index = delalloc_end >> PAGE_SHIFT;
	u64 processed_end = delalloc_start;
	int ret;

	ASSERT(locked_page);
	if (index == locked_page->index && index == end_index)
		return 0;

	ret = __process_pages_contig(inode->i_mapping, locked_page, delalloc_start,
				     delalloc_end, PAGE_LOCK, &processed_end);
	if (ret == -EAGAIN && processed_end > delalloc_start)
		__unlock_for_delalloc(inode, locked_page, delalloc_start,
				      processed_end);
	return ret;
}

/*
 * Find and lock a contiguous range of bytes in the file marked as delalloc, no
 * more than @max_bytes.
 *
 * @start:	The original start bytenr to search.
 *		Will store the extent range start bytenr.
 * @end:	The original end bytenr of the search range
 *		Will store the extent range end bytenr.
 *
 * Return true if we find a delalloc range which starts inside the original
 * range, and @start/@end will store the delalloc range start/end.
 *
 * Return false if we can't find any delalloc range which starts inside the
 * original range, and @start/@end will be the non-delalloc range start/end.
 */
EXPORT_FOR_TESTS
noinline_for_stack bool find_lock_delalloc_range(struct inode *inode,
				    struct page *locked_page, u64 *start,
				    u64 *end)
{
	struct extent_io_tree *tree = &BTRFS_I(inode)->io_tree;
	const u64 orig_start = *start;
	const u64 orig_end = *end;
	u64 max_bytes = BTRFS_MAX_EXTENT_SIZE;
	u64 delalloc_start;
	u64 delalloc_end;
	bool found;
	struct extent_state *cached_state = NULL;
	int ret;
	int loops = 0;

	/* Caller should pass a valid @end to indicate the search range end */
	ASSERT(orig_end > orig_start);

	/* The range should at least cover part of the page */
	ASSERT(!(orig_start >= page_offset(locked_page) + PAGE_SIZE ||
		 orig_end <= page_offset(locked_page)));
again:
	/* step one, find a bunch of delalloc bytes starting at start */
	delalloc_start = *start;
	delalloc_end = 0;
	found = btrfs_find_delalloc_range(tree, &delalloc_start, &delalloc_end,
					  max_bytes, &cached_state);
	if (!found || delalloc_end <= *start || delalloc_start > orig_end) {
		*start = delalloc_start;

		/* @delalloc_end can be -1, never go beyond @orig_end */
		*end = min(delalloc_end, orig_end);
		free_extent_state(cached_state);
		return false;
	}

	/*
	 * start comes from the offset of locked_page.  We have to lock
	 * pages in order, so we can't process delalloc bytes before
	 * locked_page
	 */
	if (delalloc_start < *start)
		delalloc_start = *start;

	/*
	 * make sure to limit the number of pages we try to lock down
	 */
	if (delalloc_end + 1 - delalloc_start > max_bytes)
		delalloc_end = delalloc_start + max_bytes - 1;

	/* step two, lock all the pages after the page that has start */
	ret = lock_delalloc_pages(inode, locked_page,
				  delalloc_start, delalloc_end);
	ASSERT(!ret || ret == -EAGAIN);
	if (ret == -EAGAIN) {
		/* some of the pages are gone, lets avoid looping by
		 * shortening the size of the delalloc range we're searching
		 */
		free_extent_state(cached_state);
		cached_state = NULL;
		if (!loops) {
			max_bytes = PAGE_SIZE;
			loops = 1;
			goto again;
		} else {
			found = false;
			goto out_failed;
		}
	}

	/* step three, lock the state bits for the whole range */
	lock_extent_bits(tree, delalloc_start, delalloc_end, &cached_state);

	/* then test to make sure it is all still delalloc */
	ret = test_range_bit(tree, delalloc_start, delalloc_end,
			     EXTENT_DELALLOC, 1, cached_state);
	if (!ret) {
		unlock_extent_cached(tree, delalloc_start, delalloc_end,
				     &cached_state);
		__unlock_for_delalloc(inode, locked_page,
			      delalloc_start, delalloc_end);
		cond_resched();
		goto again;
	}
	free_extent_state(cached_state);
	*start = delalloc_start;
	*end = delalloc_end;
out_failed:
	return found;
}

void extent_clear_unlock_delalloc(struct btrfs_inode *inode, u64 start, u64 end,
				  struct page *locked_page,
				  u32 clear_bits, unsigned long page_ops)
{
	clear_extent_bit(&inode->io_tree, start, end, clear_bits, 1, 0, NULL);

	__process_pages_contig(inode->vfs_inode.i_mapping, locked_page,
			       start, end, page_ops, NULL);
}

/*
 * count the number of bytes in the tree that have a given bit(s)
 * set.  This can be fairly slow, except for EXTENT_DIRTY which is
 * cached.  The total number found is returned.
 */
u64 count_range_bits(struct extent_io_tree *tree,
		     u64 *start, u64 search_end, u64 max_bytes,
		     u32 bits, int contig)
{
	struct rb_node *node;
	struct extent_state *state;
	u64 cur_start = *start;
	u64 total_bytes = 0;
	u64 last = 0;
	int found = 0;

	if (WARN_ON(search_end <= cur_start))
		return 0;

	spin_lock(&tree->lock);
	if (cur_start == 0 && bits == EXTENT_DIRTY) {
		total_bytes = tree->dirty_bytes;
		goto out;
	}
	/*
	 * this search will find all the extents that end after
	 * our range starts.
	 */
	node = tree_search(tree, cur_start);
	if (!node)
		goto out;

	while (1) {
		state = rb_entry(node, struct extent_state, rb_node);
		if (state->start > search_end)
			break;
		if (contig && found && state->start > last + 1)
			break;
		if (state->end >= cur_start && (state->state & bits) == bits) {
			total_bytes += min(search_end, state->end) + 1 -
				       max(cur_start, state->start);
			if (total_bytes >= max_bytes)
				break;
			if (!found) {
				*start = max(cur_start, state->start);
				found = 1;
			}
			last = state->end;
		} else if (contig && found) {
			break;
		}
		node = rb_next(node);
		if (!node)
			break;
	}
out:
	spin_unlock(&tree->lock);
	return total_bytes;
}

/*
 * set the private field for a given byte offset in the tree.  If there isn't
 * an extent_state there already, this does nothing.
 */
int set_state_failrec(struct extent_io_tree *tree, u64 start,
		      struct io_failure_record *failrec)
{
	struct rb_node *node;
	struct extent_state *state;
	int ret = 0;

	spin_lock(&tree->lock);
	/*
	 * this search will find all the extents that end after
	 * our range starts.
	 */
	node = tree_search(tree, start);
	if (!node) {
		ret = -ENOENT;
		goto out;
	}
	state = rb_entry(node, struct extent_state, rb_node);
	if (state->start != start) {
		ret = -ENOENT;
		goto out;
	}
	state->failrec = failrec;
out:
	spin_unlock(&tree->lock);
	return ret;
}

struct io_failure_record *get_state_failrec(struct extent_io_tree *tree, u64 start)
{
	struct rb_node *node;
	struct extent_state *state;
	struct io_failure_record *failrec;

	spin_lock(&tree->lock);
	/*
	 * this search will find all the extents that end after
	 * our range starts.
	 */
	node = tree_search(tree, start);
	if (!node) {
		failrec = ERR_PTR(-ENOENT);
		goto out;
	}
	state = rb_entry(node, struct extent_state, rb_node);
	if (state->start != start) {
		failrec = ERR_PTR(-ENOENT);
		goto out;
	}

	failrec = state->failrec;
out:
	spin_unlock(&tree->lock);
	return failrec;
}

/*
 * searches a range in the state tree for a given mask.
 * If 'filled' == 1, this returns 1 only if every extent in the tree
 * has the bits set.  Otherwise, 1 is returned if any bit in the
 * range is found set.
 */
int test_range_bit(struct extent_io_tree *tree, u64 start, u64 end,
		   u32 bits, int filled, struct extent_state *cached)
{
	struct extent_state *state = NULL;
	struct rb_node *node;
	int bitset = 0;

	spin_lock(&tree->lock);
	if (cached && extent_state_in_tree(cached) && cached->start <= start &&
	    cached->end > start)
		node = &cached->rb_node;
	else
		node = tree_search(tree, start);
	while (node && start <= end) {
		state = rb_entry(node, struct extent_state, rb_node);

		if (filled && state->start > start) {
			bitset = 0;
			break;
		}

		if (state->start > end)
			break;

		if (state->state & bits) {
			bitset = 1;
			if (!filled)
				break;
		} else if (filled) {
			bitset = 0;
			break;
		}

		if (state->end == (u64)-1)
			break;

		start = state->end + 1;
		if (start > end)
			break;
		node = rb_next(node);
		if (!node) {
			if (filled)
				bitset = 0;
			break;
		}
	}
	spin_unlock(&tree->lock);
	return bitset;
}

int free_io_failure(struct extent_io_tree *failure_tree,
		    struct extent_io_tree *io_tree,
		    struct io_failure_record *rec)
{
	int ret;
	int err = 0;

	set_state_failrec(failure_tree, rec->start, NULL);
	ret = clear_extent_bits(failure_tree, rec->start,
				rec->start + rec->len - 1,
				EXTENT_LOCKED | EXTENT_DIRTY);
	if (ret)
		err = ret;

	ret = clear_extent_bits(io_tree, rec->start,
				rec->start + rec->len - 1,
				EXTENT_DAMAGED);
	if (ret && !err)
		err = ret;

	kfree(rec);
	return err;
}

/*
 * this bypasses the standard btrfs submit functions deliberately, as
 * the standard behavior is to write all copies in a raid setup. here we only
 * want to write the one bad copy. so we do the mapping for ourselves and issue
 * submit_bio directly.
 * to avoid any synchronization issues, wait for the data after writing, which
 * actually prevents the read that triggered the error from finishing.
 * currently, there can be no more than two copies of every data bit. thus,
 * exactly one rewrite is required.
 */
static int repair_io_failure(struct btrfs_fs_info *fs_info, u64 ino, u64 start,
			     u64 length, u64 logical, struct page *page,
			     unsigned int pg_offset, int mirror_num)
{
	struct btrfs_device *dev;
	struct bio_vec bvec;
	struct bio bio;
	u64 map_length = 0;
	u64 sector;
	struct btrfs_io_context *bioc = NULL;
	int ret = 0;

	ASSERT(!(fs_info->sb->s_flags & SB_RDONLY));
	BUG_ON(!mirror_num);

	if (btrfs_repair_one_zone(fs_info, logical))
		return 0;

	map_length = length;

	/*
	 * Avoid races with device replace and make sure our bioc has devices
	 * associated to its stripes that don't go away while we are doing the
	 * read repair operation.
	 */
	btrfs_bio_counter_inc_blocked(fs_info);
	if (btrfs_is_parity_mirror(fs_info, logical, length)) {
		/*
		 * Note that we don't use BTRFS_MAP_WRITE because it's supposed
		 * to update all raid stripes, but here we just want to correct
		 * bad stripe, thus BTRFS_MAP_READ is abused to only get the bad
		 * stripe's dev and sector.
		 */
		ret = btrfs_map_block(fs_info, BTRFS_MAP_READ, logical,
				      &map_length, &bioc, 0);
		if (ret)
			goto out_counter_dec;
		ASSERT(bioc->mirror_num == 1);
	} else {
		ret = btrfs_map_block(fs_info, BTRFS_MAP_WRITE, logical,
				      &map_length, &bioc, mirror_num);
		if (ret)
			goto out_counter_dec;
		BUG_ON(mirror_num != bioc->mirror_num);
	}

	sector = bioc->stripes[bioc->mirror_num - 1].physical >> 9;
	dev = bioc->stripes[bioc->mirror_num - 1].dev;
	btrfs_put_bioc(bioc);

	if (!dev || !dev->bdev ||
	    !test_bit(BTRFS_DEV_STATE_WRITEABLE, &dev->dev_state)) {
		ret = -EIO;
		goto out_counter_dec;
	}

	bio_init(&bio, dev->bdev, &bvec, 1, REQ_OP_WRITE | REQ_SYNC);
	bio.bi_iter.bi_sector = sector;
	__bio_add_page(&bio, page, length, pg_offset);

	btrfsic_check_bio(&bio);
	ret = submit_bio_wait(&bio);
	if (ret) {
		/* try to remap that extent elsewhere? */
		btrfs_dev_stat_inc_and_print(dev, BTRFS_DEV_STAT_WRITE_ERRS);
		goto out_bio_uninit;
	}

	btrfs_info_rl_in_rcu(fs_info,
		"read error corrected: ino %llu off %llu (dev %s sector %llu)",
				  ino, start,
				  rcu_str_deref(dev->name), sector);
	ret = 0;

out_bio_uninit:
	bio_uninit(&bio);
out_counter_dec:
	btrfs_bio_counter_dec(fs_info);
	return ret;
}

int btrfs_repair_eb_io_failure(const struct extent_buffer *eb, int mirror_num)
{
	struct btrfs_fs_info *fs_info = eb->fs_info;
	u64 start = eb->start;
	int i, num_pages = num_extent_pages(eb);
	int ret = 0;

	if (sb_rdonly(fs_info->sb))
		return -EROFS;

	for (i = 0; i < num_pages; i++) {
		struct page *p = eb->pages[i];

		ret = repair_io_failure(fs_info, 0, start, PAGE_SIZE, start, p,
					start - page_offset(p), mirror_num);
		if (ret)
			break;
		start += PAGE_SIZE;
	}

	return ret;
}

/*
 * each time an IO finishes, we do a fast check in the IO failure tree
 * to see if we need to process or clean up an io_failure_record
 */
int clean_io_failure(struct btrfs_fs_info *fs_info,
		     struct extent_io_tree *failure_tree,
		     struct extent_io_tree *io_tree, u64 start,
		     struct page *page, u64 ino, unsigned int pg_offset)
{
	u64 private;
	struct io_failure_record *failrec;
	struct extent_state *state;
	int num_copies;
	int ret;

	private = 0;
	ret = count_range_bits(failure_tree, &private, (u64)-1, 1,
			       EXTENT_DIRTY, 0);
	if (!ret)
		return 0;

	failrec = get_state_failrec(failure_tree, start);
	if (IS_ERR(failrec))
		return 0;

	BUG_ON(!failrec->this_mirror);

	if (sb_rdonly(fs_info->sb))
		goto out;

	spin_lock(&io_tree->lock);
	state = find_first_extent_bit_state(io_tree,
					    failrec->start,
					    EXTENT_LOCKED);
	spin_unlock(&io_tree->lock);

	if (state && state->start <= failrec->start &&
	    state->end >= failrec->start + failrec->len - 1) {
		num_copies = btrfs_num_copies(fs_info, failrec->logical,
					      failrec->len);
		if (num_copies > 1)  {
			repair_io_failure(fs_info, ino, start, failrec->len,
					  failrec->logical, page, pg_offset,
					  failrec->failed_mirror);
		}
	}

out:
	free_io_failure(failure_tree, io_tree, failrec);

	return 0;
}

/*
 * Can be called when
 * - hold extent lock
 * - under ordered extent
 * - the inode is freeing
 */
void btrfs_free_io_failure_record(struct btrfs_inode *inode, u64 start, u64 end)
{
	struct extent_io_tree *failure_tree = &inode->io_failure_tree;
	struct io_failure_record *failrec;
	struct extent_state *state, *next;

	if (RB_EMPTY_ROOT(&failure_tree->state))
		return;

	spin_lock(&failure_tree->lock);
	state = find_first_extent_bit_state(failure_tree, start, EXTENT_DIRTY);
	while (state) {
		if (state->start > end)
			break;

		ASSERT(state->end <= end);

		next = next_state(state);

		failrec = state->failrec;
		free_extent_state(state);
		kfree(failrec);

		state = next;
	}
	spin_unlock(&failure_tree->lock);
}

static struct io_failure_record *btrfs_get_io_failure_record(struct inode *inode,
							     u64 start)
{
	struct btrfs_fs_info *fs_info = btrfs_sb(inode->i_sb);
	struct io_failure_record *failrec;
	struct extent_map *em;
	struct extent_io_tree *failure_tree = &BTRFS_I(inode)->io_failure_tree;
	struct extent_io_tree *tree = &BTRFS_I(inode)->io_tree;
	struct extent_map_tree *em_tree = &BTRFS_I(inode)->extent_tree;
	const u32 sectorsize = fs_info->sectorsize;
	int ret;
	u64 logical;

	failrec = get_state_failrec(failure_tree, start);
	if (!IS_ERR(failrec)) {
		btrfs_debug(fs_info,
	"Get IO Failure Record: (found) logical=%llu, start=%llu, len=%llu",
			failrec->logical, failrec->start, failrec->len);
		/*
		 * when data can be on disk more than twice, add to failrec here
		 * (e.g. with a list for failed_mirror) to make
		 * clean_io_failure() clean all those errors at once.
		 */

		return failrec;
	}

	failrec = kzalloc(sizeof(*failrec), GFP_NOFS);
	if (!failrec)
		return ERR_PTR(-ENOMEM);

	failrec->start = start;
	failrec->len = sectorsize;
	failrec->this_mirror = 0;
	failrec->bio_flags = 0;

	read_lock(&em_tree->lock);
	em = lookup_extent_mapping(em_tree, start, failrec->len);
	if (!em) {
		read_unlock(&em_tree->lock);
		kfree(failrec);
		return ERR_PTR(-EIO);
	}

	if (em->start > start || em->start + em->len <= start) {
		free_extent_map(em);
		em = NULL;
	}
	read_unlock(&em_tree->lock);
	if (!em) {
		kfree(failrec);
		return ERR_PTR(-EIO);
	}

	logical = start - em->start;
	logical = em->block_start + logical;
	if (test_bit(EXTENT_FLAG_COMPRESSED, &em->flags)) {
		logical = em->block_start;
		failrec->bio_flags = EXTENT_BIO_COMPRESSED;
		extent_set_compress_type(&failrec->bio_flags, em->compress_type);
	}

	btrfs_debug(fs_info,
		    "Get IO Failure Record: (new) logical=%llu, start=%llu, len=%llu",
		    logical, start, failrec->len);

	failrec->logical = logical;
	free_extent_map(em);

	/* Set the bits in the private failure tree */
	ret = set_extent_bits(failure_tree, start, start + sectorsize - 1,
			      EXTENT_LOCKED | EXTENT_DIRTY);
	if (ret >= 0) {
		ret = set_state_failrec(failure_tree, start, failrec);
		/* Set the bits in the inode's tree */
		ret = set_extent_bits(tree, start, start + sectorsize - 1,
				      EXTENT_DAMAGED);
	} else if (ret < 0) {
		kfree(failrec);
		return ERR_PTR(ret);
	}

	return failrec;
}

static bool btrfs_check_repairable(struct inode *inode,
				   struct io_failure_record *failrec,
				   int failed_mirror)
{
	struct btrfs_fs_info *fs_info = btrfs_sb(inode->i_sb);
	int num_copies;

	num_copies = btrfs_num_copies(fs_info, failrec->logical, failrec->len);
	if (num_copies == 1) {
		/*
		 * we only have a single copy of the data, so don't bother with
		 * all the retry and error correction code that follows. no
		 * matter what the error is, it is very likely to persist.
		 */
		btrfs_debug(fs_info,
			"Check Repairable: cannot repair, num_copies=%d, next_mirror %d, failed_mirror %d",
			num_copies, failrec->this_mirror, failed_mirror);
		return false;
	}

	/* The failure record should only contain one sector */
	ASSERT(failrec->len == fs_info->sectorsize);

	/*
	 * There are two premises:
	 * a) deliver good data to the caller
	 * b) correct the bad sectors on disk
	 *
	 * Since we're only doing repair for one sector, we only need to get
	 * a good copy of the failed sector and if we succeed, we have setup
	 * everything for repair_io_failure to do the rest for us.
	 */
	ASSERT(failed_mirror);
	failrec->failed_mirror = failed_mirror;
	failrec->this_mirror++;
	if (failrec->this_mirror == failed_mirror)
		failrec->this_mirror++;

	if (failrec->this_mirror > num_copies) {
		btrfs_debug(fs_info,
			"Check Repairable: (fail) num_copies=%d, next_mirror %d, failed_mirror %d",
			num_copies, failrec->this_mirror, failed_mirror);
		return false;
	}

	return true;
}

int btrfs_repair_one_sector(struct inode *inode,
			    struct bio *failed_bio, u32 bio_offset,
			    struct page *page, unsigned int pgoff,
			    u64 start, int failed_mirror,
			    submit_bio_hook_t *submit_bio_hook)
{
	struct io_failure_record *failrec;
	struct btrfs_fs_info *fs_info = btrfs_sb(inode->i_sb);
	struct extent_io_tree *tree = &BTRFS_I(inode)->io_tree;
	struct extent_io_tree *failure_tree = &BTRFS_I(inode)->io_failure_tree;
	struct btrfs_bio *failed_bbio = btrfs_bio(failed_bio);
	const int icsum = bio_offset >> fs_info->sectorsize_bits;
	struct bio *repair_bio;
	struct btrfs_bio *repair_bbio;

	btrfs_debug(fs_info,
		   "repair read error: read error at %llu", start);

	BUG_ON(bio_op(failed_bio) == REQ_OP_WRITE);

	failrec = btrfs_get_io_failure_record(inode, start);
	if (IS_ERR(failrec))
		return PTR_ERR(failrec);


	if (!btrfs_check_repairable(inode, failrec, failed_mirror)) {
		free_io_failure(failure_tree, tree, failrec);
		return -EIO;
	}

	repair_bio = btrfs_bio_alloc(1);
	repair_bbio = btrfs_bio(repair_bio);
	repair_bbio->file_offset = start;
	repair_bio->bi_opf = REQ_OP_READ;
	repair_bio->bi_end_io = failed_bio->bi_end_io;
	repair_bio->bi_iter.bi_sector = failrec->logical >> 9;
	repair_bio->bi_private = failed_bio->bi_private;

	if (failed_bbio->csum) {
		const u32 csum_size = fs_info->csum_size;

		repair_bbio->csum = repair_bbio->csum_inline;
		memcpy(repair_bbio->csum,
		       failed_bbio->csum + csum_size * icsum, csum_size);
	}

	bio_add_page(repair_bio, page, failrec->len, pgoff);
	repair_bbio->iter = repair_bio->bi_iter;

	btrfs_debug(btrfs_sb(inode->i_sb),
		    "repair read error: submitting new read to mirror %d",
		    failrec->this_mirror);

	/*
	 * At this point we have a bio, so any errors from submit_bio_hook()
	 * will be handled by the endio on the repair_bio, so we can't return an
	 * error here.
	 */
	submit_bio_hook(inode, repair_bio, failrec->this_mirror, failrec->bio_flags);
	return BLK_STS_OK;
}

static void end_page_read(struct page *page, bool uptodate, u64 start, u32 len)
{
	struct btrfs_fs_info *fs_info = btrfs_sb(page->mapping->host->i_sb);

	ASSERT(page_offset(page) <= start &&
	       start + len <= page_offset(page) + PAGE_SIZE);

	if (uptodate) {
		if (fsverity_active(page->mapping->host) &&
		    !PageError(page) &&
		    !PageUptodate(page) &&
		    start < i_size_read(page->mapping->host) &&
		    !fsverity_verify_page(page)) {
			btrfs_page_set_error(fs_info, page, start, len);
		} else {
			btrfs_page_set_uptodate(fs_info, page, start, len);
		}
	} else {
		btrfs_page_clear_uptodate(fs_info, page, start, len);
		btrfs_page_set_error(fs_info, page, start, len);
	}

	if (!btrfs_is_subpage(fs_info, page))
		unlock_page(page);
	else
		btrfs_subpage_end_reader(fs_info, page, start, len);
}

static blk_status_t submit_data_read_repair(struct inode *inode,
					    struct bio *failed_bio,
					    u32 bio_offset, struct page *page,
					    unsigned int pgoff,
					    u64 start, u64 end,
					    int failed_mirror,
					    unsigned int error_bitmap)
{
	struct btrfs_fs_info *fs_info = btrfs_sb(inode->i_sb);
	const u32 sectorsize = fs_info->sectorsize;
	const int nr_bits = (end + 1 - start) >> fs_info->sectorsize_bits;
	int error = 0;
	int i;

	BUG_ON(bio_op(failed_bio) == REQ_OP_WRITE);

	/* This repair is only for data */
	ASSERT(is_data_inode(inode));

	/* We're here because we had some read errors or csum mismatch */
	ASSERT(error_bitmap);

	/*
	 * We only get called on buffered IO, thus page must be mapped and bio
	 * must not be cloned.
	 */
	ASSERT(page->mapping && !bio_flagged(failed_bio, BIO_CLONED));

	/* Iterate through all the sectors in the range */
	for (i = 0; i < nr_bits; i++) {
		const unsigned int offset = i * sectorsize;
		struct extent_state *cached = NULL;
		bool uptodate = false;
		int ret;

		if (!(error_bitmap & (1U << i))) {
			/*
			 * This sector has no error, just end the page read
			 * and unlock the range.
			 */
			uptodate = true;
			goto next;
		}

		ret = btrfs_repair_one_sector(inode, failed_bio,
				bio_offset + offset,
				page, pgoff + offset, start + offset,
				failed_mirror, btrfs_submit_data_bio);
		if (!ret) {
			/*
			 * We have submitted the read repair, the page release
			 * will be handled by the endio function of the
			 * submitted repair bio.
			 * Thus we don't need to do any thing here.
			 */
			continue;
		}
		/*
		 * Repair failed, just record the error but still continue.
		 * Or the remaining sectors will not be properly unlocked.
		 */
		if (!error)
			error = ret;
next:
		end_page_read(page, uptodate, start + offset, sectorsize);
		if (uptodate)
			set_extent_uptodate(&BTRFS_I(inode)->io_tree,
					start + offset,
					start + offset + sectorsize - 1,
					&cached, GFP_ATOMIC);
		unlock_extent_cached_atomic(&BTRFS_I(inode)->io_tree,
				start + offset,
				start + offset + sectorsize - 1,
				&cached);
	}
	return errno_to_blk_status(error);
}

/* lots and lots of room for performance fixes in the end_bio funcs */

void end_extent_writepage(struct page *page, int err, u64 start, u64 end)
{
	struct btrfs_inode *inode;
	const bool uptodate = (err == 0);
	int ret = 0;

	ASSERT(page && page->mapping);
	inode = BTRFS_I(page->mapping->host);
	btrfs_writepage_endio_finish_ordered(inode, page, start, end, uptodate);

	if (!uptodate) {
		const struct btrfs_fs_info *fs_info = inode->root->fs_info;
		u32 len;

		ASSERT(end + 1 - start <= U32_MAX);
		len = end + 1 - start;

		btrfs_page_clear_uptodate(fs_info, page, start, len);
		btrfs_page_set_error(fs_info, page, start, len);
		ret = err < 0 ? err : -EIO;
		mapping_set_error(page->mapping, ret);
	}
}

/*
 * after a writepage IO is done, we need to:
 * clear the uptodate bits on error
 * clear the writeback bits in the extent tree for this IO
 * end_page_writeback if the page has no more pending IO
 *
 * Scheduling is not allowed, so the extent state tree is expected
 * to have one and only one object corresponding to this IO.
 */
static void end_bio_extent_writepage(struct bio *bio)
{
	int error = blk_status_to_errno(bio->bi_status);
	struct bio_vec *bvec;
	u64 start;
	u64 end;
	struct bvec_iter_all iter_all;
	bool first_bvec = true;

	ASSERT(!bio_flagged(bio, BIO_CLONED));
	bio_for_each_segment_all(bvec, bio, iter_all) {
		struct page *page = bvec->bv_page;
		struct inode *inode = page->mapping->host;
		struct btrfs_fs_info *fs_info = btrfs_sb(inode->i_sb);
		const u32 sectorsize = fs_info->sectorsize;

		/* Our read/write should always be sector aligned. */
		if (!IS_ALIGNED(bvec->bv_offset, sectorsize))
			btrfs_err(fs_info,
		"partial page write in btrfs with offset %u and length %u",
				  bvec->bv_offset, bvec->bv_len);
		else if (!IS_ALIGNED(bvec->bv_len, sectorsize))
			btrfs_info(fs_info,
		"incomplete page write with offset %u and length %u",
				   bvec->bv_offset, bvec->bv_len);

		start = page_offset(page) + bvec->bv_offset;
		end = start + bvec->bv_len - 1;

		if (first_bvec) {
			btrfs_record_physical_zoned(inode, start, bio);
			first_bvec = false;
		}

		end_extent_writepage(page, error, start, end);

		btrfs_page_clear_writeback(fs_info, page, start, bvec->bv_len);
	}

	bio_put(bio);
}

/*
 * Record previously processed extent range
 *
 * For endio_readpage_release_extent() to handle a full extent range, reducing
 * the extent io operations.
 */
struct processed_extent {
	struct btrfs_inode *inode;
	/* Start of the range in @inode */
	u64 start;
	/* End of the range in @inode */
	u64 end;
	bool uptodate;
};

/*
 * Try to release processed extent range
 *
 * May not release the extent range right now if the current range is
 * contiguous to processed extent.
 *
 * Will release processed extent when any of @inode, @uptodate, the range is
 * no longer contiguous to the processed range.
 *
 * Passing @inode == NULL will force processed extent to be released.
 */
static void endio_readpage_release_extent(struct processed_extent *processed,
			      struct btrfs_inode *inode, u64 start, u64 end,
			      bool uptodate)
{
	struct extent_state *cached = NULL;
	struct extent_io_tree *tree;

	/* The first extent, initialize @processed */
	if (!processed->inode)
		goto update;

	/*
	 * Contiguous to processed extent, just uptodate the end.
	 *
	 * Several things to notice:
	 *
	 * - bio can be merged as long as on-disk bytenr is contiguous
	 *   This means we can have page belonging to other inodes, thus need to
	 *   check if the inode still matches.
	 * - bvec can contain range beyond current page for multi-page bvec
	 *   Thus we need to do processed->end + 1 >= start check
	 */
	if (processed->inode == inode && processed->uptodate == uptodate &&
	    processed->end + 1 >= start && end >= processed->end) {
		processed->end = end;
		return;
	}

	tree = &processed->inode->io_tree;
	/*
	 * Now we don't have range contiguous to the processed range, release
	 * the processed range now.
	 */
	if (processed->uptodate && tree->track_uptodate)
		set_extent_uptodate(tree, processed->start, processed->end,
				    &cached, GFP_ATOMIC);
	unlock_extent_cached_atomic(tree, processed->start, processed->end,
				    &cached);

update:
	/* Update processed to current range */
	processed->inode = inode;
	processed->start = start;
	processed->end = end;
	processed->uptodate = uptodate;
}

static void begin_page_read(struct btrfs_fs_info *fs_info, struct page *page)
{
	ASSERT(PageLocked(page));
	if (!btrfs_is_subpage(fs_info, page))
		return;

	ASSERT(PagePrivate(page));
	btrfs_subpage_start_reader(fs_info, page, page_offset(page), PAGE_SIZE);
}

/*
 * Find extent buffer for a given bytenr.
 *
 * This is for end_bio_extent_readpage(), thus we can't do any unsafe locking
 * in endio context.
 */
static struct extent_buffer *find_extent_buffer_readpage(
		struct btrfs_fs_info *fs_info, struct page *page, u64 bytenr)
{
	struct extent_buffer *eb;

	/*
	 * For regular sectorsize, we can use page->private to grab extent
	 * buffer
	 */
	if (fs_info->nodesize >= PAGE_SIZE) {
		ASSERT(PagePrivate(page) && page->private);
		return (struct extent_buffer *)page->private;
	}

	/* For subpage case, we need to lookup extent buffer xarray */
	eb = xa_load(&fs_info->extent_buffers,
		     bytenr >> fs_info->sectorsize_bits);
	ASSERT(eb);
	return eb;
}

/*
 * after a readpage IO is done, we need to:
 * clear the uptodate bits on error
 * set the uptodate bits if things worked
 * set the page up to date if all extents in the tree are uptodate
 * clear the lock bit in the extent tree
 * unlock the page if there are no other extents locked for it
 *
 * Scheduling is not allowed, so the extent state tree is expected
 * to have one and only one object corresponding to this IO.
 */
static void end_bio_extent_readpage(struct bio *bio)
{
	struct bio_vec *bvec;
	struct btrfs_bio *bbio = btrfs_bio(bio);
	struct extent_io_tree *tree, *failure_tree;
	struct processed_extent processed = { 0 };
	/*
	 * The offset to the beginning of a bio, since one bio can never be
	 * larger than UINT_MAX, u32 here is enough.
	 */
	u32 bio_offset = 0;
	int mirror;
	int ret;
	struct bvec_iter_all iter_all;

	ASSERT(!bio_flagged(bio, BIO_CLONED));
	bio_for_each_segment_all(bvec, bio, iter_all) {
		bool uptodate = !bio->bi_status;
		struct page *page = bvec->bv_page;
		struct inode *inode = page->mapping->host;
		struct btrfs_fs_info *fs_info = btrfs_sb(inode->i_sb);
		const u32 sectorsize = fs_info->sectorsize;
		unsigned int error_bitmap = (unsigned int)-1;
		u64 start;
		u64 end;
		u32 len;

		btrfs_debug(fs_info,
			"end_bio_extent_readpage: bi_sector=%llu, err=%d, mirror=%u",
			bio->bi_iter.bi_sector, bio->bi_status,
			bbio->mirror_num);
		tree = &BTRFS_I(inode)->io_tree;
		failure_tree = &BTRFS_I(inode)->io_failure_tree;

		/*
		 * We always issue full-sector reads, but if some block in a
		 * page fails to read, blk_update_request() will advance
		 * bv_offset and adjust bv_len to compensate.  Print a warning
		 * for unaligned offsets, and an error if they don't add up to
		 * a full sector.
		 */
		if (!IS_ALIGNED(bvec->bv_offset, sectorsize))
			btrfs_err(fs_info,
		"partial page read in btrfs with offset %u and length %u",
				  bvec->bv_offset, bvec->bv_len);
		else if (!IS_ALIGNED(bvec->bv_offset + bvec->bv_len,
				     sectorsize))
			btrfs_info(fs_info,
		"incomplete page read with offset %u and length %u",
				   bvec->bv_offset, bvec->bv_len);

		start = page_offset(page) + bvec->bv_offset;
		end = start + bvec->bv_len - 1;
		len = bvec->bv_len;

		mirror = bbio->mirror_num;
		if (likely(uptodate)) {
			if (is_data_inode(inode)) {
				error_bitmap = btrfs_verify_data_csum(bbio,
						bio_offset, page, start, end);
				ret = error_bitmap;
			} else {
				ret = btrfs_validate_metadata_buffer(bbio,
					page, start, end, mirror);
			}
			if (ret)
				uptodate = false;
			else
				clean_io_failure(BTRFS_I(inode)->root->fs_info,
						 failure_tree, tree, start,
						 page,
						 btrfs_ino(BTRFS_I(inode)), 0);
		}

		if (likely(uptodate))
			goto readpage_ok;

		if (is_data_inode(inode)) {
			/*
			 * If we failed to submit the IO at all we'll have a
			 * mirror_num == 0, in which case we need to just mark
			 * the page with an error and unlock it and carry on.
			 */
			if (mirror == 0)
				goto readpage_ok;

			/*
			 * submit_data_read_repair() will handle all the good
			 * and bad sectors, we just continue to the next bvec.
			 */
			submit_data_read_repair(inode, bio, bio_offset, page,
						start - page_offset(page),
						start, end, mirror,
						error_bitmap);

			ASSERT(bio_offset + len > bio_offset);
			bio_offset += len;
			continue;
		} else {
			struct extent_buffer *eb;

			eb = find_extent_buffer_readpage(fs_info, page, start);
			set_bit(EXTENT_BUFFER_READ_ERR, &eb->bflags);
			eb->read_mirror = mirror;
			atomic_dec(&eb->io_pages);
		}
readpage_ok:
		if (likely(uptodate)) {
			loff_t i_size = i_size_read(inode);
			pgoff_t end_index = i_size >> PAGE_SHIFT;

			/*
			 * Zero out the remaining part if this range straddles
			 * i_size.
			 *
			 * Here we should only zero the range inside the bvec,
			 * not touch anything else.
			 *
			 * NOTE: i_size is exclusive while end is inclusive.
			 */
			if (page->index == end_index && i_size <= end) {
				u32 zero_start = max(offset_in_page(i_size),
						     offset_in_page(start));

				zero_user_segment(page, zero_start,
						  offset_in_page(end) + 1);
			}
		}
		ASSERT(bio_offset + len > bio_offset);
		bio_offset += len;

		/* Update page status and unlock */
		end_page_read(page, uptodate, start, len);
		endio_readpage_release_extent(&processed, BTRFS_I(inode),
					      start, end, PageUptodate(page));
	}
	/* Release the last extent */
	endio_readpage_release_extent(&processed, NULL, 0, 0, false);
	btrfs_bio_free_csum(bbio);
	bio_put(bio);
}

/**
 * Populate every free slot in a provided array with pages.
 *
 * @nr_pages:   number of pages to allocate
 * @page_array: the array to fill with pages; any existing non-null entries in
 * 		the array will be skipped
 *
 * Return: 0        if all pages were able to be allocated;
 *         -ENOMEM  otherwise, and the caller is responsible for freeing all
 *                  non-null page pointers in the array.
 */
int btrfs_alloc_page_array(unsigned int nr_pages, struct page **page_array)
{
	unsigned int allocated;

	for (allocated = 0; allocated < nr_pages;) {
		unsigned int last = allocated;

		allocated = alloc_pages_bulk_array(GFP_NOFS, nr_pages, page_array);

		if (allocated == nr_pages)
			return 0;

		/*
		 * During this iteration, no page could be allocated, even
		 * though alloc_pages_bulk_array() falls back to alloc_page()
		 * if  it could not bulk-allocate. So we must be out of memory.
		 */
		if (allocated == last)
			return -ENOMEM;

		memalloc_retry_wait(GFP_NOFS);
	}
	return 0;
}

/*
 * Initialize the members up to but not including 'bio'. Use after allocating a
 * new bio by bio_alloc_bioset as it does not initialize the bytes outside of
 * 'bio' because use of __GFP_ZERO is not supported.
 */
static inline void btrfs_bio_init(struct btrfs_bio *bbio)
{
	memset(bbio, 0, offsetof(struct btrfs_bio, bio));
}

/*
 * Allocate a btrfs_io_bio, with @nr_iovecs as maximum number of iovecs.
 *
 * The bio allocation is backed by bioset and does not fail.
 */
struct bio *btrfs_bio_alloc(unsigned int nr_iovecs)
{
	struct bio *bio;

	ASSERT(0 < nr_iovecs && nr_iovecs <= BIO_MAX_VECS);
	bio = bio_alloc_bioset(NULL, nr_iovecs, 0, GFP_NOFS, &btrfs_bioset);
	btrfs_bio_init(btrfs_bio(bio));
	return bio;
}

struct bio *btrfs_bio_clone(struct block_device *bdev, struct bio *bio)
{
	struct btrfs_bio *bbio;
	struct bio *new;

	/* Bio allocation backed by a bioset does not fail */
<<<<<<< HEAD
	new = bio_alloc_clone(bio->bi_bdev, bio, GFP_NOFS, &btrfs_bioset);
=======
	new = bio_alloc_clone(bdev, bio, GFP_NOFS, &btrfs_bioset);
>>>>>>> 1983158c
	bbio = btrfs_bio(new);
	btrfs_bio_init(bbio);
	bbio->iter = bio->bi_iter;
	return new;
}

struct bio *btrfs_bio_clone_partial(struct bio *orig, u64 offset, u64 size)
{
	struct bio *bio;
	struct btrfs_bio *bbio;

	ASSERT(offset <= UINT_MAX && size <= UINT_MAX);

	/* this will never fail when it's backed by a bioset */
	bio = bio_alloc_clone(orig->bi_bdev, orig, GFP_NOFS, &btrfs_bioset);
	ASSERT(bio);

	bbio = btrfs_bio(bio);
	btrfs_bio_init(bbio);

	bio_trim(bio, offset >> 9, size >> 9);
	bbio->iter = bio->bi_iter;
	return bio;
}

/**
 * Attempt to add a page to bio
 *
 * @bio_ctrl:	record both the bio, and its bio_flags
 * @page:	page to add to the bio
 * @disk_bytenr:  offset of the new bio or to check whether we are adding
 *                a contiguous page to the previous one
 * @size:	portion of page that we want to write
 * @pg_offset:	starting offset in the page
 * @bio_flags:	flags of the current bio to see if we can merge them
 *
 * Attempt to add a page to bio considering stripe alignment etc.
 *
 * Return >= 0 for the number of bytes added to the bio.
 * Can return 0 if the current bio is already at stripe/zone boundary.
 * Return <0 for error.
 */
static int btrfs_bio_add_page(struct btrfs_bio_ctrl *bio_ctrl,
			      struct page *page,
			      u64 disk_bytenr, unsigned int size,
			      unsigned int pg_offset,
			      unsigned long bio_flags)
{
	struct bio *bio = bio_ctrl->bio;
	u32 bio_size = bio->bi_iter.bi_size;
	u32 real_size;
	const sector_t sector = disk_bytenr >> SECTOR_SHIFT;
	bool contig;
	int ret;

	ASSERT(bio);
	/* The limit should be calculated when bio_ctrl->bio is allocated */
	ASSERT(bio_ctrl->len_to_oe_boundary && bio_ctrl->len_to_stripe_boundary);
	if (bio_ctrl->bio_flags != bio_flags)
		return 0;

	if (bio_ctrl->bio_flags & EXTENT_BIO_COMPRESSED)
		contig = bio->bi_iter.bi_sector == sector;
	else
		contig = bio_end_sector(bio) == sector;
	if (!contig)
		return 0;

	real_size = min(bio_ctrl->len_to_oe_boundary,
			bio_ctrl->len_to_stripe_boundary) - bio_size;
	real_size = min(real_size, size);

	/*
	 * If real_size is 0, never call bio_add_*_page(), as even size is 0,
	 * bio will still execute its endio function on the page!
	 */
	if (real_size == 0)
		return 0;

	if (bio_op(bio) == REQ_OP_ZONE_APPEND)
		ret = bio_add_zone_append_page(bio, page, real_size, pg_offset);
	else
		ret = bio_add_page(bio, page, real_size, pg_offset);

	return ret;
}

static int calc_bio_boundaries(struct btrfs_bio_ctrl *bio_ctrl,
			       struct btrfs_inode *inode, u64 file_offset)
{
	struct btrfs_fs_info *fs_info = inode->root->fs_info;
	struct btrfs_io_geometry geom;
	struct btrfs_ordered_extent *ordered;
	struct extent_map *em;
	u64 logical = (bio_ctrl->bio->bi_iter.bi_sector << SECTOR_SHIFT);
	int ret;

	/*
	 * Pages for compressed extent are never submitted to disk directly,
	 * thus it has no real boundary, just set them to U32_MAX.
	 *
	 * The split happens for real compressed bio, which happens in
	 * btrfs_submit_compressed_read/write().
	 */
	if (bio_ctrl->bio_flags & EXTENT_BIO_COMPRESSED) {
		bio_ctrl->len_to_oe_boundary = U32_MAX;
		bio_ctrl->len_to_stripe_boundary = U32_MAX;
		return 0;
	}
	em = btrfs_get_chunk_map(fs_info, logical, fs_info->sectorsize);
	if (IS_ERR(em))
		return PTR_ERR(em);
	ret = btrfs_get_io_geometry(fs_info, em, btrfs_op(bio_ctrl->bio),
				    logical, &geom);
	free_extent_map(em);
	if (ret < 0) {
		return ret;
	}
	if (geom.len > U32_MAX)
		bio_ctrl->len_to_stripe_boundary = U32_MAX;
	else
		bio_ctrl->len_to_stripe_boundary = (u32)geom.len;

	if (bio_op(bio_ctrl->bio) != REQ_OP_ZONE_APPEND) {
		bio_ctrl->len_to_oe_boundary = U32_MAX;
		return 0;
	}

	/* Ordered extent not yet created, so we're good */
	ordered = btrfs_lookup_ordered_extent(inode, file_offset);
	if (!ordered) {
		bio_ctrl->len_to_oe_boundary = U32_MAX;
		return 0;
	}

	bio_ctrl->len_to_oe_boundary = min_t(u32, U32_MAX,
		ordered->disk_bytenr + ordered->disk_num_bytes - logical);
	btrfs_put_ordered_extent(ordered);
	return 0;
}

static int alloc_new_bio(struct btrfs_inode *inode,
			 struct btrfs_bio_ctrl *bio_ctrl,
			 struct writeback_control *wbc,
			 unsigned int opf,
			 bio_end_io_t end_io_func,
			 u64 disk_bytenr, u32 offset, u64 file_offset,
			 unsigned long bio_flags)
{
	struct btrfs_fs_info *fs_info = inode->root->fs_info;
	struct bio *bio;
	int ret;

	bio = btrfs_bio_alloc(BIO_MAX_VECS);
	/*
	 * For compressed page range, its disk_bytenr is always @disk_bytenr
	 * passed in, no matter if we have added any range into previous bio.
	 */
	if (bio_flags & EXTENT_BIO_COMPRESSED)
		bio->bi_iter.bi_sector = disk_bytenr >> SECTOR_SHIFT;
	else
		bio->bi_iter.bi_sector = (disk_bytenr + offset) >> SECTOR_SHIFT;
	bio_ctrl->bio = bio;
	bio_ctrl->bio_flags = bio_flags;
	bio->bi_end_io = end_io_func;
	bio->bi_private = &inode->io_tree;
	bio->bi_opf = opf;
	ret = calc_bio_boundaries(bio_ctrl, inode, file_offset);
	if (ret < 0)
		goto error;

	if (wbc) {
		/*
		 * For Zone append we need the correct block_device that we are
		 * going to write to set in the bio to be able to respect the
		 * hardware limitation.  Look it up here:
		 */
		if (bio_op(bio) == REQ_OP_ZONE_APPEND) {
			struct btrfs_device *dev;

			dev = btrfs_zoned_get_device(fs_info, disk_bytenr,
						     fs_info->sectorsize);
			if (IS_ERR(dev)) {
				ret = PTR_ERR(dev);
				goto error;
			}

			bio_set_dev(bio, dev->bdev);
		} else {
			/*
			 * Otherwise pick the last added device to support
			 * cgroup writeback.  For multi-device file systems this
			 * means blk-cgroup policies have to always be set on the
			 * last added/replaced device.  This is a bit odd but has
			 * been like that for a long time.
			 */
			bio_set_dev(bio, fs_info->fs_devices->latest_dev->bdev);
		}
		wbc_init_bio(wbc, bio);
	} else {
		ASSERT(bio_op(bio) != REQ_OP_ZONE_APPEND);
	}
	return 0;
error:
	bio_ctrl->bio = NULL;
	bio->bi_status = errno_to_blk_status(ret);
	bio_endio(bio);
	return ret;
}

/*
 * @opf:	bio REQ_OP_* and REQ_* flags as one value
 * @wbc:	optional writeback control for io accounting
 * @page:	page to add to the bio
 * @disk_bytenr: logical bytenr where the write will be
 * @size:	portion of page that we want to write to
 * @pg_offset:	offset of the new bio or to check whether we are adding
 *              a contiguous page to the previous one
 * @bio_ret:	must be valid pointer, newly allocated bio will be stored there
 * @end_io_func:     end_io callback for new bio
 * @mirror_num:	     desired mirror to read/write
 * @prev_bio_flags:  flags of previous bio to see if we can merge the current one
 * @bio_flags:	flags of the current bio to see if we can merge them
 */
static int submit_extent_page(unsigned int opf,
			      struct writeback_control *wbc,
			      struct btrfs_bio_ctrl *bio_ctrl,
			      struct page *page, u64 disk_bytenr,
			      size_t size, unsigned long pg_offset,
			      bio_end_io_t end_io_func,
			      int mirror_num,
			      unsigned long bio_flags,
			      bool force_bio_submit)
{
	int ret = 0;
	struct btrfs_inode *inode = BTRFS_I(page->mapping->host);
	unsigned int cur = pg_offset;

	ASSERT(bio_ctrl);

	ASSERT(pg_offset < PAGE_SIZE && size <= PAGE_SIZE &&
	       pg_offset + size <= PAGE_SIZE);
	if (force_bio_submit && bio_ctrl->bio) {
		submit_one_bio(bio_ctrl->bio, mirror_num, bio_ctrl->bio_flags);
		bio_ctrl->bio = NULL;
	}

	while (cur < pg_offset + size) {
		u32 offset = cur - pg_offset;
		int added;

		/* Allocate new bio if needed */
		if (!bio_ctrl->bio) {
			ret = alloc_new_bio(inode, bio_ctrl, wbc, opf,
					    end_io_func, disk_bytenr, offset,
					    page_offset(page) + cur,
					    bio_flags);
			if (ret < 0)
				return ret;
		}
		/*
		 * We must go through btrfs_bio_add_page() to ensure each
		 * page range won't cross various boundaries.
		 */
		if (bio_flags & EXTENT_BIO_COMPRESSED)
			added = btrfs_bio_add_page(bio_ctrl, page, disk_bytenr,
					size - offset, pg_offset + offset,
					bio_flags);
		else
			added = btrfs_bio_add_page(bio_ctrl, page,
					disk_bytenr + offset, size - offset,
					pg_offset + offset, bio_flags);

		/* Metadata page range should never be split */
		if (!is_data_inode(&inode->vfs_inode))
			ASSERT(added == 0 || added == size - offset);

		/* At least we added some page, update the account */
		if (wbc && added)
			wbc_account_cgroup_owner(wbc, page, added);

		/* We have reached boundary, submit right now */
		if (added < size - offset) {
			/* The bio should contain some page(s) */
			ASSERT(bio_ctrl->bio->bi_iter.bi_size);
			submit_one_bio(bio_ctrl->bio, mirror_num, bio_ctrl->bio_flags);
			bio_ctrl->bio = NULL;
		}
		cur += added;
	}
	return 0;
}

static int attach_extent_buffer_page(struct extent_buffer *eb,
				     struct page *page,
				     struct btrfs_subpage *prealloc)
{
	struct btrfs_fs_info *fs_info = eb->fs_info;
	int ret = 0;

	/*
	 * If the page is mapped to btree inode, we should hold the private
	 * lock to prevent race.
	 * For cloned or dummy extent buffers, their pages are not mapped and
	 * will not race with any other ebs.
	 */
	if (page->mapping)
		lockdep_assert_held(&page->mapping->private_lock);

	if (fs_info->nodesize >= PAGE_SIZE) {
		if (!PagePrivate(page))
			attach_page_private(page, eb);
		else
			WARN_ON(page->private != (unsigned long)eb);
		return 0;
	}

	/* Already mapped, just free prealloc */
	if (PagePrivate(page)) {
		btrfs_free_subpage(prealloc);
		return 0;
	}

	if (prealloc)
		/* Has preallocated memory for subpage */
		attach_page_private(page, prealloc);
	else
		/* Do new allocation to attach subpage */
		ret = btrfs_attach_subpage(fs_info, page,
					   BTRFS_SUBPAGE_METADATA);
	return ret;
}

int set_page_extent_mapped(struct page *page)
{
	struct btrfs_fs_info *fs_info;

	ASSERT(page->mapping);

	if (PagePrivate(page))
		return 0;

	fs_info = btrfs_sb(page->mapping->host->i_sb);

	if (btrfs_is_subpage(fs_info, page))
		return btrfs_attach_subpage(fs_info, page, BTRFS_SUBPAGE_DATA);

	attach_page_private(page, (void *)EXTENT_PAGE_PRIVATE);
	return 0;
}

void clear_page_extent_mapped(struct page *page)
{
	struct btrfs_fs_info *fs_info;

	ASSERT(page->mapping);

	if (!PagePrivate(page))
		return;

	fs_info = btrfs_sb(page->mapping->host->i_sb);
	if (btrfs_is_subpage(fs_info, page))
		return btrfs_detach_subpage(fs_info, page);

	detach_page_private(page);
}

static struct extent_map *
__get_extent_map(struct inode *inode, struct page *page, size_t pg_offset,
		 u64 start, u64 len, struct extent_map **em_cached)
{
	struct extent_map *em;

	if (em_cached && *em_cached) {
		em = *em_cached;
		if (extent_map_in_tree(em) && start >= em->start &&
		    start < extent_map_end(em)) {
			refcount_inc(&em->refs);
			return em;
		}

		free_extent_map(em);
		*em_cached = NULL;
	}

	em = btrfs_get_extent(BTRFS_I(inode), page, pg_offset, start, len);
	if (em_cached && !IS_ERR(em)) {
		BUG_ON(*em_cached);
		refcount_inc(&em->refs);
		*em_cached = em;
	}
	return em;
}
/*
 * basic readpage implementation.  Locked extent state structs are inserted
 * into the tree that are removed when the IO is done (by the end_io
 * handlers)
 * XXX JDM: This needs looking at to ensure proper page locking
 * return 0 on success, otherwise return error
 */
static int btrfs_do_readpage(struct page *page, struct extent_map **em_cached,
		      struct btrfs_bio_ctrl *bio_ctrl,
		      unsigned int read_flags, u64 *prev_em_start)
{
	struct inode *inode = page->mapping->host;
	struct btrfs_fs_info *fs_info = btrfs_sb(inode->i_sb);
	u64 start = page_offset(page);
	const u64 end = start + PAGE_SIZE - 1;
	u64 cur = start;
	u64 extent_offset;
	u64 last_byte = i_size_read(inode);
	u64 block_start;
	u64 cur_end;
	struct extent_map *em;
	int ret = 0;
	size_t pg_offset = 0;
	size_t iosize;
	size_t blocksize = inode->i_sb->s_blocksize;
	struct extent_io_tree *tree = &BTRFS_I(inode)->io_tree;

	ret = set_page_extent_mapped(page);
	if (ret < 0) {
		unlock_extent(tree, start, end);
		btrfs_page_set_error(fs_info, page, start, PAGE_SIZE);
		unlock_page(page);
		goto out;
	}

	if (page->index == last_byte >> PAGE_SHIFT) {
		size_t zero_offset = offset_in_page(last_byte);

		if (zero_offset) {
			iosize = PAGE_SIZE - zero_offset;
			memzero_page(page, zero_offset, iosize);
			flush_dcache_page(page);
		}
	}
	begin_page_read(fs_info, page);
	while (cur <= end) {
		unsigned long this_bio_flag = 0;
		bool force_bio_submit = false;
		u64 disk_bytenr;

		ASSERT(IS_ALIGNED(cur, fs_info->sectorsize));
		if (cur >= last_byte) {
			struct extent_state *cached = NULL;

			iosize = PAGE_SIZE - pg_offset;
			memzero_page(page, pg_offset, iosize);
			flush_dcache_page(page);
			set_extent_uptodate(tree, cur, cur + iosize - 1,
					    &cached, GFP_NOFS);
			unlock_extent_cached(tree, cur,
					     cur + iosize - 1, &cached);
			end_page_read(page, true, cur, iosize);
			break;
		}
		em = __get_extent_map(inode, page, pg_offset, cur,
				      end - cur + 1, em_cached);
		if (IS_ERR(em)) {
			unlock_extent(tree, cur, end);
			end_page_read(page, false, cur, end + 1 - cur);
			ret = PTR_ERR(em);
			break;
		}
		extent_offset = cur - em->start;
		BUG_ON(extent_map_end(em) <= cur);
		BUG_ON(end < cur);

		if (test_bit(EXTENT_FLAG_COMPRESSED, &em->flags)) {
			this_bio_flag |= EXTENT_BIO_COMPRESSED;
			extent_set_compress_type(&this_bio_flag,
						 em->compress_type);
		}

		iosize = min(extent_map_end(em) - cur, end - cur + 1);
		cur_end = min(extent_map_end(em) - 1, end);
		iosize = ALIGN(iosize, blocksize);
		if (this_bio_flag & EXTENT_BIO_COMPRESSED)
			disk_bytenr = em->block_start;
		else
			disk_bytenr = em->block_start + extent_offset;
		block_start = em->block_start;
		if (test_bit(EXTENT_FLAG_PREALLOC, &em->flags))
			block_start = EXTENT_MAP_HOLE;

		/*
		 * If we have a file range that points to a compressed extent
		 * and it's followed by a consecutive file range that points
		 * to the same compressed extent (possibly with a different
		 * offset and/or length, so it either points to the whole extent
		 * or only part of it), we must make sure we do not submit a
		 * single bio to populate the pages for the 2 ranges because
		 * this makes the compressed extent read zero out the pages
		 * belonging to the 2nd range. Imagine the following scenario:
		 *
		 *  File layout
		 *  [0 - 8K]                     [8K - 24K]
		 *    |                               |
		 *    |                               |
		 * points to extent X,         points to extent X,
		 * offset 4K, length of 8K     offset 0, length 16K
		 *
		 * [extent X, compressed length = 4K uncompressed length = 16K]
		 *
		 * If the bio to read the compressed extent covers both ranges,
		 * it will decompress extent X into the pages belonging to the
		 * first range and then it will stop, zeroing out the remaining
		 * pages that belong to the other range that points to extent X.
		 * So here we make sure we submit 2 bios, one for the first
		 * range and another one for the third range. Both will target
		 * the same physical extent from disk, but we can't currently
		 * make the compressed bio endio callback populate the pages
		 * for both ranges because each compressed bio is tightly
		 * coupled with a single extent map, and each range can have
		 * an extent map with a different offset value relative to the
		 * uncompressed data of our extent and different lengths. This
		 * is a corner case so we prioritize correctness over
		 * non-optimal behavior (submitting 2 bios for the same extent).
		 */
		if (test_bit(EXTENT_FLAG_COMPRESSED, &em->flags) &&
		    prev_em_start && *prev_em_start != (u64)-1 &&
		    *prev_em_start != em->start)
			force_bio_submit = true;

		if (prev_em_start)
			*prev_em_start = em->start;

		free_extent_map(em);
		em = NULL;

		/* we've found a hole, just zero and go on */
		if (block_start == EXTENT_MAP_HOLE) {
			struct extent_state *cached = NULL;

			memzero_page(page, pg_offset, iosize);
			flush_dcache_page(page);

			set_extent_uptodate(tree, cur, cur + iosize - 1,
					    &cached, GFP_NOFS);
			unlock_extent_cached(tree, cur,
					     cur + iosize - 1, &cached);
			end_page_read(page, true, cur, iosize);
			cur = cur + iosize;
			pg_offset += iosize;
			continue;
		}
		/* the get_extent function already copied into the page */
		if (test_range_bit(tree, cur, cur_end,
				   EXTENT_UPTODATE, 1, NULL)) {
			unlock_extent(tree, cur, cur + iosize - 1);
			end_page_read(page, true, cur, iosize);
			cur = cur + iosize;
			pg_offset += iosize;
			continue;
		}
		/* we have an inline extent but it didn't get marked up
		 * to date.  Error out
		 */
		if (block_start == EXTENT_MAP_INLINE) {
			unlock_extent(tree, cur, cur + iosize - 1);
			end_page_read(page, false, cur, iosize);
			cur = cur + iosize;
			pg_offset += iosize;
			continue;
		}

		ret = submit_extent_page(REQ_OP_READ | read_flags, NULL,
					 bio_ctrl, page, disk_bytenr, iosize,
					 pg_offset,
					 end_bio_extent_readpage, 0,
					 this_bio_flag,
					 force_bio_submit);
		if (ret) {
			/*
			 * We have to unlock the remaining range, or the page
			 * will never be unlocked.
			 */
			unlock_extent(tree, cur, end);
			end_page_read(page, false, cur, end + 1 - cur);
			goto out;
		}
		cur = cur + iosize;
		pg_offset += iosize;
	}
out:
	return ret;
}

int btrfs_readpage(struct file *file, struct page *page)
{
	struct btrfs_inode *inode = BTRFS_I(page->mapping->host);
	u64 start = page_offset(page);
	u64 end = start + PAGE_SIZE - 1;
	struct btrfs_bio_ctrl bio_ctrl = { 0 };
	int ret;

	btrfs_lock_and_flush_ordered_range(inode, start, end, NULL);

	ret = btrfs_do_readpage(page, NULL, &bio_ctrl, 0, NULL);
	/*
	 * If btrfs_do_readpage() failed we will want to submit the assembled
	 * bio to do the cleanup.
	 */
	if (bio_ctrl.bio)
		submit_one_bio(bio_ctrl.bio, 0, bio_ctrl.bio_flags);
	return ret;
}

static inline void contiguous_readpages(struct page *pages[], int nr_pages,
					u64 start, u64 end,
					struct extent_map **em_cached,
					struct btrfs_bio_ctrl *bio_ctrl,
					u64 *prev_em_start)
{
	struct btrfs_inode *inode = BTRFS_I(pages[0]->mapping->host);
	int index;

	btrfs_lock_and_flush_ordered_range(inode, start, end, NULL);

	for (index = 0; index < nr_pages; index++) {
		btrfs_do_readpage(pages[index], em_cached, bio_ctrl,
				  REQ_RAHEAD, prev_em_start);
		put_page(pages[index]);
	}
}

static void update_nr_written(struct writeback_control *wbc,
			      unsigned long nr_written)
{
	wbc->nr_to_write -= nr_written;
}

/*
 * helper for __extent_writepage, doing all of the delayed allocation setup.
 *
 * This returns 1 if btrfs_run_delalloc_range function did all the work required
 * to write the page (copy into inline extent).  In this case the IO has
 * been started and the page is already unlocked.
 *
 * This returns 0 if all went well (page still locked)
 * This returns < 0 if there were errors (page still locked)
 */
static noinline_for_stack int writepage_delalloc(struct btrfs_inode *inode,
		struct page *page, struct writeback_control *wbc)
{
	const u64 page_end = page_offset(page) + PAGE_SIZE - 1;
	u64 delalloc_start = page_offset(page);
	u64 delalloc_to_write = 0;
	/* How many pages are started by btrfs_run_delalloc_range() */
	unsigned long nr_written = 0;
	int ret;
	int page_started = 0;

	while (delalloc_start < page_end) {
		u64 delalloc_end = page_end;
		bool found;

		found = find_lock_delalloc_range(&inode->vfs_inode, page,
					       &delalloc_start,
					       &delalloc_end);
		if (!found) {
			delalloc_start = delalloc_end + 1;
			continue;
		}
		ret = btrfs_run_delalloc_range(inode, page, delalloc_start,
				delalloc_end, &page_started, &nr_written, wbc);
		if (ret) {
			btrfs_page_set_error(inode->root->fs_info, page,
					     page_offset(page), PAGE_SIZE);
			return ret;
		}
		/*
		 * delalloc_end is already one less than the total length, so
		 * we don't subtract one from PAGE_SIZE
		 */
		delalloc_to_write += (delalloc_end - delalloc_start +
				      PAGE_SIZE) >> PAGE_SHIFT;
		delalloc_start = delalloc_end + 1;
	}
	if (wbc->nr_to_write < delalloc_to_write) {
		int thresh = 8192;

		if (delalloc_to_write < thresh * 2)
			thresh = delalloc_to_write;
		wbc->nr_to_write = min_t(u64, delalloc_to_write,
					 thresh);
	}

	/* Did btrfs_run_dealloc_range() already unlock and start the IO? */
	if (page_started) {
		/*
		 * We've unlocked the page, so we can't update the mapping's
		 * writeback index, just update nr_to_write.
		 */
		wbc->nr_to_write -= nr_written;
		return 1;
	}

	return 0;
}

/*
 * Find the first byte we need to write.
 *
 * For subpage, one page can contain several sectors, and
 * __extent_writepage_io() will just grab all extent maps in the page
 * range and try to submit all non-inline/non-compressed extents.
 *
 * This is a big problem for subpage, we shouldn't re-submit already written
 * data at all.
 * This function will lookup subpage dirty bit to find which range we really
 * need to submit.
 *
 * Return the next dirty range in [@start, @end).
 * If no dirty range is found, @start will be page_offset(page) + PAGE_SIZE.
 */
static void find_next_dirty_byte(struct btrfs_fs_info *fs_info,
				 struct page *page, u64 *start, u64 *end)
{
	struct btrfs_subpage *subpage = (struct btrfs_subpage *)page->private;
	struct btrfs_subpage_info *spi = fs_info->subpage_info;
	u64 orig_start = *start;
	/* Declare as unsigned long so we can use bitmap ops */
	unsigned long flags;
	int range_start_bit;
	int range_end_bit;

	/*
	 * For regular sector size == page size case, since one page only
	 * contains one sector, we return the page offset directly.
	 */
	if (!btrfs_is_subpage(fs_info, page)) {
		*start = page_offset(page);
		*end = page_offset(page) + PAGE_SIZE;
		return;
	}

	range_start_bit = spi->dirty_offset +
			  (offset_in_page(orig_start) >> fs_info->sectorsize_bits);

	/* We should have the page locked, but just in case */
	spin_lock_irqsave(&subpage->lock, flags);
	bitmap_next_set_region(subpage->bitmaps, &range_start_bit, &range_end_bit,
			       spi->dirty_offset + spi->bitmap_nr_bits);
	spin_unlock_irqrestore(&subpage->lock, flags);

	range_start_bit -= spi->dirty_offset;
	range_end_bit -= spi->dirty_offset;

	*start = page_offset(page) + range_start_bit * fs_info->sectorsize;
	*end = page_offset(page) + range_end_bit * fs_info->sectorsize;
}

/*
 * helper for __extent_writepage.  This calls the writepage start hooks,
 * and does the loop to map the page into extents and bios.
 *
 * We return 1 if the IO is started and the page is unlocked,
 * 0 if all went well (page still locked)
 * < 0 if there were errors (page still locked)
 */
static noinline_for_stack int __extent_writepage_io(struct btrfs_inode *inode,
				 struct page *page,
				 struct writeback_control *wbc,
				 struct extent_page_data *epd,
				 loff_t i_size,
				 int *nr_ret)
{
	struct btrfs_fs_info *fs_info = inode->root->fs_info;
	u64 cur = page_offset(page);
	u64 end = cur + PAGE_SIZE - 1;
	u64 extent_offset;
	u64 block_start;
	struct extent_map *em;
	int saved_ret = 0;
	int ret = 0;
	int nr = 0;
	u32 opf = REQ_OP_WRITE;
	const unsigned int write_flags = wbc_to_write_flags(wbc);
	bool has_error = false;
	bool compressed;

	ret = btrfs_writepage_cow_fixup(page);
	if (ret) {
		/* Fixup worker will requeue */
		redirty_page_for_writepage(wbc, page);
		unlock_page(page);
		return 1;
	}

	/*
	 * we don't want to touch the inode after unlocking the page,
	 * so we update the mapping writeback index now
	 */
	update_nr_written(wbc, 1);

	while (cur <= end) {
		u64 disk_bytenr;
		u64 em_end;
		u64 dirty_range_start = cur;
		u64 dirty_range_end;
		u32 iosize;

		if (cur >= i_size) {
			btrfs_writepage_endio_finish_ordered(inode, page, cur,
							     end, true);
			/*
			 * This range is beyond i_size, thus we don't need to
			 * bother writing back.
			 * But we still need to clear the dirty subpage bit, or
			 * the next time the page gets dirtied, we will try to
			 * writeback the sectors with subpage dirty bits,
			 * causing writeback without ordered extent.
			 */
			btrfs_page_clear_dirty(fs_info, page, cur, end + 1 - cur);
			break;
		}

		find_next_dirty_byte(fs_info, page, &dirty_range_start,
				     &dirty_range_end);
		if (cur < dirty_range_start) {
			cur = dirty_range_start;
			continue;
		}

		em = btrfs_get_extent(inode, NULL, 0, cur, end - cur + 1);
		if (IS_ERR(em)) {
			btrfs_page_set_error(fs_info, page, cur, end - cur + 1);
			ret = PTR_ERR_OR_ZERO(em);
			has_error = true;
			if (!saved_ret)
				saved_ret = ret;
			break;
		}

		extent_offset = cur - em->start;
		em_end = extent_map_end(em);
		ASSERT(cur <= em_end);
		ASSERT(cur < end);
		ASSERT(IS_ALIGNED(em->start, fs_info->sectorsize));
		ASSERT(IS_ALIGNED(em->len, fs_info->sectorsize));
		block_start = em->block_start;
		compressed = test_bit(EXTENT_FLAG_COMPRESSED, &em->flags);
		disk_bytenr = em->block_start + extent_offset;

		/*
		 * Note that em_end from extent_map_end() and dirty_range_end from
		 * find_next_dirty_byte() are all exclusive
		 */
		iosize = min(min(em_end, end + 1), dirty_range_end) - cur;

		if (btrfs_use_zone_append(inode, em->block_start))
			opf = REQ_OP_ZONE_APPEND;

		free_extent_map(em);
		em = NULL;

		/*
		 * compressed and inline extents are written through other
		 * paths in the FS
		 */
		if (compressed || block_start == EXTENT_MAP_HOLE ||
		    block_start == EXTENT_MAP_INLINE) {
			if (compressed)
				nr++;
			else
				btrfs_writepage_endio_finish_ordered(inode,
						page, cur, cur + iosize - 1, true);
			btrfs_page_clear_dirty(fs_info, page, cur, iosize);
			cur += iosize;
			continue;
		}

		btrfs_set_range_writeback(inode, cur, cur + iosize - 1);
		if (!PageWriteback(page)) {
			btrfs_err(inode->root->fs_info,
				   "page %lu not writeback, cur %llu end %llu",
			       page->index, cur, end);
		}

		/*
		 * Although the PageDirty bit is cleared before entering this
		 * function, subpage dirty bit is not cleared.
		 * So clear subpage dirty bit here so next time we won't submit
		 * page for range already written to disk.
		 */
		btrfs_page_clear_dirty(fs_info, page, cur, iosize);

		ret = submit_extent_page(opf | write_flags, wbc,
					 &epd->bio_ctrl, page,
					 disk_bytenr, iosize,
					 cur - page_offset(page),
					 end_bio_extent_writepage,
					 0, 0, false);
		if (ret) {
			has_error = true;
			if (!saved_ret)
				saved_ret = ret;

			btrfs_page_set_error(fs_info, page, cur, iosize);
			if (PageWriteback(page))
				btrfs_page_clear_writeback(fs_info, page, cur,
							   iosize);
		}

		cur += iosize;
		nr++;
	}
	/*
	 * If we finish without problem, we should not only clear page dirty,
	 * but also empty subpage dirty bits
	 */
	if (!has_error)
		btrfs_page_assert_not_dirty(fs_info, page);
	else
		ret = saved_ret;
	*nr_ret = nr;
	return ret;
}

/*
 * the writepage semantics are similar to regular writepage.  extent
 * records are inserted to lock ranges in the tree, and as dirty areas
 * are found, they are marked writeback.  Then the lock bits are removed
 * and the end_io handler clears the writeback ranges
 *
 * Return 0 if everything goes well.
 * Return <0 for error.
 */
static int __extent_writepage(struct page *page, struct writeback_control *wbc,
			      struct extent_page_data *epd)
{
	struct folio *folio = page_folio(page);
	struct inode *inode = page->mapping->host;
	struct btrfs_fs_info *fs_info = btrfs_sb(inode->i_sb);
	const u64 page_start = page_offset(page);
	const u64 page_end = page_start + PAGE_SIZE - 1;
	int ret;
	int nr = 0;
	size_t pg_offset;
	loff_t i_size = i_size_read(inode);
	unsigned long end_index = i_size >> PAGE_SHIFT;

	trace___extent_writepage(page, inode, wbc);

	WARN_ON(!PageLocked(page));

	btrfs_page_clear_error(btrfs_sb(inode->i_sb), page,
			       page_offset(page), PAGE_SIZE);

	pg_offset = offset_in_page(i_size);
	if (page->index > end_index ||
	   (page->index == end_index && !pg_offset)) {
		folio_invalidate(folio, 0, folio_size(folio));
		folio_unlock(folio);
		return 0;
	}

	if (page->index == end_index) {
		memzero_page(page, pg_offset, PAGE_SIZE - pg_offset);
		flush_dcache_page(page);
	}

	ret = set_page_extent_mapped(page);
	if (ret < 0) {
		SetPageError(page);
		goto done;
	}

	if (!epd->extent_locked) {
		ret = writepage_delalloc(BTRFS_I(inode), page, wbc);
		if (ret == 1)
			return 0;
		if (ret)
			goto done;
	}

	ret = __extent_writepage_io(BTRFS_I(inode), page, wbc, epd, i_size,
				    &nr);
	if (ret == 1)
		return 0;

done:
	if (nr == 0) {
		/* make sure the mapping tag for page dirty gets cleared */
		set_page_writeback(page);
		end_page_writeback(page);
	}
	/*
	 * Here we used to have a check for PageError() and then set @ret and
	 * call end_extent_writepage().
	 *
	 * But in fact setting @ret here will cause different error paths
	 * between subpage and regular sectorsize.
	 *
	 * For regular page size, we never submit current page, but only add
	 * current page to current bio.
	 * The bio submission can only happen in next page.
	 * Thus if we hit the PageError() branch, @ret is already set to
	 * non-zero value and will not get updated for regular sectorsize.
	 *
	 * But for subpage case, it's possible we submit part of current page,
	 * thus can get PageError() set by submitted bio of the same page,
	 * while our @ret is still 0.
	 *
	 * So here we unify the behavior and don't set @ret.
	 * Error can still be properly passed to higher layer as page will
	 * be set error, here we just don't handle the IO failure.
	 *
	 * NOTE: This is just a hotfix for subpage.
	 * The root fix will be properly ending ordered extent when we hit
	 * an error during writeback.
	 *
	 * But that needs a bigger refactoring, as we not only need to grab the
	 * submitted OE, but also need to know exactly at which bytenr we hit
	 * the error.
	 * Currently the full page based __extent_writepage_io() is not
	 * capable of that.
	 */
	if (PageError(page))
		end_extent_writepage(page, ret, page_start, page_end);
	if (epd->extent_locked) {
		/*
		 * If epd->extent_locked, it's from extent_write_locked_range(),
		 * the page can either be locked by lock_page() or
		 * process_one_page().
		 * Let btrfs_page_unlock_writer() handle both cases.
		 */
		ASSERT(wbc);
		btrfs_page_unlock_writer(fs_info, page, wbc->range_start,
					 wbc->range_end + 1 - wbc->range_start);
	} else {
		unlock_page(page);
	}
	ASSERT(ret <= 0);
	return ret;
}

void wait_on_extent_buffer_writeback(struct extent_buffer *eb)
{
	wait_on_bit_io(&eb->bflags, EXTENT_BUFFER_WRITEBACK,
		       TASK_UNINTERRUPTIBLE);
}

static void end_extent_buffer_writeback(struct extent_buffer *eb)
{
	if (test_bit(EXTENT_BUFFER_ZONE_FINISH, &eb->bflags))
		btrfs_zone_finish_endio(eb->fs_info, eb->start, eb->len);

	clear_bit(EXTENT_BUFFER_WRITEBACK, &eb->bflags);
	smp_mb__after_atomic();
	wake_up_bit(&eb->bflags, EXTENT_BUFFER_WRITEBACK);
}

/*
 * Lock extent buffer status and pages for writeback.
 *
 * May try to flush write bio if we can't get the lock.
 *
 * Return  0 if the extent buffer doesn't need to be submitted.
 *           (E.g. the extent buffer is not dirty)
 * Return >0 is the extent buffer is submitted to bio.
 * Return <0 if something went wrong, no page is locked.
 */
static noinline_for_stack int lock_extent_buffer_for_io(struct extent_buffer *eb,
			  struct extent_page_data *epd)
{
	struct btrfs_fs_info *fs_info = eb->fs_info;
	int i, num_pages;
	int flush = 0;
	int ret = 0;

	if (!btrfs_try_tree_write_lock(eb)) {
		flush_write_bio(epd);
		flush = 1;
		btrfs_tree_lock(eb);
	}

	if (test_bit(EXTENT_BUFFER_WRITEBACK, &eb->bflags)) {
		btrfs_tree_unlock(eb);
		if (!epd->sync_io)
			return 0;
		if (!flush) {
			flush_write_bio(epd);
			flush = 1;
		}
		while (1) {
			wait_on_extent_buffer_writeback(eb);
			btrfs_tree_lock(eb);
			if (!test_bit(EXTENT_BUFFER_WRITEBACK, &eb->bflags))
				break;
			btrfs_tree_unlock(eb);
		}
	}

	/*
	 * We need to do this to prevent races in people who check if the eb is
	 * under IO since we can end up having no IO bits set for a short period
	 * of time.
	 */
	spin_lock(&eb->refs_lock);
	if (test_and_clear_bit(EXTENT_BUFFER_DIRTY, &eb->bflags)) {
		set_bit(EXTENT_BUFFER_WRITEBACK, &eb->bflags);
		spin_unlock(&eb->refs_lock);
		btrfs_set_header_flag(eb, BTRFS_HEADER_FLAG_WRITTEN);
		percpu_counter_add_batch(&fs_info->dirty_metadata_bytes,
					 -eb->len,
					 fs_info->dirty_metadata_batch);
		ret = 1;
	} else {
		spin_unlock(&eb->refs_lock);
	}

	btrfs_tree_unlock(eb);

	/*
	 * Either we don't need to submit any tree block, or we're submitting
	 * subpage eb.
	 * Subpage metadata doesn't use page locking at all, so we can skip
	 * the page locking.
	 */
	if (!ret || fs_info->nodesize < PAGE_SIZE)
		return ret;

	num_pages = num_extent_pages(eb);
	for (i = 0; i < num_pages; i++) {
		struct page *p = eb->pages[i];

		if (!trylock_page(p)) {
			if (!flush) {
				flush_write_bio(epd);
				flush = 1;
			}
			lock_page(p);
		}
	}

	return ret;
}

static void set_btree_ioerr(struct page *page, struct extent_buffer *eb)
{
	struct btrfs_fs_info *fs_info = eb->fs_info;

	btrfs_page_set_error(fs_info, page, eb->start, eb->len);
	if (test_and_set_bit(EXTENT_BUFFER_WRITE_ERR, &eb->bflags))
		return;

	/*
	 * A read may stumble upon this buffer later, make sure that it gets an
	 * error and knows there was an error.
	 */
	clear_bit(EXTENT_BUFFER_UPTODATE, &eb->bflags);

	/*
	 * We need to set the mapping with the io error as well because a write
	 * error will flip the file system readonly, and then syncfs() will
	 * return a 0 because we are readonly if we don't modify the err seq for
	 * the superblock.
	 */
	mapping_set_error(page->mapping, -EIO);

	/*
	 * If we error out, we should add back the dirty_metadata_bytes
	 * to make it consistent.
	 */
	percpu_counter_add_batch(&fs_info->dirty_metadata_bytes,
				 eb->len, fs_info->dirty_metadata_batch);

	/*
	 * If writeback for a btree extent that doesn't belong to a log tree
	 * failed, increment the counter transaction->eb_write_errors.
	 * We do this because while the transaction is running and before it's
	 * committing (when we call filemap_fdata[write|wait]_range against
	 * the btree inode), we might have
	 * btree_inode->i_mapping->a_ops->writepages() called by the VM - if it
	 * returns an error or an error happens during writeback, when we're
	 * committing the transaction we wouldn't know about it, since the pages
	 * can be no longer dirty nor marked anymore for writeback (if a
	 * subsequent modification to the extent buffer didn't happen before the
	 * transaction commit), which makes filemap_fdata[write|wait]_range not
	 * able to find the pages tagged with SetPageError at transaction
	 * commit time. So if this happens we must abort the transaction,
	 * otherwise we commit a super block with btree roots that point to
	 * btree nodes/leafs whose content on disk is invalid - either garbage
	 * or the content of some node/leaf from a past generation that got
	 * cowed or deleted and is no longer valid.
	 *
	 * Note: setting AS_EIO/AS_ENOSPC in the btree inode's i_mapping would
	 * not be enough - we need to distinguish between log tree extents vs
	 * non-log tree extents, and the next filemap_fdatawait_range() call
	 * will catch and clear such errors in the mapping - and that call might
	 * be from a log sync and not from a transaction commit. Also, checking
	 * for the eb flag EXTENT_BUFFER_WRITE_ERR at transaction commit time is
	 * not done and would not be reliable - the eb might have been released
	 * from memory and reading it back again means that flag would not be
	 * set (since it's a runtime flag, not persisted on disk).
	 *
	 * Using the flags below in the btree inode also makes us achieve the
	 * goal of AS_EIO/AS_ENOSPC when writepages() returns success, started
	 * writeback for all dirty pages and before filemap_fdatawait_range()
	 * is called, the writeback for all dirty pages had already finished
	 * with errors - because we were not using AS_EIO/AS_ENOSPC,
	 * filemap_fdatawait_range() would return success, as it could not know
	 * that writeback errors happened (the pages were no longer tagged for
	 * writeback).
	 */
	switch (eb->log_index) {
	case -1:
		set_bit(BTRFS_FS_BTREE_ERR, &fs_info->flags);
		break;
	case 0:
		set_bit(BTRFS_FS_LOG1_ERR, &fs_info->flags);
		break;
	case 1:
		set_bit(BTRFS_FS_LOG2_ERR, &fs_info->flags);
		break;
	default:
		BUG(); /* unexpected, logic error */
	}
}

/*
 * The endio specific version which won't touch any unsafe spinlock in endio
 * context.
 */
static struct extent_buffer *find_extent_buffer_nolock(
		struct btrfs_fs_info *fs_info, u64 start)
{
	struct extent_buffer *eb;

	rcu_read_lock();
	eb = xa_load(&fs_info->extent_buffers,
		     start >> fs_info->sectorsize_bits);
	if (eb && atomic_inc_not_zero(&eb->refs)) {
		rcu_read_unlock();
		return eb;
	}
	rcu_read_unlock();
	return NULL;
}

/*
 * The endio function for subpage extent buffer write.
 *
 * Unlike end_bio_extent_buffer_writepage(), we only call end_page_writeback()
 * after all extent buffers in the page has finished their writeback.
 */
static void end_bio_subpage_eb_writepage(struct bio *bio)
{
	struct btrfs_fs_info *fs_info;
	struct bio_vec *bvec;
	struct bvec_iter_all iter_all;

	fs_info = btrfs_sb(bio_first_page_all(bio)->mapping->host->i_sb);
	ASSERT(fs_info->nodesize < PAGE_SIZE);

	ASSERT(!bio_flagged(bio, BIO_CLONED));
	bio_for_each_segment_all(bvec, bio, iter_all) {
		struct page *page = bvec->bv_page;
		u64 bvec_start = page_offset(page) + bvec->bv_offset;
		u64 bvec_end = bvec_start + bvec->bv_len - 1;
		u64 cur_bytenr = bvec_start;

		ASSERT(IS_ALIGNED(bvec->bv_len, fs_info->nodesize));

		/* Iterate through all extent buffers in the range */
		while (cur_bytenr <= bvec_end) {
			struct extent_buffer *eb;
			int done;

			/*
			 * Here we can't use find_extent_buffer(), as it may
			 * try to lock eb->refs_lock, which is not safe in endio
			 * context.
			 */
			eb = find_extent_buffer_nolock(fs_info, cur_bytenr);
			ASSERT(eb);

			cur_bytenr = eb->start + eb->len;

			ASSERT(test_bit(EXTENT_BUFFER_WRITEBACK, &eb->bflags));
			done = atomic_dec_and_test(&eb->io_pages);
			ASSERT(done);

			if (bio->bi_status ||
			    test_bit(EXTENT_BUFFER_WRITE_ERR, &eb->bflags)) {
				ClearPageUptodate(page);
				set_btree_ioerr(page, eb);
			}

			btrfs_subpage_clear_writeback(fs_info, page, eb->start,
						      eb->len);
			end_extent_buffer_writeback(eb);
			/*
			 * free_extent_buffer() will grab spinlock which is not
			 * safe in endio context. Thus here we manually dec
			 * the ref.
			 */
			atomic_dec(&eb->refs);
		}
	}
	bio_put(bio);
}

static void end_bio_extent_buffer_writepage(struct bio *bio)
{
	struct bio_vec *bvec;
	struct extent_buffer *eb;
	int done;
	struct bvec_iter_all iter_all;

	ASSERT(!bio_flagged(bio, BIO_CLONED));
	bio_for_each_segment_all(bvec, bio, iter_all) {
		struct page *page = bvec->bv_page;

		eb = (struct extent_buffer *)page->private;
		BUG_ON(!eb);
		done = atomic_dec_and_test(&eb->io_pages);

		if (bio->bi_status ||
		    test_bit(EXTENT_BUFFER_WRITE_ERR, &eb->bflags)) {
			ClearPageUptodate(page);
			set_btree_ioerr(page, eb);
		}

		end_page_writeback(page);

		if (!done)
			continue;

		end_extent_buffer_writeback(eb);
	}

	bio_put(bio);
}

static void prepare_eb_write(struct extent_buffer *eb)
{
	u32 nritems;
	unsigned long start;
	unsigned long end;

	clear_bit(EXTENT_BUFFER_WRITE_ERR, &eb->bflags);
	atomic_set(&eb->io_pages, num_extent_pages(eb));

	/* Set btree blocks beyond nritems with 0 to avoid stale content */
	nritems = btrfs_header_nritems(eb);
	if (btrfs_header_level(eb) > 0) {
		end = btrfs_node_key_ptr_offset(nritems);
		memzero_extent_buffer(eb, end, eb->len - end);
	} else {
		/*
		 * Leaf:
		 * header 0 1 2 .. N ... data_N .. data_2 data_1 data_0
		 */
		start = btrfs_item_nr_offset(nritems);
		end = BTRFS_LEAF_DATA_OFFSET + leaf_data_end(eb);
		memzero_extent_buffer(eb, start, end - start);
	}
}

/*
 * Unlike the work in write_one_eb(), we rely completely on extent locking.
 * Page locking is only utilized at minimum to keep the VMM code happy.
 */
static int write_one_subpage_eb(struct extent_buffer *eb,
				struct writeback_control *wbc,
				struct extent_page_data *epd)
{
	struct btrfs_fs_info *fs_info = eb->fs_info;
	struct page *page = eb->pages[0];
	unsigned int write_flags = wbc_to_write_flags(wbc) | REQ_META;
	bool no_dirty_ebs = false;
	int ret;

	prepare_eb_write(eb);

	/* clear_page_dirty_for_io() in subpage helper needs page locked */
	lock_page(page);
	btrfs_subpage_set_writeback(fs_info, page, eb->start, eb->len);

	/* Check if this is the last dirty bit to update nr_written */
	no_dirty_ebs = btrfs_subpage_clear_and_test_dirty(fs_info, page,
							  eb->start, eb->len);
	if (no_dirty_ebs)
		clear_page_dirty_for_io(page);

	ret = submit_extent_page(REQ_OP_WRITE | write_flags, wbc,
			&epd->bio_ctrl, page, eb->start, eb->len,
			eb->start - page_offset(page),
			end_bio_subpage_eb_writepage, 0, 0, false);
	if (ret) {
		btrfs_subpage_clear_writeback(fs_info, page, eb->start, eb->len);
		set_btree_ioerr(page, eb);
		unlock_page(page);

		if (atomic_dec_and_test(&eb->io_pages))
			end_extent_buffer_writeback(eb);
		return -EIO;
	}
	unlock_page(page);
	/*
	 * Submission finished without problem, if no range of the page is
	 * dirty anymore, we have submitted a page.  Update nr_written in wbc.
	 */
	if (no_dirty_ebs)
		update_nr_written(wbc, 1);
	return ret;
}

static noinline_for_stack int write_one_eb(struct extent_buffer *eb,
			struct writeback_control *wbc,
			struct extent_page_data *epd)
{
	u64 disk_bytenr = eb->start;
	int i, num_pages;
	unsigned int write_flags = wbc_to_write_flags(wbc) | REQ_META;
	int ret = 0;

	prepare_eb_write(eb);

	num_pages = num_extent_pages(eb);
	for (i = 0; i < num_pages; i++) {
		struct page *p = eb->pages[i];

		clear_page_dirty_for_io(p);
		set_page_writeback(p);
		ret = submit_extent_page(REQ_OP_WRITE | write_flags, wbc,
					 &epd->bio_ctrl, p, disk_bytenr,
					 PAGE_SIZE, 0,
					 end_bio_extent_buffer_writepage,
					 0, 0, false);
		if (ret) {
			set_btree_ioerr(p, eb);
			if (PageWriteback(p))
				end_page_writeback(p);
			if (atomic_sub_and_test(num_pages - i, &eb->io_pages))
				end_extent_buffer_writeback(eb);
			ret = -EIO;
			break;
		}
		disk_bytenr += PAGE_SIZE;
		update_nr_written(wbc, 1);
		unlock_page(p);
	}

	if (unlikely(ret)) {
		for (; i < num_pages; i++) {
			struct page *p = eb->pages[i];
			clear_page_dirty_for_io(p);
			unlock_page(p);
		}
	}

	return ret;
}

/*
 * Submit one subpage btree page.
 *
 * The main difference to submit_eb_page() is:
 * - Page locking
 *   For subpage, we don't rely on page locking at all.
 *
 * - Flush write bio
 *   We only flush bio if we may be unable to fit current extent buffers into
 *   current bio.
 *
 * Return >=0 for the number of submitted extent buffers.
 * Return <0 for fatal error.
 */
static int submit_eb_subpage(struct page *page,
			     struct writeback_control *wbc,
			     struct extent_page_data *epd)
{
	struct btrfs_fs_info *fs_info = btrfs_sb(page->mapping->host->i_sb);
	int submitted = 0;
	u64 page_start = page_offset(page);
	int bit_start = 0;
	int sectors_per_node = fs_info->nodesize >> fs_info->sectorsize_bits;
	int ret;

	/* Lock and write each dirty extent buffers in the range */
	while (bit_start < fs_info->subpage_info->bitmap_nr_bits) {
		struct btrfs_subpage *subpage = (struct btrfs_subpage *)page->private;
		struct extent_buffer *eb;
		unsigned long flags;
		u64 start;

		/*
		 * Take private lock to ensure the subpage won't be detached
		 * in the meantime.
		 */
		spin_lock(&page->mapping->private_lock);
		if (!PagePrivate(page)) {
			spin_unlock(&page->mapping->private_lock);
			break;
		}
		spin_lock_irqsave(&subpage->lock, flags);
		if (!test_bit(bit_start + fs_info->subpage_info->dirty_offset,
			      subpage->bitmaps)) {
			spin_unlock_irqrestore(&subpage->lock, flags);
			spin_unlock(&page->mapping->private_lock);
			bit_start++;
			continue;
		}

		start = page_start + bit_start * fs_info->sectorsize;
		bit_start += sectors_per_node;

		/*
		 * Here we just want to grab the eb without touching extra
		 * spin locks, so call find_extent_buffer_nolock().
		 */
		eb = find_extent_buffer_nolock(fs_info, start);
		spin_unlock_irqrestore(&subpage->lock, flags);
		spin_unlock(&page->mapping->private_lock);

		/*
		 * The eb has already reached 0 refs thus find_extent_buffer()
		 * doesn't return it. We don't need to write back such eb
		 * anyway.
		 */
		if (!eb)
			continue;

		ret = lock_extent_buffer_for_io(eb, epd);
		if (ret == 0) {
			free_extent_buffer(eb);
			continue;
		}
		if (ret < 0) {
			free_extent_buffer(eb);
			goto cleanup;
		}
		ret = write_one_subpage_eb(eb, wbc, epd);
		free_extent_buffer(eb);
		if (ret < 0)
			goto cleanup;
		submitted++;
	}
	return submitted;

cleanup:
	/* We hit error, end bio for the submitted extent buffers */
	end_write_bio(epd, ret);
	return ret;
}

/*
 * Submit all page(s) of one extent buffer.
 *
 * @page:	the page of one extent buffer
 * @eb_context:	to determine if we need to submit this page, if current page
 *		belongs to this eb, we don't need to submit
 *
 * The caller should pass each page in their bytenr order, and here we use
 * @eb_context to determine if we have submitted pages of one extent buffer.
 *
 * If we have, we just skip until we hit a new page that doesn't belong to
 * current @eb_context.
 *
 * If not, we submit all the page(s) of the extent buffer.
 *
 * Return >0 if we have submitted the extent buffer successfully.
 * Return 0 if we don't need to submit the page, as it's already submitted by
 * previous call.
 * Return <0 for fatal error.
 */
static int submit_eb_page(struct page *page, struct writeback_control *wbc,
			  struct extent_page_data *epd,
			  struct extent_buffer **eb_context)
{
	struct address_space *mapping = page->mapping;
	struct btrfs_block_group *cache = NULL;
	struct extent_buffer *eb;
	int ret;

	if (!PagePrivate(page))
		return 0;

	if (btrfs_sb(page->mapping->host->i_sb)->nodesize < PAGE_SIZE)
		return submit_eb_subpage(page, wbc, epd);

	spin_lock(&mapping->private_lock);
	if (!PagePrivate(page)) {
		spin_unlock(&mapping->private_lock);
		return 0;
	}

	eb = (struct extent_buffer *)page->private;

	/*
	 * Shouldn't happen and normally this would be a BUG_ON but no point
	 * crashing the machine for something we can survive anyway.
	 */
	if (WARN_ON(!eb)) {
		spin_unlock(&mapping->private_lock);
		return 0;
	}

	if (eb == *eb_context) {
		spin_unlock(&mapping->private_lock);
		return 0;
	}
	ret = atomic_inc_not_zero(&eb->refs);
	spin_unlock(&mapping->private_lock);
	if (!ret)
		return 0;

	if (!btrfs_check_meta_write_pointer(eb->fs_info, eb, &cache)) {
		/*
		 * If for_sync, this hole will be filled with
		 * trasnsaction commit.
		 */
		if (wbc->sync_mode == WB_SYNC_ALL && !wbc->for_sync)
			ret = -EAGAIN;
		else
			ret = 0;
		free_extent_buffer(eb);
		return ret;
	}

	*eb_context = eb;

	ret = lock_extent_buffer_for_io(eb, epd);
	if (ret <= 0) {
		btrfs_revert_meta_write_pointer(cache, eb);
		if (cache)
			btrfs_put_block_group(cache);
		free_extent_buffer(eb);
		return ret;
	}
	if (cache) {
		/*
		 * Implies write in zoned mode. Mark the last eb in a block group.
		 */
		if (cache->seq_zone && eb->start + eb->len == cache->zone_capacity)
			set_bit(EXTENT_BUFFER_ZONE_FINISH, &eb->bflags);
		btrfs_put_block_group(cache);
	}
	ret = write_one_eb(eb, wbc, epd);
	free_extent_buffer(eb);
	if (ret < 0)
		return ret;
	return 1;
}

int btree_write_cache_pages(struct address_space *mapping,
				   struct writeback_control *wbc)
{
	struct extent_buffer *eb_context = NULL;
	struct extent_page_data epd = {
		.bio_ctrl = { 0 },
		.extent_locked = 0,
		.sync_io = wbc->sync_mode == WB_SYNC_ALL,
	};
	struct btrfs_fs_info *fs_info = BTRFS_I(mapping->host)->root->fs_info;
	int ret = 0;
	int done = 0;
	int nr_to_write_done = 0;
	struct pagevec pvec;
	int nr_pages;
	pgoff_t index;
	pgoff_t end;		/* Inclusive */
	int scanned = 0;
	xa_mark_t tag;

	pagevec_init(&pvec);
	if (wbc->range_cyclic) {
		index = mapping->writeback_index; /* Start from prev offset */
		end = -1;
		/*
		 * Start from the beginning does not need to cycle over the
		 * range, mark it as scanned.
		 */
		scanned = (index == 0);
	} else {
		index = wbc->range_start >> PAGE_SHIFT;
		end = wbc->range_end >> PAGE_SHIFT;
		scanned = 1;
	}
	if (wbc->sync_mode == WB_SYNC_ALL)
		tag = PAGECACHE_TAG_TOWRITE;
	else
		tag = PAGECACHE_TAG_DIRTY;
	btrfs_zoned_meta_io_lock(fs_info);
retry:
	if (wbc->sync_mode == WB_SYNC_ALL)
		tag_pages_for_writeback(mapping, index, end);
	while (!done && !nr_to_write_done && (index <= end) &&
	       (nr_pages = pagevec_lookup_range_tag(&pvec, mapping, &index, end,
			tag))) {
		unsigned i;

		for (i = 0; i < nr_pages; i++) {
			struct page *page = pvec.pages[i];

			ret = submit_eb_page(page, wbc, &epd, &eb_context);
			if (ret == 0)
				continue;
			if (ret < 0) {
				done = 1;
				break;
			}

			/*
			 * the filesystem may choose to bump up nr_to_write.
			 * We have to make sure to honor the new nr_to_write
			 * at any time
			 */
			nr_to_write_done = wbc->nr_to_write <= 0;
		}
		pagevec_release(&pvec);
		cond_resched();
	}
	if (!scanned && !done) {
		/*
		 * We hit the last page and there is more work to be done: wrap
		 * back to the start of the file
		 */
		scanned = 1;
		index = 0;
		goto retry;
	}
	if (ret < 0) {
		end_write_bio(&epd, ret);
		goto out;
	}
	/*
	 * If something went wrong, don't allow any metadata write bio to be
	 * submitted.
	 *
	 * This would prevent use-after-free if we had dirty pages not
	 * cleaned up, which can still happen by fuzzed images.
	 *
	 * - Bad extent tree
	 *   Allowing existing tree block to be allocated for other trees.
	 *
	 * - Log tree operations
	 *   Exiting tree blocks get allocated to log tree, bumps its
	 *   generation, then get cleaned in tree re-balance.
	 *   Such tree block will not be written back, since it's clean,
	 *   thus no WRITTEN flag set.
	 *   And after log writes back, this tree block is not traced by
	 *   any dirty extent_io_tree.
	 *
	 * - Offending tree block gets re-dirtied from its original owner
	 *   Since it has bumped generation, no WRITTEN flag, it can be
	 *   reused without COWing. This tree block will not be traced
	 *   by btrfs_transaction::dirty_pages.
	 *
	 *   Now such dirty tree block will not be cleaned by any dirty
	 *   extent io tree. Thus we don't want to submit such wild eb
	 *   if the fs already has error.
	 */
	if (!BTRFS_FS_ERROR(fs_info)) {
		flush_write_bio(&epd);
	} else {
		ret = -EROFS;
		end_write_bio(&epd, ret);
	}
out:
	btrfs_zoned_meta_io_unlock(fs_info);
	/*
	 * We can get ret > 0 from submit_extent_page() indicating how many ebs
	 * were submitted. Reset it to 0 to avoid false alerts for the caller.
	 */
	if (ret > 0)
		ret = 0;
	return ret;
}

/**
 * Walk the list of dirty pages of the given address space and write all of them.
 *
 * @mapping: address space structure to write
 * @wbc:     subtract the number of written pages from *@wbc->nr_to_write
 * @epd:     holds context for the write, namely the bio
 *
 * If a page is already under I/O, write_cache_pages() skips it, even
 * if it's dirty.  This is desirable behaviour for memory-cleaning writeback,
 * but it is INCORRECT for data-integrity system calls such as fsync().  fsync()
 * and msync() need to guarantee that all the data which was dirty at the time
 * the call was made get new I/O started against them.  If wbc->sync_mode is
 * WB_SYNC_ALL then we were called for data integrity and we must wait for
 * existing IO to complete.
 */
static int extent_write_cache_pages(struct address_space *mapping,
			     struct writeback_control *wbc,
			     struct extent_page_data *epd)
{
	struct inode *inode = mapping->host;
	int ret = 0;
	int done = 0;
	int nr_to_write_done = 0;
	struct pagevec pvec;
	int nr_pages;
	pgoff_t index;
	pgoff_t end;		/* Inclusive */
	pgoff_t done_index;
	int range_whole = 0;
	int scanned = 0;
	xa_mark_t tag;

	/*
	 * We have to hold onto the inode so that ordered extents can do their
	 * work when the IO finishes.  The alternative to this is failing to add
	 * an ordered extent if the igrab() fails there and that is a huge pain
	 * to deal with, so instead just hold onto the inode throughout the
	 * writepages operation.  If it fails here we are freeing up the inode
	 * anyway and we'd rather not waste our time writing out stuff that is
	 * going to be truncated anyway.
	 */
	if (!igrab(inode))
		return 0;

	pagevec_init(&pvec);
	if (wbc->range_cyclic) {
		index = mapping->writeback_index; /* Start from prev offset */
		end = -1;
		/*
		 * Start from the beginning does not need to cycle over the
		 * range, mark it as scanned.
		 */
		scanned = (index == 0);
	} else {
		index = wbc->range_start >> PAGE_SHIFT;
		end = wbc->range_end >> PAGE_SHIFT;
		if (wbc->range_start == 0 && wbc->range_end == LLONG_MAX)
			range_whole = 1;
		scanned = 1;
	}

	/*
	 * We do the tagged writepage as long as the snapshot flush bit is set
	 * and we are the first one who do the filemap_flush() on this inode.
	 *
	 * The nr_to_write == LONG_MAX is needed to make sure other flushers do
	 * not race in and drop the bit.
	 */
	if (range_whole && wbc->nr_to_write == LONG_MAX &&
	    test_and_clear_bit(BTRFS_INODE_SNAPSHOT_FLUSH,
			       &BTRFS_I(inode)->runtime_flags))
		wbc->tagged_writepages = 1;

	if (wbc->sync_mode == WB_SYNC_ALL || wbc->tagged_writepages)
		tag = PAGECACHE_TAG_TOWRITE;
	else
		tag = PAGECACHE_TAG_DIRTY;
retry:
	if (wbc->sync_mode == WB_SYNC_ALL || wbc->tagged_writepages)
		tag_pages_for_writeback(mapping, index, end);
	done_index = index;
	while (!done && !nr_to_write_done && (index <= end) &&
			(nr_pages = pagevec_lookup_range_tag(&pvec, mapping,
						&index, end, tag))) {
		unsigned i;

		for (i = 0; i < nr_pages; i++) {
			struct page *page = pvec.pages[i];

			done_index = page->index + 1;
			/*
			 * At this point we hold neither the i_pages lock nor
			 * the page lock: the page may be truncated or
			 * invalidated (changing page->mapping to NULL),
			 * or even swizzled back from swapper_space to
			 * tmpfs file mapping
			 */
			if (!trylock_page(page)) {
				flush_write_bio(epd);
				lock_page(page);
			}

			if (unlikely(page->mapping != mapping)) {
				unlock_page(page);
				continue;
			}

			if (wbc->sync_mode != WB_SYNC_NONE) {
				if (PageWriteback(page))
					flush_write_bio(epd);
				wait_on_page_writeback(page);
			}

			if (PageWriteback(page) ||
			    !clear_page_dirty_for_io(page)) {
				unlock_page(page);
				continue;
			}

			ret = __extent_writepage(page, wbc, epd);
			if (ret < 0) {
				done = 1;
				break;
			}

			/*
			 * the filesystem may choose to bump up nr_to_write.
			 * We have to make sure to honor the new nr_to_write
			 * at any time
			 */
			nr_to_write_done = wbc->nr_to_write <= 0;
		}
		pagevec_release(&pvec);
		cond_resched();
	}
	if (!scanned && !done) {
		/*
		 * We hit the last page and there is more work to be done: wrap
		 * back to the start of the file
		 */
		scanned = 1;
		index = 0;

		/*
		 * If we're looping we could run into a page that is locked by a
		 * writer and that writer could be waiting on writeback for a
		 * page in our current bio, and thus deadlock, so flush the
		 * write bio here.
		 */
		flush_write_bio(epd);
		goto retry;
	}

	if (wbc->range_cyclic || (wbc->nr_to_write > 0 && range_whole))
		mapping->writeback_index = done_index;

	btrfs_add_delayed_iput(inode);
	return ret;
}

int extent_write_full_page(struct page *page, struct writeback_control *wbc)
{
	int ret;
	struct extent_page_data epd = {
		.bio_ctrl = { 0 },
		.extent_locked = 0,
		.sync_io = wbc->sync_mode == WB_SYNC_ALL,
	};

	ret = __extent_writepage(page, wbc, &epd);
	ASSERT(ret <= 0);
	if (ret < 0) {
		end_write_bio(&epd, ret);
		return ret;
	}

	flush_write_bio(&epd);
	return ret;
}

/*
 * Submit the pages in the range to bio for call sites which delalloc range has
 * already been ran (aka, ordered extent inserted) and all pages are still
 * locked.
 */
int extent_write_locked_range(struct inode *inode, u64 start, u64 end)
{
	bool found_error = false;
	int first_error = 0;
	int ret = 0;
	struct address_space *mapping = inode->i_mapping;
	struct page *page;
	u64 cur = start;
	unsigned long nr_pages;
	const u32 sectorsize = btrfs_sb(inode->i_sb)->sectorsize;
	struct extent_page_data epd = {
		.bio_ctrl = { 0 },
		.extent_locked = 1,
		.sync_io = 1,
	};
	struct writeback_control wbc_writepages = {
		.sync_mode	= WB_SYNC_ALL,
		.range_start	= start,
		.range_end	= end + 1,
		/* We're called from an async helper function */
		.punt_to_cgroup	= 1,
		.no_cgroup_owner = 1,
	};

	ASSERT(IS_ALIGNED(start, sectorsize) && IS_ALIGNED(end + 1, sectorsize));
	nr_pages = (round_up(end, PAGE_SIZE) - round_down(start, PAGE_SIZE)) >>
		   PAGE_SHIFT;
	wbc_writepages.nr_to_write = nr_pages * 2;

	wbc_attach_fdatawrite_inode(&wbc_writepages, inode);
	while (cur <= end) {
		u64 cur_end = min(round_down(cur, PAGE_SIZE) + PAGE_SIZE - 1, end);

		page = find_get_page(mapping, cur >> PAGE_SHIFT);
		/*
		 * All pages in the range are locked since
		 * btrfs_run_delalloc_range(), thus there is no way to clear
		 * the page dirty flag.
		 */
		ASSERT(PageLocked(page));
		ASSERT(PageDirty(page));
		clear_page_dirty_for_io(page);
		ret = __extent_writepage(page, &wbc_writepages, &epd);
		ASSERT(ret <= 0);
		if (ret < 0) {
			found_error = true;
			first_error = ret;
		}
		put_page(page);
		cur = cur_end + 1;
	}

	if (!found_error)
		flush_write_bio(&epd);
	else
		end_write_bio(&epd, ret);

	wbc_detach_inode(&wbc_writepages);
	if (found_error)
		return first_error;
	return ret;
}

int extent_writepages(struct address_space *mapping,
		      struct writeback_control *wbc)
{
	struct inode *inode = mapping->host;
	int ret = 0;
	struct extent_page_data epd = {
		.bio_ctrl = { 0 },
		.extent_locked = 0,
		.sync_io = wbc->sync_mode == WB_SYNC_ALL,
	};

	/*
	 * Allow only a single thread to do the reloc work in zoned mode to
	 * protect the write pointer updates.
	 */
	btrfs_zoned_data_reloc_lock(BTRFS_I(inode));
	ret = extent_write_cache_pages(mapping, wbc, &epd);
	btrfs_zoned_data_reloc_unlock(BTRFS_I(inode));
	ASSERT(ret <= 0);
	if (ret < 0) {
		end_write_bio(&epd, ret);
		return ret;
	}
	flush_write_bio(&epd);
	return ret;
}

void extent_readahead(struct readahead_control *rac)
{
	struct btrfs_bio_ctrl bio_ctrl = { 0 };
	struct page *pagepool[16];
	struct extent_map *em_cached = NULL;
	u64 prev_em_start = (u64)-1;
	int nr;

	while ((nr = readahead_page_batch(rac, pagepool))) {
		u64 contig_start = readahead_pos(rac);
		u64 contig_end = contig_start + readahead_batch_length(rac) - 1;

		contiguous_readpages(pagepool, nr, contig_start, contig_end,
				&em_cached, &bio_ctrl, &prev_em_start);
	}

	if (em_cached)
		free_extent_map(em_cached);

	if (bio_ctrl.bio)
		submit_one_bio(bio_ctrl.bio, 0, bio_ctrl.bio_flags);
}

/*
 * basic invalidate_folio code, this waits on any locked or writeback
 * ranges corresponding to the folio, and then deletes any extent state
 * records from the tree
 */
int extent_invalidate_folio(struct extent_io_tree *tree,
			  struct folio *folio, size_t offset)
{
	struct extent_state *cached_state = NULL;
	u64 start = folio_pos(folio);
	u64 end = start + folio_size(folio) - 1;
	size_t blocksize = folio->mapping->host->i_sb->s_blocksize;

	/* This function is only called for the btree inode */
	ASSERT(tree->owner == IO_TREE_BTREE_INODE_IO);

	start += ALIGN(offset, blocksize);
	if (start > end)
		return 0;

	lock_extent_bits(tree, start, end, &cached_state);
	folio_wait_writeback(folio);

	/*
	 * Currently for btree io tree, only EXTENT_LOCKED is utilized,
	 * so here we only need to unlock the extent range to free any
	 * existing extent state.
	 */
	unlock_extent_cached(tree, start, end, &cached_state);
	return 0;
}

/*
 * a helper for releasepage, this tests for areas of the page that
 * are locked or under IO and drops the related state bits if it is safe
 * to drop the page.
 */
static int try_release_extent_state(struct extent_io_tree *tree,
				    struct page *page, gfp_t mask)
{
	u64 start = page_offset(page);
	u64 end = start + PAGE_SIZE - 1;
	int ret = 1;

	if (test_range_bit(tree, start, end, EXTENT_LOCKED, 0, NULL)) {
		ret = 0;
	} else {
		/*
		 * At this point we can safely clear everything except the
		 * locked bit, the nodatasum bit and the delalloc new bit.
		 * The delalloc new bit will be cleared by ordered extent
		 * completion.
		 */
		ret = __clear_extent_bit(tree, start, end,
			 ~(EXTENT_LOCKED | EXTENT_NODATASUM | EXTENT_DELALLOC_NEW),
			 0, 0, NULL, mask, NULL);

		/* if clear_extent_bit failed for enomem reasons,
		 * we can't allow the release to continue.
		 */
		if (ret < 0)
			ret = 0;
		else
			ret = 1;
	}
	return ret;
}

/*
 * a helper for releasepage.  As long as there are no locked extents
 * in the range corresponding to the page, both state records and extent
 * map records are removed
 */
int try_release_extent_mapping(struct page *page, gfp_t mask)
{
	struct extent_map *em;
	u64 start = page_offset(page);
	u64 end = start + PAGE_SIZE - 1;
	struct btrfs_inode *btrfs_inode = BTRFS_I(page->mapping->host);
	struct extent_io_tree *tree = &btrfs_inode->io_tree;
	struct extent_map_tree *map = &btrfs_inode->extent_tree;

	if (gfpflags_allow_blocking(mask) &&
	    page->mapping->host->i_size > SZ_16M) {
		u64 len;
		while (start <= end) {
			struct btrfs_fs_info *fs_info;
			u64 cur_gen;

			len = end - start + 1;
			write_lock(&map->lock);
			em = lookup_extent_mapping(map, start, len);
			if (!em) {
				write_unlock(&map->lock);
				break;
			}
			if (test_bit(EXTENT_FLAG_PINNED, &em->flags) ||
			    em->start != start) {
				write_unlock(&map->lock);
				free_extent_map(em);
				break;
			}
			if (test_range_bit(tree, em->start,
					   extent_map_end(em) - 1,
					   EXTENT_LOCKED, 0, NULL))
				goto next;
			/*
			 * If it's not in the list of modified extents, used
			 * by a fast fsync, we can remove it. If it's being
			 * logged we can safely remove it since fsync took an
			 * extra reference on the em.
			 */
			if (list_empty(&em->list) ||
			    test_bit(EXTENT_FLAG_LOGGING, &em->flags))
				goto remove_em;
			/*
			 * If it's in the list of modified extents, remove it
			 * only if its generation is older then the current one,
			 * in which case we don't need it for a fast fsync.
			 * Otherwise don't remove it, we could be racing with an
			 * ongoing fast fsync that could miss the new extent.
			 */
			fs_info = btrfs_inode->root->fs_info;
			spin_lock(&fs_info->trans_lock);
			cur_gen = fs_info->generation;
			spin_unlock(&fs_info->trans_lock);
			if (em->generation >= cur_gen)
				goto next;
remove_em:
			/*
			 * We only remove extent maps that are not in the list of
			 * modified extents or that are in the list but with a
			 * generation lower then the current generation, so there
			 * is no need to set the full fsync flag on the inode (it
			 * hurts the fsync performance for workloads with a data
			 * size that exceeds or is close to the system's memory).
			 */
			remove_extent_mapping(map, em);
			/* once for the rb tree */
			free_extent_map(em);
next:
			start = extent_map_end(em);
			write_unlock(&map->lock);

			/* once for us */
			free_extent_map(em);

			cond_resched(); /* Allow large-extent preemption. */
		}
	}
	return try_release_extent_state(tree, page, mask);
}

/*
 * helper function for fiemap, which doesn't want to see any holes.
 * This maps until we find something past 'last'
 */
static struct extent_map *get_extent_skip_holes(struct btrfs_inode *inode,
						u64 offset, u64 last)
{
	u64 sectorsize = btrfs_inode_sectorsize(inode);
	struct extent_map *em;
	u64 len;

	if (offset >= last)
		return NULL;

	while (1) {
		len = last - offset;
		if (len == 0)
			break;
		len = ALIGN(len, sectorsize);
		em = btrfs_get_extent_fiemap(inode, offset, len);
		if (IS_ERR(em))
			return em;

		/* if this isn't a hole return it */
		if (em->block_start != EXTENT_MAP_HOLE)
			return em;

		/* this is a hole, advance to the next extent */
		offset = extent_map_end(em);
		free_extent_map(em);
		if (offset >= last)
			break;
	}
	return NULL;
}

/*
 * To cache previous fiemap extent
 *
 * Will be used for merging fiemap extent
 */
struct fiemap_cache {
	u64 offset;
	u64 phys;
	u64 len;
	u32 flags;
	bool cached;
};

/*
 * Helper to submit fiemap extent.
 *
 * Will try to merge current fiemap extent specified by @offset, @phys,
 * @len and @flags with cached one.
 * And only when we fails to merge, cached one will be submitted as
 * fiemap extent.
 *
 * Return value is the same as fiemap_fill_next_extent().
 */
static int emit_fiemap_extent(struct fiemap_extent_info *fieinfo,
				struct fiemap_cache *cache,
				u64 offset, u64 phys, u64 len, u32 flags)
{
	int ret = 0;

	if (!cache->cached)
		goto assign;

	/*
	 * Sanity check, extent_fiemap() should have ensured that new
	 * fiemap extent won't overlap with cached one.
	 * Not recoverable.
	 *
	 * NOTE: Physical address can overlap, due to compression
	 */
	if (cache->offset + cache->len > offset) {
		WARN_ON(1);
		return -EINVAL;
	}

	/*
	 * Only merges fiemap extents if
	 * 1) Their logical addresses are continuous
	 *
	 * 2) Their physical addresses are continuous
	 *    So truly compressed (physical size smaller than logical size)
	 *    extents won't get merged with each other
	 *
	 * 3) Share same flags except FIEMAP_EXTENT_LAST
	 *    So regular extent won't get merged with prealloc extent
	 */
	if (cache->offset + cache->len  == offset &&
	    cache->phys + cache->len == phys  &&
	    (cache->flags & ~FIEMAP_EXTENT_LAST) ==
			(flags & ~FIEMAP_EXTENT_LAST)) {
		cache->len += len;
		cache->flags |= flags;
		goto try_submit_last;
	}

	/* Not mergeable, need to submit cached one */
	ret = fiemap_fill_next_extent(fieinfo, cache->offset, cache->phys,
				      cache->len, cache->flags);
	cache->cached = false;
	if (ret)
		return ret;
assign:
	cache->cached = true;
	cache->offset = offset;
	cache->phys = phys;
	cache->len = len;
	cache->flags = flags;
try_submit_last:
	if (cache->flags & FIEMAP_EXTENT_LAST) {
		ret = fiemap_fill_next_extent(fieinfo, cache->offset,
				cache->phys, cache->len, cache->flags);
		cache->cached = false;
	}
	return ret;
}

/*
 * Emit last fiemap cache
 *
 * The last fiemap cache may still be cached in the following case:
 * 0		      4k		    8k
 * |<- Fiemap range ->|
 * |<------------  First extent ----------->|
 *
 * In this case, the first extent range will be cached but not emitted.
 * So we must emit it before ending extent_fiemap().
 */
static int emit_last_fiemap_cache(struct fiemap_extent_info *fieinfo,
				  struct fiemap_cache *cache)
{
	int ret;

	if (!cache->cached)
		return 0;

	ret = fiemap_fill_next_extent(fieinfo, cache->offset, cache->phys,
				      cache->len, cache->flags);
	cache->cached = false;
	if (ret > 0)
		ret = 0;
	return ret;
}

int extent_fiemap(struct btrfs_inode *inode, struct fiemap_extent_info *fieinfo,
		  u64 start, u64 len)
{
	int ret = 0;
	u64 off;
	u64 max = start + len;
	u32 flags = 0;
	u32 found_type;
	u64 last;
	u64 last_for_get_extent = 0;
	u64 disko = 0;
	u64 isize = i_size_read(&inode->vfs_inode);
	struct btrfs_key found_key;
	struct extent_map *em = NULL;
	struct extent_state *cached_state = NULL;
	struct btrfs_path *path;
	struct btrfs_root *root = inode->root;
	struct fiemap_cache cache = { 0 };
	struct ulist *roots;
	struct ulist *tmp_ulist;
	int end = 0;
	u64 em_start = 0;
	u64 em_len = 0;
	u64 em_end = 0;

	if (len == 0)
		return -EINVAL;

	path = btrfs_alloc_path();
	if (!path)
		return -ENOMEM;

	roots = ulist_alloc(GFP_KERNEL);
	tmp_ulist = ulist_alloc(GFP_KERNEL);
	if (!roots || !tmp_ulist) {
		ret = -ENOMEM;
		goto out_free_ulist;
	}

	/*
	 * We can't initialize that to 'start' as this could miss extents due
	 * to extent item merging
	 */
	off = 0;
	start = round_down(start, btrfs_inode_sectorsize(inode));
	len = round_up(max, btrfs_inode_sectorsize(inode)) - start;

	/*
	 * lookup the last file extent.  We're not using i_size here
	 * because there might be preallocation past i_size
	 */
	ret = btrfs_lookup_file_extent(NULL, root, path, btrfs_ino(inode), -1,
				       0);
	if (ret < 0) {
		goto out_free_ulist;
	} else {
		WARN_ON(!ret);
		if (ret == 1)
			ret = 0;
	}

	path->slots[0]--;
	btrfs_item_key_to_cpu(path->nodes[0], &found_key, path->slots[0]);
	found_type = found_key.type;

	/* No extents, but there might be delalloc bits */
	if (found_key.objectid != btrfs_ino(inode) ||
	    found_type != BTRFS_EXTENT_DATA_KEY) {
		/* have to trust i_size as the end */
		last = (u64)-1;
		last_for_get_extent = isize;
	} else {
		/*
		 * remember the start of the last extent.  There are a
		 * bunch of different factors that go into the length of the
		 * extent, so its much less complex to remember where it started
		 */
		last = found_key.offset;
		last_for_get_extent = last + 1;
	}
	btrfs_release_path(path);

	/*
	 * we might have some extents allocated but more delalloc past those
	 * extents.  so, we trust isize unless the start of the last extent is
	 * beyond isize
	 */
	if (last < isize) {
		last = (u64)-1;
		last_for_get_extent = isize;
	}

	lock_extent_bits(&inode->io_tree, start, start + len - 1,
			 &cached_state);

	em = get_extent_skip_holes(inode, start, last_for_get_extent);
	if (!em)
		goto out;
	if (IS_ERR(em)) {
		ret = PTR_ERR(em);
		goto out;
	}

	while (!end) {
		u64 offset_in_extent = 0;

		/* break if the extent we found is outside the range */
		if (em->start >= max || extent_map_end(em) < off)
			break;

		/*
		 * get_extent may return an extent that starts before our
		 * requested range.  We have to make sure the ranges
		 * we return to fiemap always move forward and don't
		 * overlap, so adjust the offsets here
		 */
		em_start = max(em->start, off);

		/*
		 * record the offset from the start of the extent
		 * for adjusting the disk offset below.  Only do this if the
		 * extent isn't compressed since our in ram offset may be past
		 * what we have actually allocated on disk.
		 */
		if (!test_bit(EXTENT_FLAG_COMPRESSED, &em->flags))
			offset_in_extent = em_start - em->start;
		em_end = extent_map_end(em);
		em_len = em_end - em_start;
		flags = 0;
		if (em->block_start < EXTENT_MAP_LAST_BYTE)
			disko = em->block_start + offset_in_extent;
		else
			disko = 0;

		/*
		 * bump off for our next call to get_extent
		 */
		off = extent_map_end(em);
		if (off >= max)
			end = 1;

		if (em->block_start == EXTENT_MAP_LAST_BYTE) {
			end = 1;
			flags |= FIEMAP_EXTENT_LAST;
		} else if (em->block_start == EXTENT_MAP_INLINE) {
			flags |= (FIEMAP_EXTENT_DATA_INLINE |
				  FIEMAP_EXTENT_NOT_ALIGNED);
		} else if (em->block_start == EXTENT_MAP_DELALLOC) {
			flags |= (FIEMAP_EXTENT_DELALLOC |
				  FIEMAP_EXTENT_UNKNOWN);
		} else if (fieinfo->fi_extents_max) {
			u64 bytenr = em->block_start -
				(em->start - em->orig_start);

			/*
			 * As btrfs supports shared space, this information
			 * can be exported to userspace tools via
			 * flag FIEMAP_EXTENT_SHARED.  If fi_extents_max == 0
			 * then we're just getting a count and we can skip the
			 * lookup stuff.
			 */
			ret = btrfs_check_shared(root, btrfs_ino(inode),
						 bytenr, roots, tmp_ulist);
			if (ret < 0)
				goto out_free;
			if (ret)
				flags |= FIEMAP_EXTENT_SHARED;
			ret = 0;
		}
		if (test_bit(EXTENT_FLAG_COMPRESSED, &em->flags))
			flags |= FIEMAP_EXTENT_ENCODED;
		if (test_bit(EXTENT_FLAG_PREALLOC, &em->flags))
			flags |= FIEMAP_EXTENT_UNWRITTEN;

		free_extent_map(em);
		em = NULL;
		if ((em_start >= last) || em_len == (u64)-1 ||
		   (last == (u64)-1 && isize <= em_end)) {
			flags |= FIEMAP_EXTENT_LAST;
			end = 1;
		}

		/* now scan forward to see if this is really the last extent. */
		em = get_extent_skip_holes(inode, off, last_for_get_extent);
		if (IS_ERR(em)) {
			ret = PTR_ERR(em);
			goto out;
		}
		if (!em) {
			flags |= FIEMAP_EXTENT_LAST;
			end = 1;
		}
		ret = emit_fiemap_extent(fieinfo, &cache, em_start, disko,
					   em_len, flags);
		if (ret) {
			if (ret == 1)
				ret = 0;
			goto out_free;
		}
	}
out_free:
	if (!ret)
		ret = emit_last_fiemap_cache(fieinfo, &cache);
	free_extent_map(em);
out:
	unlock_extent_cached(&inode->io_tree, start, start + len - 1,
			     &cached_state);

out_free_ulist:
	btrfs_free_path(path);
	ulist_free(roots);
	ulist_free(tmp_ulist);
	return ret;
}

static void __free_extent_buffer(struct extent_buffer *eb)
{
	kmem_cache_free(extent_buffer_cache, eb);
}

int extent_buffer_under_io(const struct extent_buffer *eb)
{
	return (atomic_read(&eb->io_pages) ||
		test_bit(EXTENT_BUFFER_WRITEBACK, &eb->bflags) ||
		test_bit(EXTENT_BUFFER_DIRTY, &eb->bflags));
}

static bool page_range_has_eb(struct btrfs_fs_info *fs_info, struct page *page)
{
	struct btrfs_subpage *subpage;

	lockdep_assert_held(&page->mapping->private_lock);

	if (PagePrivate(page)) {
		subpage = (struct btrfs_subpage *)page->private;
		if (atomic_read(&subpage->eb_refs))
			return true;
		/*
		 * Even there is no eb refs here, we may still have
		 * end_page_read() call relying on page::private.
		 */
		if (atomic_read(&subpage->readers))
			return true;
	}
	return false;
}

static void detach_extent_buffer_page(struct extent_buffer *eb, struct page *page)
{
	struct btrfs_fs_info *fs_info = eb->fs_info;
	const bool mapped = !test_bit(EXTENT_BUFFER_UNMAPPED, &eb->bflags);

	/*
	 * For mapped eb, we're going to change the page private, which should
	 * be done under the private_lock.
	 */
	if (mapped)
		spin_lock(&page->mapping->private_lock);

	if (!PagePrivate(page)) {
		if (mapped)
			spin_unlock(&page->mapping->private_lock);
		return;
	}

	if (fs_info->nodesize >= PAGE_SIZE) {
		/*
		 * We do this since we'll remove the pages after we've
		 * removed the eb from the radix tree, so we could race
		 * and have this page now attached to the new eb.  So
		 * only clear page_private if it's still connected to
		 * this eb.
		 */
		if (PagePrivate(page) &&
		    page->private == (unsigned long)eb) {
			BUG_ON(test_bit(EXTENT_BUFFER_DIRTY, &eb->bflags));
			BUG_ON(PageDirty(page));
			BUG_ON(PageWriteback(page));
			/*
			 * We need to make sure we haven't be attached
			 * to a new eb.
			 */
			detach_page_private(page);
		}
		if (mapped)
			spin_unlock(&page->mapping->private_lock);
		return;
	}

	/*
	 * For subpage, we can have dummy eb with page private.  In this case,
	 * we can directly detach the private as such page is only attached to
	 * one dummy eb, no sharing.
	 */
	if (!mapped) {
		btrfs_detach_subpage(fs_info, page);
		return;
	}

	btrfs_page_dec_eb_refs(fs_info, page);

	/*
	 * We can only detach the page private if there are no other ebs in the
	 * page range and no unfinished IO.
	 */
	if (!page_range_has_eb(fs_info, page))
		btrfs_detach_subpage(fs_info, page);

	spin_unlock(&page->mapping->private_lock);
}

/* Release all pages attached to the extent buffer */
static void btrfs_release_extent_buffer_pages(struct extent_buffer *eb)
{
	int i;
	int num_pages;

	ASSERT(!extent_buffer_under_io(eb));

	num_pages = num_extent_pages(eb);
	for (i = 0; i < num_pages; i++) {
		struct page *page = eb->pages[i];

		if (!page)
			continue;

		detach_extent_buffer_page(eb, page);

		/* One for when we allocated the page */
		put_page(page);
	}
}

/*
 * Helper for releasing the extent buffer.
 */
static inline void btrfs_release_extent_buffer(struct extent_buffer *eb)
{
	btrfs_release_extent_buffer_pages(eb);
	btrfs_leak_debug_del(&eb->fs_info->eb_leak_lock, &eb->leak_list);
	__free_extent_buffer(eb);
}

static struct extent_buffer *
__alloc_extent_buffer(struct btrfs_fs_info *fs_info, u64 start,
		      unsigned long len)
{
	struct extent_buffer *eb = NULL;

	eb = kmem_cache_zalloc(extent_buffer_cache, GFP_NOFS|__GFP_NOFAIL);
	eb->start = start;
	eb->len = len;
	eb->fs_info = fs_info;
	eb->bflags = 0;
	init_rwsem(&eb->lock);

	btrfs_leak_debug_add(&fs_info->eb_leak_lock, &eb->leak_list,
			     &fs_info->allocated_ebs);
	INIT_LIST_HEAD(&eb->release_list);

	spin_lock_init(&eb->refs_lock);
	atomic_set(&eb->refs, 1);
	atomic_set(&eb->io_pages, 0);

	ASSERT(len <= BTRFS_MAX_METADATA_BLOCKSIZE);

	return eb;
}

struct extent_buffer *btrfs_clone_extent_buffer(const struct extent_buffer *src)
{
	int i;
	struct extent_buffer *new;
	int num_pages = num_extent_pages(src);
	int ret;

	new = __alloc_extent_buffer(src->fs_info, src->start, src->len);
	if (new == NULL)
		return NULL;

	/*
	 * Set UNMAPPED before calling btrfs_release_extent_buffer(), as
	 * btrfs_release_extent_buffer() have different behavior for
	 * UNMAPPED subpage extent buffer.
	 */
	set_bit(EXTENT_BUFFER_UNMAPPED, &new->bflags);

	memset(new->pages, 0, sizeof(*new->pages) * num_pages);
	ret = btrfs_alloc_page_array(num_pages, new->pages);
	if (ret) {
		btrfs_release_extent_buffer(new);
		return NULL;
	}

	for (i = 0; i < num_pages; i++) {
		int ret;
		struct page *p = new->pages[i];

		ret = attach_extent_buffer_page(new, p, NULL);
		if (ret < 0) {
			btrfs_release_extent_buffer(new);
			return NULL;
		}
		WARN_ON(PageDirty(p));
		copy_page(page_address(p), page_address(src->pages[i]));
	}
	set_extent_buffer_uptodate(new);

	return new;
}

struct extent_buffer *__alloc_dummy_extent_buffer(struct btrfs_fs_info *fs_info,
						  u64 start, unsigned long len)
{
	struct extent_buffer *eb;
	int num_pages;
	int i;
	int ret;

	eb = __alloc_extent_buffer(fs_info, start, len);
	if (!eb)
		return NULL;

	num_pages = num_extent_pages(eb);
	ret = btrfs_alloc_page_array(num_pages, eb->pages);
	if (ret)
		goto err;

	for (i = 0; i < num_pages; i++) {
		struct page *p = eb->pages[i];

		ret = attach_extent_buffer_page(eb, p, NULL);
		if (ret < 0)
			goto err;
	}

	set_extent_buffer_uptodate(eb);
	btrfs_set_header_nritems(eb, 0);
	set_bit(EXTENT_BUFFER_UNMAPPED, &eb->bflags);

	return eb;
err:
	for (i = 0; i < num_pages; i++) {
		if (eb->pages[i]) {
			detach_extent_buffer_page(eb, eb->pages[i]);
			__free_page(eb->pages[i]);
		}
	}
	__free_extent_buffer(eb);
	return NULL;
}

struct extent_buffer *alloc_dummy_extent_buffer(struct btrfs_fs_info *fs_info,
						u64 start)
{
	return __alloc_dummy_extent_buffer(fs_info, start, fs_info->nodesize);
}

static void check_buffer_tree_ref(struct extent_buffer *eb)
{
	int refs;
	/*
	 * The TREE_REF bit is first set when the extent_buffer is added
	 * to the radix tree. It is also reset, if unset, when a new reference
	 * is created by find_extent_buffer.
	 *
	 * It is only cleared in two cases: freeing the last non-tree
	 * reference to the extent_buffer when its STALE bit is set or
	 * calling releasepage when the tree reference is the only reference.
	 *
	 * In both cases, care is taken to ensure that the extent_buffer's
	 * pages are not under io. However, releasepage can be concurrently
	 * called with creating new references, which is prone to race
	 * conditions between the calls to check_buffer_tree_ref in those
	 * codepaths and clearing TREE_REF in try_release_extent_buffer.
	 *
	 * The actual lifetime of the extent_buffer in the radix tree is
	 * adequately protected by the refcount, but the TREE_REF bit and
	 * its corresponding reference are not. To protect against this
	 * class of races, we call check_buffer_tree_ref from the codepaths
	 * which trigger io after they set eb->io_pages. Note that once io is
	 * initiated, TREE_REF can no longer be cleared, so that is the
	 * moment at which any such race is best fixed.
	 */
	refs = atomic_read(&eb->refs);
	if (refs >= 2 && test_bit(EXTENT_BUFFER_TREE_REF, &eb->bflags))
		return;

	spin_lock(&eb->refs_lock);
	if (!test_and_set_bit(EXTENT_BUFFER_TREE_REF, &eb->bflags))
		atomic_inc(&eb->refs);
	spin_unlock(&eb->refs_lock);
}

static void mark_extent_buffer_accessed(struct extent_buffer *eb,
		struct page *accessed)
{
	int num_pages, i;

	check_buffer_tree_ref(eb);

	num_pages = num_extent_pages(eb);
	for (i = 0; i < num_pages; i++) {
		struct page *p = eb->pages[i];

		if (p != accessed)
			mark_page_accessed(p);
	}
}

struct extent_buffer *find_extent_buffer(struct btrfs_fs_info *fs_info,
					 u64 start)
{
	struct extent_buffer *eb;

	eb = find_extent_buffer_nolock(fs_info, start);
	if (!eb)
		return NULL;
	/*
	 * Lock our eb's refs_lock to avoid races with free_extent_buffer().
	 * When we get our eb it might be flagged with EXTENT_BUFFER_STALE and
	 * another task running free_extent_buffer() might have seen that flag
	 * set, eb->refs == 2, that the buffer isn't under IO (dirty and
	 * writeback flags not set) and it's still in the tree (flag
	 * EXTENT_BUFFER_TREE_REF set), therefore being in the process of
	 * decrementing the extent buffer's reference count twice.  So here we
	 * could race and increment the eb's reference count, clear its stale
	 * flag, mark it as dirty and drop our reference before the other task
	 * finishes executing free_extent_buffer, which would later result in
	 * an attempt to free an extent buffer that is dirty.
	 */
	if (test_bit(EXTENT_BUFFER_STALE, &eb->bflags)) {
		spin_lock(&eb->refs_lock);
		spin_unlock(&eb->refs_lock);
	}
	mark_extent_buffer_accessed(eb, NULL);
	return eb;
}

#ifdef CONFIG_BTRFS_FS_RUN_SANITY_TESTS
struct extent_buffer *alloc_test_extent_buffer(struct btrfs_fs_info *fs_info,
					u64 start)
{
	struct extent_buffer *eb, *exists = NULL;
	int ret;

	eb = find_extent_buffer(fs_info, start);
	if (eb)
		return eb;
	eb = alloc_dummy_extent_buffer(fs_info, start);
	if (!eb)
		return ERR_PTR(-ENOMEM);
	eb->fs_info = fs_info;

	do {
		ret = xa_insert(&fs_info->extent_buffers,
				start >> fs_info->sectorsize_bits,
				eb, GFP_NOFS);
		if (ret == -ENOMEM) {
			exists = ERR_PTR(ret);
			goto free_eb;
		}
		if (ret == -EBUSY) {
			exists = find_extent_buffer(fs_info, start);
			if (exists)
				goto free_eb;
		}
	} while (ret);

	check_buffer_tree_ref(eb);
	set_bit(EXTENT_BUFFER_IN_TREE, &eb->bflags);

	return eb;
free_eb:
	btrfs_release_extent_buffer(eb);
	return exists;
}
#endif

static struct extent_buffer *grab_extent_buffer(
		struct btrfs_fs_info *fs_info, struct page *page)
{
	struct extent_buffer *exists;

	/*
	 * For subpage case, we completely rely on radix tree to ensure we
	 * don't try to insert two ebs for the same bytenr.  So here we always
	 * return NULL and just continue.
	 */
	if (fs_info->nodesize < PAGE_SIZE)
		return NULL;

	/* Page not yet attached to an extent buffer */
	if (!PagePrivate(page))
		return NULL;

	/*
	 * We could have already allocated an eb for this page and attached one
	 * so lets see if we can get a ref on the existing eb, and if we can we
	 * know it's good and we can just return that one, else we know we can
	 * just overwrite page->private.
	 */
	exists = (struct extent_buffer *)page->private;
	if (atomic_inc_not_zero(&exists->refs))
		return exists;

	WARN_ON(PageDirty(page));
	detach_page_private(page);
	return NULL;
}

static int check_eb_alignment(struct btrfs_fs_info *fs_info, u64 start)
{
	if (!IS_ALIGNED(start, fs_info->sectorsize)) {
		btrfs_err(fs_info, "bad tree block start %llu", start);
		return -EINVAL;
	}

	if (fs_info->nodesize < PAGE_SIZE &&
	    offset_in_page(start) + fs_info->nodesize > PAGE_SIZE) {
		btrfs_err(fs_info,
		"tree block crosses page boundary, start %llu nodesize %u",
			  start, fs_info->nodesize);
		return -EINVAL;
	}
	if (fs_info->nodesize >= PAGE_SIZE &&
	    !IS_ALIGNED(start, PAGE_SIZE)) {
		btrfs_err(fs_info,
		"tree block is not page aligned, start %llu nodesize %u",
			  start, fs_info->nodesize);
		return -EINVAL;
	}
	return 0;
}

struct extent_buffer *alloc_extent_buffer(struct btrfs_fs_info *fs_info,
					  u64 start, u64 owner_root, int level)
{
	unsigned long len = fs_info->nodesize;
	int num_pages;
	int i;
	unsigned long index = start >> PAGE_SHIFT;
	struct extent_buffer *eb;
	struct extent_buffer *exists = NULL;
	struct page *p;
	struct address_space *mapping = fs_info->btree_inode->i_mapping;
	int uptodate = 1;
	int ret;

	if (check_eb_alignment(fs_info, start))
		return ERR_PTR(-EINVAL);

#if BITS_PER_LONG == 32
	if (start >= MAX_LFS_FILESIZE) {
		btrfs_err_rl(fs_info,
		"extent buffer %llu is beyond 32bit page cache limit", start);
		btrfs_err_32bit_limit(fs_info);
		return ERR_PTR(-EOVERFLOW);
	}
	if (start >= BTRFS_32BIT_EARLY_WARN_THRESHOLD)
		btrfs_warn_32bit_limit(fs_info);
#endif

	eb = find_extent_buffer(fs_info, start);
	if (eb)
		return eb;

	eb = __alloc_extent_buffer(fs_info, start, len);
	if (!eb)
		return ERR_PTR(-ENOMEM);
	btrfs_set_buffer_lockdep_class(owner_root, eb, level);

	num_pages = num_extent_pages(eb);
	for (i = 0; i < num_pages; i++, index++) {
		struct btrfs_subpage *prealloc = NULL;

		p = find_or_create_page(mapping, index, GFP_NOFS|__GFP_NOFAIL);
		if (!p) {
			exists = ERR_PTR(-ENOMEM);
			goto free_eb;
		}

		/*
		 * Preallocate page->private for subpage case, so that we won't
		 * allocate memory with private_lock hold.  The memory will be
		 * freed by attach_extent_buffer_page() or freed manually if
		 * we exit earlier.
		 *
		 * Although we have ensured one subpage eb can only have one
		 * page, but it may change in the future for 16K page size
		 * support, so we still preallocate the memory in the loop.
		 */
		if (fs_info->nodesize < PAGE_SIZE) {
			prealloc = btrfs_alloc_subpage(fs_info, BTRFS_SUBPAGE_METADATA);
			if (IS_ERR(prealloc)) {
				ret = PTR_ERR(prealloc);
				unlock_page(p);
				put_page(p);
				exists = ERR_PTR(ret);
				goto free_eb;
			}
		}

		spin_lock(&mapping->private_lock);
		exists = grab_extent_buffer(fs_info, p);
		if (exists) {
			spin_unlock(&mapping->private_lock);
			unlock_page(p);
			put_page(p);
			mark_extent_buffer_accessed(exists, p);
			btrfs_free_subpage(prealloc);
			goto free_eb;
		}
		/* Should not fail, as we have preallocated the memory */
		ret = attach_extent_buffer_page(eb, p, prealloc);
		ASSERT(!ret);
		/*
		 * To inform we have extra eb under allocation, so that
		 * detach_extent_buffer_page() won't release the page private
		 * when the eb hasn't yet been inserted into radix tree.
		 *
		 * The ref will be decreased when the eb released the page, in
		 * detach_extent_buffer_page().
		 * Thus needs no special handling in error path.
		 */
		btrfs_page_inc_eb_refs(fs_info, p);
		spin_unlock(&mapping->private_lock);

		WARN_ON(btrfs_page_test_dirty(fs_info, p, eb->start, eb->len));
		eb->pages[i] = p;
		if (!PageUptodate(p))
			uptodate = 0;

		/*
		 * We can't unlock the pages just yet since the extent buffer
		 * hasn't been properly inserted in the radix tree, this
		 * opens a race with btree_releasepage which can free a page
		 * while we are still filling in all pages for the buffer and
		 * we could crash.
		 */
	}
	if (uptodate)
		set_bit(EXTENT_BUFFER_UPTODATE, &eb->bflags);

	do {
		ret = xa_insert(&fs_info->extent_buffers,
				start >> fs_info->sectorsize_bits,
				eb, GFP_NOFS);
		if (ret == -ENOMEM) {
			exists = ERR_PTR(ret);
			goto free_eb;
		}
		if (ret == -EBUSY) {
			exists = find_extent_buffer(fs_info, start);
			if (exists)
				goto free_eb;
		}
	} while (ret);

	/* add one reference for the tree */
	check_buffer_tree_ref(eb);
	set_bit(EXTENT_BUFFER_IN_TREE, &eb->bflags);

	/*
	 * Now it's safe to unlock the pages because any calls to
	 * btree_releasepage will correctly detect that a page belongs to a
	 * live buffer and won't free them prematurely.
	 */
	for (i = 0; i < num_pages; i++)
		unlock_page(eb->pages[i]);
	return eb;

free_eb:
	WARN_ON(!atomic_dec_and_test(&eb->refs));
	for (i = 0; i < num_pages; i++) {
		if (eb->pages[i])
			unlock_page(eb->pages[i]);
	}

	btrfs_release_extent_buffer(eb);
	return exists;
}

static inline void btrfs_release_extent_buffer_rcu(struct rcu_head *head)
{
	struct extent_buffer *eb =
			container_of(head, struct extent_buffer, rcu_head);

	__free_extent_buffer(eb);
}

static int release_extent_buffer(struct extent_buffer *eb)
	__releases(&eb->refs_lock)
{
	lockdep_assert_held(&eb->refs_lock);

	WARN_ON(atomic_read(&eb->refs) == 0);
	if (atomic_dec_and_test(&eb->refs)) {
		if (test_and_clear_bit(EXTENT_BUFFER_IN_TREE, &eb->bflags)) {
			struct btrfs_fs_info *fs_info = eb->fs_info;

			spin_unlock(&eb->refs_lock);

			xa_erase(&fs_info->extent_buffers,
				 eb->start >> fs_info->sectorsize_bits);
		} else {
			spin_unlock(&eb->refs_lock);
		}

		btrfs_leak_debug_del(&eb->fs_info->eb_leak_lock, &eb->leak_list);
		/* Should be safe to release our pages at this point */
		btrfs_release_extent_buffer_pages(eb);
#ifdef CONFIG_BTRFS_FS_RUN_SANITY_TESTS
		if (unlikely(test_bit(EXTENT_BUFFER_UNMAPPED, &eb->bflags))) {
			__free_extent_buffer(eb);
			return 1;
		}
#endif
		call_rcu(&eb->rcu_head, btrfs_release_extent_buffer_rcu);
		return 1;
	}
	spin_unlock(&eb->refs_lock);

	return 0;
}

void free_extent_buffer(struct extent_buffer *eb)
{
	int refs;
	int old;
	if (!eb)
		return;

	while (1) {
		refs = atomic_read(&eb->refs);
		if ((!test_bit(EXTENT_BUFFER_UNMAPPED, &eb->bflags) && refs <= 3)
		    || (test_bit(EXTENT_BUFFER_UNMAPPED, &eb->bflags) &&
			refs == 1))
			break;
		old = atomic_cmpxchg(&eb->refs, refs, refs - 1);
		if (old == refs)
			return;
	}

	spin_lock(&eb->refs_lock);
	if (atomic_read(&eb->refs) == 2 &&
	    test_bit(EXTENT_BUFFER_STALE, &eb->bflags) &&
	    !extent_buffer_under_io(eb) &&
	    test_and_clear_bit(EXTENT_BUFFER_TREE_REF, &eb->bflags))
		atomic_dec(&eb->refs);

	/*
	 * I know this is terrible, but it's temporary until we stop tracking
	 * the uptodate bits and such for the extent buffers.
	 */
	release_extent_buffer(eb);
}

void free_extent_buffer_stale(struct extent_buffer *eb)
{
	if (!eb)
		return;

	spin_lock(&eb->refs_lock);
	set_bit(EXTENT_BUFFER_STALE, &eb->bflags);

	if (atomic_read(&eb->refs) == 2 && !extent_buffer_under_io(eb) &&
	    test_and_clear_bit(EXTENT_BUFFER_TREE_REF, &eb->bflags))
		atomic_dec(&eb->refs);
	release_extent_buffer(eb);
}

static void btree_clear_page_dirty(struct page *page)
{
	ASSERT(PageDirty(page));
	ASSERT(PageLocked(page));
	clear_page_dirty_for_io(page);
	xa_lock_irq(&page->mapping->i_pages);
	if (!PageDirty(page))
		__xa_clear_mark(&page->mapping->i_pages,
				page_index(page), PAGECACHE_TAG_DIRTY);
	xa_unlock_irq(&page->mapping->i_pages);
}

static void clear_subpage_extent_buffer_dirty(const struct extent_buffer *eb)
{
	struct btrfs_fs_info *fs_info = eb->fs_info;
	struct page *page = eb->pages[0];
	bool last;

	/* btree_clear_page_dirty() needs page locked */
	lock_page(page);
	last = btrfs_subpage_clear_and_test_dirty(fs_info, page, eb->start,
						  eb->len);
	if (last)
		btree_clear_page_dirty(page);
	unlock_page(page);
	WARN_ON(atomic_read(&eb->refs) == 0);
}

void clear_extent_buffer_dirty(const struct extent_buffer *eb)
{
	int i;
	int num_pages;
	struct page *page;

	if (eb->fs_info->nodesize < PAGE_SIZE)
		return clear_subpage_extent_buffer_dirty(eb);

	num_pages = num_extent_pages(eb);

	for (i = 0; i < num_pages; i++) {
		page = eb->pages[i];
		if (!PageDirty(page))
			continue;
		lock_page(page);
		btree_clear_page_dirty(page);
		ClearPageError(page);
		unlock_page(page);
	}
	WARN_ON(atomic_read(&eb->refs) == 0);
}

bool set_extent_buffer_dirty(struct extent_buffer *eb)
{
	int i;
	int num_pages;
	bool was_dirty;

	check_buffer_tree_ref(eb);

	was_dirty = test_and_set_bit(EXTENT_BUFFER_DIRTY, &eb->bflags);

	num_pages = num_extent_pages(eb);
	WARN_ON(atomic_read(&eb->refs) == 0);
	WARN_ON(!test_bit(EXTENT_BUFFER_TREE_REF, &eb->bflags));

	if (!was_dirty) {
		bool subpage = eb->fs_info->nodesize < PAGE_SIZE;

		/*
		 * For subpage case, we can have other extent buffers in the
		 * same page, and in clear_subpage_extent_buffer_dirty() we
		 * have to clear page dirty without subpage lock held.
		 * This can cause race where our page gets dirty cleared after
		 * we just set it.
		 *
		 * Thankfully, clear_subpage_extent_buffer_dirty() has locked
		 * its page for other reasons, we can use page lock to prevent
		 * the above race.
		 */
		if (subpage)
			lock_page(eb->pages[0]);
		for (i = 0; i < num_pages; i++)
			btrfs_page_set_dirty(eb->fs_info, eb->pages[i],
					     eb->start, eb->len);
		if (subpage)
			unlock_page(eb->pages[0]);
	}
#ifdef CONFIG_BTRFS_DEBUG
	for (i = 0; i < num_pages; i++)
		ASSERT(PageDirty(eb->pages[i]));
#endif

	return was_dirty;
}

void clear_extent_buffer_uptodate(struct extent_buffer *eb)
{
	struct btrfs_fs_info *fs_info = eb->fs_info;
	struct page *page;
	int num_pages;
	int i;

	clear_bit(EXTENT_BUFFER_UPTODATE, &eb->bflags);
	num_pages = num_extent_pages(eb);
	for (i = 0; i < num_pages; i++) {
		page = eb->pages[i];
		if (!page)
			continue;

		/*
		 * This is special handling for metadata subpage, as regular
		 * btrfs_is_subpage() can not handle cloned/dummy metadata.
		 */
		if (fs_info->nodesize >= PAGE_SIZE)
			ClearPageUptodate(page);
		else
			btrfs_subpage_clear_uptodate(fs_info, page, eb->start,
						     eb->len);
	}
}

void set_extent_buffer_uptodate(struct extent_buffer *eb)
{
	struct btrfs_fs_info *fs_info = eb->fs_info;
	struct page *page;
	int num_pages;
	int i;

	set_bit(EXTENT_BUFFER_UPTODATE, &eb->bflags);
	num_pages = num_extent_pages(eb);
	for (i = 0; i < num_pages; i++) {
		page = eb->pages[i];

		/*
		 * This is special handling for metadata subpage, as regular
		 * btrfs_is_subpage() can not handle cloned/dummy metadata.
		 */
		if (fs_info->nodesize >= PAGE_SIZE)
			SetPageUptodate(page);
		else
			btrfs_subpage_set_uptodate(fs_info, page, eb->start,
						   eb->len);
	}
}

static int read_extent_buffer_subpage(struct extent_buffer *eb, int wait,
				      int mirror_num)
{
	struct btrfs_fs_info *fs_info = eb->fs_info;
	struct extent_io_tree *io_tree;
	struct page *page = eb->pages[0];
	struct btrfs_bio_ctrl bio_ctrl = { 0 };
	int ret = 0;

	ASSERT(!test_bit(EXTENT_BUFFER_UNMAPPED, &eb->bflags));
	ASSERT(PagePrivate(page));
	io_tree = &BTRFS_I(fs_info->btree_inode)->io_tree;

	if (wait == WAIT_NONE) {
		if (!try_lock_extent(io_tree, eb->start, eb->start + eb->len - 1))
			return -EAGAIN;
	} else {
		ret = lock_extent(io_tree, eb->start, eb->start + eb->len - 1);
		if (ret < 0)
			return ret;
	}

	ret = 0;
	if (test_bit(EXTENT_BUFFER_UPTODATE, &eb->bflags) ||
	    PageUptodate(page) ||
	    btrfs_subpage_test_uptodate(fs_info, page, eb->start, eb->len)) {
		set_bit(EXTENT_BUFFER_UPTODATE, &eb->bflags);
		unlock_extent(io_tree, eb->start, eb->start + eb->len - 1);
		return ret;
	}

	clear_bit(EXTENT_BUFFER_READ_ERR, &eb->bflags);
	eb->read_mirror = 0;
	atomic_set(&eb->io_pages, 1);
	check_buffer_tree_ref(eb);
	btrfs_subpage_clear_error(fs_info, page, eb->start, eb->len);

	btrfs_subpage_start_reader(fs_info, page, eb->start, eb->len);
	ret = submit_extent_page(REQ_OP_READ | REQ_META, NULL, &bio_ctrl,
				 page, eb->start, eb->len,
				 eb->start - page_offset(page),
				 end_bio_extent_readpage, mirror_num, 0,
				 true);
	if (ret) {
		/*
		 * In the endio function, if we hit something wrong we will
		 * increase the io_pages, so here we need to decrease it for
		 * error path.
		 */
		atomic_dec(&eb->io_pages);
	}
	if (bio_ctrl.bio) {
		submit_one_bio(bio_ctrl.bio, mirror_num, 0);
		bio_ctrl.bio = NULL;
	}
	if (ret || wait != WAIT_COMPLETE)
		return ret;

	wait_extent_bit(io_tree, eb->start, eb->start + eb->len - 1, EXTENT_LOCKED);
	if (!test_bit(EXTENT_BUFFER_UPTODATE, &eb->bflags))
		ret = -EIO;
	return ret;
}

int read_extent_buffer_pages(struct extent_buffer *eb, int wait, int mirror_num)
{
	int i;
	struct page *page;
	int err;
	int ret = 0;
	int locked_pages = 0;
	int all_uptodate = 1;
	int num_pages;
	unsigned long num_reads = 0;
	struct btrfs_bio_ctrl bio_ctrl = { 0 };

	if (test_bit(EXTENT_BUFFER_UPTODATE, &eb->bflags))
		return 0;

	/*
	 * We could have had EXTENT_BUFFER_UPTODATE cleared by the write
	 * operation, which could potentially still be in flight.  In this case
	 * we simply want to return an error.
	 */
	if (unlikely(test_bit(EXTENT_BUFFER_WRITE_ERR, &eb->bflags)))
		return -EIO;

	if (eb->fs_info->nodesize < PAGE_SIZE)
		return read_extent_buffer_subpage(eb, wait, mirror_num);

	num_pages = num_extent_pages(eb);
	for (i = 0; i < num_pages; i++) {
		page = eb->pages[i];
		if (wait == WAIT_NONE) {
			/*
			 * WAIT_NONE is only utilized by readahead. If we can't
			 * acquire the lock atomically it means either the eb
			 * is being read out or under modification.
			 * Either way the eb will be or has been cached,
			 * readahead can exit safely.
			 */
			if (!trylock_page(page))
				goto unlock_exit;
		} else {
			lock_page(page);
		}
		locked_pages++;
	}
	/*
	 * We need to firstly lock all pages to make sure that
	 * the uptodate bit of our pages won't be affected by
	 * clear_extent_buffer_uptodate().
	 */
	for (i = 0; i < num_pages; i++) {
		page = eb->pages[i];
		if (!PageUptodate(page)) {
			num_reads++;
			all_uptodate = 0;
		}
	}

	if (all_uptodate) {
		set_bit(EXTENT_BUFFER_UPTODATE, &eb->bflags);
		goto unlock_exit;
	}

	clear_bit(EXTENT_BUFFER_READ_ERR, &eb->bflags);
	eb->read_mirror = 0;
	atomic_set(&eb->io_pages, num_reads);
	/*
	 * It is possible for releasepage to clear the TREE_REF bit before we
	 * set io_pages. See check_buffer_tree_ref for a more detailed comment.
	 */
	check_buffer_tree_ref(eb);
	for (i = 0; i < num_pages; i++) {
		page = eb->pages[i];

		if (!PageUptodate(page)) {
			if (ret) {
				atomic_dec(&eb->io_pages);
				unlock_page(page);
				continue;
			}

			ClearPageError(page);
			err = submit_extent_page(REQ_OP_READ | REQ_META, NULL,
					 &bio_ctrl, page, page_offset(page),
					 PAGE_SIZE, 0, end_bio_extent_readpage,
					 mirror_num, 0, false);
			if (err) {
				/*
				 * We failed to submit the bio so it's the
				 * caller's responsibility to perform cleanup
				 * i.e unlock page/set error bit.
				 */
				ret = err;
				SetPageError(page);
				unlock_page(page);
				atomic_dec(&eb->io_pages);
			}
		} else {
			unlock_page(page);
		}
	}

	if (bio_ctrl.bio) {
		submit_one_bio(bio_ctrl.bio, mirror_num, bio_ctrl.bio_flags);
		bio_ctrl.bio = NULL;
	}

	if (ret || wait != WAIT_COMPLETE)
		return ret;

	for (i = 0; i < num_pages; i++) {
		page = eb->pages[i];
		wait_on_page_locked(page);
		if (!PageUptodate(page))
			ret = -EIO;
	}

	return ret;

unlock_exit:
	while (locked_pages > 0) {
		locked_pages--;
		page = eb->pages[locked_pages];
		unlock_page(page);
	}
	return ret;
}

static bool report_eb_range(const struct extent_buffer *eb, unsigned long start,
			    unsigned long len)
{
	btrfs_warn(eb->fs_info,
		"access to eb bytenr %llu len %lu out of range start %lu len %lu",
		eb->start, eb->len, start, len);
	WARN_ON(IS_ENABLED(CONFIG_BTRFS_DEBUG));

	return true;
}

/*
 * Check if the [start, start + len) range is valid before reading/writing
 * the eb.
 * NOTE: @start and @len are offset inside the eb, not logical address.
 *
 * Caller should not touch the dst/src memory if this function returns error.
 */
static inline int check_eb_range(const struct extent_buffer *eb,
				 unsigned long start, unsigned long len)
{
	unsigned long offset;

	/* start, start + len should not go beyond eb->len nor overflow */
	if (unlikely(check_add_overflow(start, len, &offset) || offset > eb->len))
		return report_eb_range(eb, start, len);

	return false;
}

void read_extent_buffer(const struct extent_buffer *eb, void *dstv,
			unsigned long start, unsigned long len)
{
	size_t cur;
	size_t offset;
	struct page *page;
	char *kaddr;
	char *dst = (char *)dstv;
	unsigned long i = get_eb_page_index(start);

	if (check_eb_range(eb, start, len))
		return;

	offset = get_eb_offset_in_page(eb, start);

	while (len > 0) {
		page = eb->pages[i];

		cur = min(len, (PAGE_SIZE - offset));
		kaddr = page_address(page);
		memcpy(dst, kaddr + offset, cur);

		dst += cur;
		len -= cur;
		offset = 0;
		i++;
	}
}

int read_extent_buffer_to_user_nofault(const struct extent_buffer *eb,
				       void __user *dstv,
				       unsigned long start, unsigned long len)
{
	size_t cur;
	size_t offset;
	struct page *page;
	char *kaddr;
	char __user *dst = (char __user *)dstv;
	unsigned long i = get_eb_page_index(start);
	int ret = 0;

	WARN_ON(start > eb->len);
	WARN_ON(start + len > eb->start + eb->len);

	offset = get_eb_offset_in_page(eb, start);

	while (len > 0) {
		page = eb->pages[i];

		cur = min(len, (PAGE_SIZE - offset));
		kaddr = page_address(page);
		if (copy_to_user_nofault(dst, kaddr + offset, cur)) {
			ret = -EFAULT;
			break;
		}

		dst += cur;
		len -= cur;
		offset = 0;
		i++;
	}

	return ret;
}

int memcmp_extent_buffer(const struct extent_buffer *eb, const void *ptrv,
			 unsigned long start, unsigned long len)
{
	size_t cur;
	size_t offset;
	struct page *page;
	char *kaddr;
	char *ptr = (char *)ptrv;
	unsigned long i = get_eb_page_index(start);
	int ret = 0;

	if (check_eb_range(eb, start, len))
		return -EINVAL;

	offset = get_eb_offset_in_page(eb, start);

	while (len > 0) {
		page = eb->pages[i];

		cur = min(len, (PAGE_SIZE - offset));

		kaddr = page_address(page);
		ret = memcmp(ptr, kaddr + offset, cur);
		if (ret)
			break;

		ptr += cur;
		len -= cur;
		offset = 0;
		i++;
	}
	return ret;
}

/*
 * Check that the extent buffer is uptodate.
 *
 * For regular sector size == PAGE_SIZE case, check if @page is uptodate.
 * For subpage case, check if the range covered by the eb has EXTENT_UPTODATE.
 */
static void assert_eb_page_uptodate(const struct extent_buffer *eb,
				    struct page *page)
{
	struct btrfs_fs_info *fs_info = eb->fs_info;

	/*
	 * If we are using the commit root we could potentially clear a page
	 * Uptodate while we're using the extent buffer that we've previously
	 * looked up.  We don't want to complain in this case, as the page was
	 * valid before, we just didn't write it out.  Instead we want to catch
	 * the case where we didn't actually read the block properly, which
	 * would have !PageUptodate && !PageError, as we clear PageError before
	 * reading.
	 */
	if (fs_info->nodesize < PAGE_SIZE) {
		bool uptodate, error;

		uptodate = btrfs_subpage_test_uptodate(fs_info, page,
						       eb->start, eb->len);
		error = btrfs_subpage_test_error(fs_info, page, eb->start, eb->len);
		WARN_ON(!uptodate && !error);
	} else {
		WARN_ON(!PageUptodate(page) && !PageError(page));
	}
}

void write_extent_buffer_chunk_tree_uuid(const struct extent_buffer *eb,
		const void *srcv)
{
	char *kaddr;

	assert_eb_page_uptodate(eb, eb->pages[0]);
	kaddr = page_address(eb->pages[0]) +
		get_eb_offset_in_page(eb, offsetof(struct btrfs_header,
						   chunk_tree_uuid));
	memcpy(kaddr, srcv, BTRFS_FSID_SIZE);
}

void write_extent_buffer_fsid(const struct extent_buffer *eb, const void *srcv)
{
	char *kaddr;

	assert_eb_page_uptodate(eb, eb->pages[0]);
	kaddr = page_address(eb->pages[0]) +
		get_eb_offset_in_page(eb, offsetof(struct btrfs_header, fsid));
	memcpy(kaddr, srcv, BTRFS_FSID_SIZE);
}

void write_extent_buffer(const struct extent_buffer *eb, const void *srcv,
			 unsigned long start, unsigned long len)
{
	size_t cur;
	size_t offset;
	struct page *page;
	char *kaddr;
	char *src = (char *)srcv;
	unsigned long i = get_eb_page_index(start);

	WARN_ON(test_bit(EXTENT_BUFFER_NO_CHECK, &eb->bflags));

	if (check_eb_range(eb, start, len))
		return;

	offset = get_eb_offset_in_page(eb, start);

	while (len > 0) {
		page = eb->pages[i];
		assert_eb_page_uptodate(eb, page);

		cur = min(len, PAGE_SIZE - offset);
		kaddr = page_address(page);
		memcpy(kaddr + offset, src, cur);

		src += cur;
		len -= cur;
		offset = 0;
		i++;
	}
}

void memzero_extent_buffer(const struct extent_buffer *eb, unsigned long start,
		unsigned long len)
{
	size_t cur;
	size_t offset;
	struct page *page;
	char *kaddr;
	unsigned long i = get_eb_page_index(start);

	if (check_eb_range(eb, start, len))
		return;

	offset = get_eb_offset_in_page(eb, start);

	while (len > 0) {
		page = eb->pages[i];
		assert_eb_page_uptodate(eb, page);

		cur = min(len, PAGE_SIZE - offset);
		kaddr = page_address(page);
		memset(kaddr + offset, 0, cur);

		len -= cur;
		offset = 0;
		i++;
	}
}

void copy_extent_buffer_full(const struct extent_buffer *dst,
			     const struct extent_buffer *src)
{
	int i;
	int num_pages;

	ASSERT(dst->len == src->len);

	if (dst->fs_info->nodesize >= PAGE_SIZE) {
		num_pages = num_extent_pages(dst);
		for (i = 0; i < num_pages; i++)
			copy_page(page_address(dst->pages[i]),
				  page_address(src->pages[i]));
	} else {
		size_t src_offset = get_eb_offset_in_page(src, 0);
		size_t dst_offset = get_eb_offset_in_page(dst, 0);

		ASSERT(src->fs_info->nodesize < PAGE_SIZE);
		memcpy(page_address(dst->pages[0]) + dst_offset,
		       page_address(src->pages[0]) + src_offset,
		       src->len);
	}
}

void copy_extent_buffer(const struct extent_buffer *dst,
			const struct extent_buffer *src,
			unsigned long dst_offset, unsigned long src_offset,
			unsigned long len)
{
	u64 dst_len = dst->len;
	size_t cur;
	size_t offset;
	struct page *page;
	char *kaddr;
	unsigned long i = get_eb_page_index(dst_offset);

	if (check_eb_range(dst, dst_offset, len) ||
	    check_eb_range(src, src_offset, len))
		return;

	WARN_ON(src->len != dst_len);

	offset = get_eb_offset_in_page(dst, dst_offset);

	while (len > 0) {
		page = dst->pages[i];
		assert_eb_page_uptodate(dst, page);

		cur = min(len, (unsigned long)(PAGE_SIZE - offset));

		kaddr = page_address(page);
		read_extent_buffer(src, kaddr + offset, src_offset, cur);

		src_offset += cur;
		len -= cur;
		offset = 0;
		i++;
	}
}

/*
 * eb_bitmap_offset() - calculate the page and offset of the byte containing the
 * given bit number
 * @eb: the extent buffer
 * @start: offset of the bitmap item in the extent buffer
 * @nr: bit number
 * @page_index: return index of the page in the extent buffer that contains the
 * given bit number
 * @page_offset: return offset into the page given by page_index
 *
 * This helper hides the ugliness of finding the byte in an extent buffer which
 * contains a given bit.
 */
static inline void eb_bitmap_offset(const struct extent_buffer *eb,
				    unsigned long start, unsigned long nr,
				    unsigned long *page_index,
				    size_t *page_offset)
{
	size_t byte_offset = BIT_BYTE(nr);
	size_t offset;

	/*
	 * The byte we want is the offset of the extent buffer + the offset of
	 * the bitmap item in the extent buffer + the offset of the byte in the
	 * bitmap item.
	 */
	offset = start + offset_in_page(eb->start) + byte_offset;

	*page_index = offset >> PAGE_SHIFT;
	*page_offset = offset_in_page(offset);
}

/**
 * extent_buffer_test_bit - determine whether a bit in a bitmap item is set
 * @eb: the extent buffer
 * @start: offset of the bitmap item in the extent buffer
 * @nr: bit number to test
 */
int extent_buffer_test_bit(const struct extent_buffer *eb, unsigned long start,
			   unsigned long nr)
{
	u8 *kaddr;
	struct page *page;
	unsigned long i;
	size_t offset;

	eb_bitmap_offset(eb, start, nr, &i, &offset);
	page = eb->pages[i];
	assert_eb_page_uptodate(eb, page);
	kaddr = page_address(page);
	return 1U & (kaddr[offset] >> (nr & (BITS_PER_BYTE - 1)));
}

/**
 * extent_buffer_bitmap_set - set an area of a bitmap
 * @eb: the extent buffer
 * @start: offset of the bitmap item in the extent buffer
 * @pos: bit number of the first bit
 * @len: number of bits to set
 */
void extent_buffer_bitmap_set(const struct extent_buffer *eb, unsigned long start,
			      unsigned long pos, unsigned long len)
{
	u8 *kaddr;
	struct page *page;
	unsigned long i;
	size_t offset;
	const unsigned int size = pos + len;
	int bits_to_set = BITS_PER_BYTE - (pos % BITS_PER_BYTE);
	u8 mask_to_set = BITMAP_FIRST_BYTE_MASK(pos);

	eb_bitmap_offset(eb, start, pos, &i, &offset);
	page = eb->pages[i];
	assert_eb_page_uptodate(eb, page);
	kaddr = page_address(page);

	while (len >= bits_to_set) {
		kaddr[offset] |= mask_to_set;
		len -= bits_to_set;
		bits_to_set = BITS_PER_BYTE;
		mask_to_set = ~0;
		if (++offset >= PAGE_SIZE && len > 0) {
			offset = 0;
			page = eb->pages[++i];
			assert_eb_page_uptodate(eb, page);
			kaddr = page_address(page);
		}
	}
	if (len) {
		mask_to_set &= BITMAP_LAST_BYTE_MASK(size);
		kaddr[offset] |= mask_to_set;
	}
}


/**
 * extent_buffer_bitmap_clear - clear an area of a bitmap
 * @eb: the extent buffer
 * @start: offset of the bitmap item in the extent buffer
 * @pos: bit number of the first bit
 * @len: number of bits to clear
 */
void extent_buffer_bitmap_clear(const struct extent_buffer *eb,
				unsigned long start, unsigned long pos,
				unsigned long len)
{
	u8 *kaddr;
	struct page *page;
	unsigned long i;
	size_t offset;
	const unsigned int size = pos + len;
	int bits_to_clear = BITS_PER_BYTE - (pos % BITS_PER_BYTE);
	u8 mask_to_clear = BITMAP_FIRST_BYTE_MASK(pos);

	eb_bitmap_offset(eb, start, pos, &i, &offset);
	page = eb->pages[i];
	assert_eb_page_uptodate(eb, page);
	kaddr = page_address(page);

	while (len >= bits_to_clear) {
		kaddr[offset] &= ~mask_to_clear;
		len -= bits_to_clear;
		bits_to_clear = BITS_PER_BYTE;
		mask_to_clear = ~0;
		if (++offset >= PAGE_SIZE && len > 0) {
			offset = 0;
			page = eb->pages[++i];
			assert_eb_page_uptodate(eb, page);
			kaddr = page_address(page);
		}
	}
	if (len) {
		mask_to_clear &= BITMAP_LAST_BYTE_MASK(size);
		kaddr[offset] &= ~mask_to_clear;
	}
}

static inline bool areas_overlap(unsigned long src, unsigned long dst, unsigned long len)
{
	unsigned long distance = (src > dst) ? src - dst : dst - src;
	return distance < len;
}

static void copy_pages(struct page *dst_page, struct page *src_page,
		       unsigned long dst_off, unsigned long src_off,
		       unsigned long len)
{
	char *dst_kaddr = page_address(dst_page);
	char *src_kaddr;
	int must_memmove = 0;

	if (dst_page != src_page) {
		src_kaddr = page_address(src_page);
	} else {
		src_kaddr = dst_kaddr;
		if (areas_overlap(src_off, dst_off, len))
			must_memmove = 1;
	}

	if (must_memmove)
		memmove(dst_kaddr + dst_off, src_kaddr + src_off, len);
	else
		memcpy(dst_kaddr + dst_off, src_kaddr + src_off, len);
}

void memcpy_extent_buffer(const struct extent_buffer *dst,
			  unsigned long dst_offset, unsigned long src_offset,
			  unsigned long len)
{
	size_t cur;
	size_t dst_off_in_page;
	size_t src_off_in_page;
	unsigned long dst_i;
	unsigned long src_i;

	if (check_eb_range(dst, dst_offset, len) ||
	    check_eb_range(dst, src_offset, len))
		return;

	while (len > 0) {
		dst_off_in_page = get_eb_offset_in_page(dst, dst_offset);
		src_off_in_page = get_eb_offset_in_page(dst, src_offset);

		dst_i = get_eb_page_index(dst_offset);
		src_i = get_eb_page_index(src_offset);

		cur = min(len, (unsigned long)(PAGE_SIZE -
					       src_off_in_page));
		cur = min_t(unsigned long, cur,
			(unsigned long)(PAGE_SIZE - dst_off_in_page));

		copy_pages(dst->pages[dst_i], dst->pages[src_i],
			   dst_off_in_page, src_off_in_page, cur);

		src_offset += cur;
		dst_offset += cur;
		len -= cur;
	}
}

void memmove_extent_buffer(const struct extent_buffer *dst,
			   unsigned long dst_offset, unsigned long src_offset,
			   unsigned long len)
{
	size_t cur;
	size_t dst_off_in_page;
	size_t src_off_in_page;
	unsigned long dst_end = dst_offset + len - 1;
	unsigned long src_end = src_offset + len - 1;
	unsigned long dst_i;
	unsigned long src_i;

	if (check_eb_range(dst, dst_offset, len) ||
	    check_eb_range(dst, src_offset, len))
		return;
	if (dst_offset < src_offset) {
		memcpy_extent_buffer(dst, dst_offset, src_offset, len);
		return;
	}
	while (len > 0) {
		dst_i = get_eb_page_index(dst_end);
		src_i = get_eb_page_index(src_end);

		dst_off_in_page = get_eb_offset_in_page(dst, dst_end);
		src_off_in_page = get_eb_offset_in_page(dst, src_end);

		cur = min_t(unsigned long, len, src_off_in_page + 1);
		cur = min(cur, dst_off_in_page + 1);
		copy_pages(dst->pages[dst_i], dst->pages[src_i],
			   dst_off_in_page - cur + 1,
			   src_off_in_page - cur + 1, cur);

		dst_end -= cur;
		src_end -= cur;
		len -= cur;
	}
}

static struct extent_buffer *get_next_extent_buffer(
		struct btrfs_fs_info *fs_info, struct page *page, u64 bytenr)
{
	struct extent_buffer *eb;
	struct extent_buffer *found = NULL;
	unsigned long index;
	u64 page_start = page_offset(page);

	ASSERT(in_range(bytenr, page_start, PAGE_SIZE));
	lockdep_assert_held(&fs_info->buffer_lock);

	xa_for_each_start(&fs_info->extent_buffers, index, eb,
			  page_start >> fs_info->sectorsize_bits) {
		if (eb->start >= page_start + PAGE_SIZE)
		        /* Already beyond page end */
			break;
		if (eb->start >= bytenr) {
			/* Found one */
			found = eb;
			break;
		}
	}
	return found;
}

static int try_release_subpage_extent_buffer(struct page *page)
{
	struct btrfs_fs_info *fs_info = btrfs_sb(page->mapping->host->i_sb);
	u64 cur = page_offset(page);
	const u64 end = page_offset(page) + PAGE_SIZE;
	int ret;

	while (cur < end) {
		struct extent_buffer *eb = NULL;

		/*
		 * Unlike try_release_extent_buffer() which uses page->private
		 * to grab buffer, for subpage case we rely on radix tree, thus
		 * we need to ensure radix tree consistency.
		 *
		 * We also want an atomic snapshot of the radix tree, thus go
		 * with spinlock rather than RCU.
		 */
		spin_lock(&fs_info->buffer_lock);
		eb = get_next_extent_buffer(fs_info, page, cur);
		if (!eb) {
			/* No more eb in the page range after or at cur */
			spin_unlock(&fs_info->buffer_lock);
			break;
		}
		cur = eb->start + eb->len;

		/*
		 * The same as try_release_extent_buffer(), to ensure the eb
		 * won't disappear out from under us.
		 */
		spin_lock(&eb->refs_lock);
		if (atomic_read(&eb->refs) != 1 || extent_buffer_under_io(eb)) {
			spin_unlock(&eb->refs_lock);
			spin_unlock(&fs_info->buffer_lock);
			break;
		}
		spin_unlock(&fs_info->buffer_lock);

		/*
		 * If tree ref isn't set then we know the ref on this eb is a
		 * real ref, so just return, this eb will likely be freed soon
		 * anyway.
		 */
		if (!test_and_clear_bit(EXTENT_BUFFER_TREE_REF, &eb->bflags)) {
			spin_unlock(&eb->refs_lock);
			break;
		}

		/*
		 * Here we don't care about the return value, we will always
		 * check the page private at the end.  And
		 * release_extent_buffer() will release the refs_lock.
		 */
		release_extent_buffer(eb);
	}
	/*
	 * Finally to check if we have cleared page private, as if we have
	 * released all ebs in the page, the page private should be cleared now.
	 */
	spin_lock(&page->mapping->private_lock);
	if (!PagePrivate(page))
		ret = 1;
	else
		ret = 0;
	spin_unlock(&page->mapping->private_lock);
	return ret;

}

int try_release_extent_buffer(struct page *page)
{
	struct extent_buffer *eb;

	if (btrfs_sb(page->mapping->host->i_sb)->nodesize < PAGE_SIZE)
		return try_release_subpage_extent_buffer(page);

	/*
	 * We need to make sure nobody is changing page->private, as we rely on
	 * page->private as the pointer to extent buffer.
	 */
	spin_lock(&page->mapping->private_lock);
	if (!PagePrivate(page)) {
		spin_unlock(&page->mapping->private_lock);
		return 1;
	}

	eb = (struct extent_buffer *)page->private;
	BUG_ON(!eb);

	/*
	 * This is a little awful but should be ok, we need to make sure that
	 * the eb doesn't disappear out from under us while we're looking at
	 * this page.
	 */
	spin_lock(&eb->refs_lock);
	if (atomic_read(&eb->refs) != 1 || extent_buffer_under_io(eb)) {
		spin_unlock(&eb->refs_lock);
		spin_unlock(&page->mapping->private_lock);
		return 0;
	}
	spin_unlock(&page->mapping->private_lock);

	/*
	 * If tree ref isn't set then we know the ref on this eb is a real ref,
	 * so just return, this page will likely be freed soon anyway.
	 */
	if (!test_and_clear_bit(EXTENT_BUFFER_TREE_REF, &eb->bflags)) {
		spin_unlock(&eb->refs_lock);
		return 0;
	}

	return release_extent_buffer(eb);
}

/*
 * btrfs_readahead_tree_block - attempt to readahead a child block
 * @fs_info:	the fs_info
 * @bytenr:	bytenr to read
 * @owner_root: objectid of the root that owns this eb
 * @gen:	generation for the uptodate check, can be 0
 * @level:	level for the eb
 *
 * Attempt to readahead a tree block at @bytenr.  If @gen is 0 then we do a
 * normal uptodate check of the eb, without checking the generation.  If we have
 * to read the block we will not block on anything.
 */
void btrfs_readahead_tree_block(struct btrfs_fs_info *fs_info,
				u64 bytenr, u64 owner_root, u64 gen, int level)
{
	struct extent_buffer *eb;
	int ret;

	eb = btrfs_find_create_tree_block(fs_info, bytenr, owner_root, level);
	if (IS_ERR(eb))
		return;

	if (btrfs_buffer_uptodate(eb, gen, 1)) {
		free_extent_buffer(eb);
		return;
	}

	ret = read_extent_buffer_pages(eb, WAIT_NONE, 0);
	if (ret < 0)
		free_extent_buffer_stale(eb);
	else
		free_extent_buffer(eb);
}

/*
 * btrfs_readahead_node_child - readahead a node's child block
 * @node:	parent node we're reading from
 * @slot:	slot in the parent node for the child we want to read
 *
 * A helper for btrfs_readahead_tree_block, we simply read the bytenr pointed at
 * the slot in the node provided.
 */
void btrfs_readahead_node_child(struct extent_buffer *node, int slot)
{
	btrfs_readahead_tree_block(node->fs_info,
				   btrfs_node_blockptr(node, slot),
				   btrfs_header_owner(node),
				   btrfs_node_ptr_generation(node, slot),
				   btrfs_header_level(node) - 1);
}<|MERGE_RESOLUTION|>--- conflicted
+++ resolved
@@ -3211,11 +3211,7 @@
 	struct bio *new;
 
 	/* Bio allocation backed by a bioset does not fail */
-<<<<<<< HEAD
-	new = bio_alloc_clone(bio->bi_bdev, bio, GFP_NOFS, &btrfs_bioset);
-=======
 	new = bio_alloc_clone(bdev, bio, GFP_NOFS, &btrfs_bioset);
->>>>>>> 1983158c
 	bbio = btrfs_bio(new);
 	btrfs_bio_init(bbio);
 	bbio->iter = bio->bi_iter;
